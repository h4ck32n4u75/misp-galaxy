--- conflicted
+++ resolved
@@ -10,10 +10,8 @@
 
 CLUSTER_PATH = "../../clusters"
 SITE_PATH = "./site/docs"
-<<<<<<< HEAD
 GALAXY_PATH = "../../galaxies"
-=======
->>>>>>> 9cf86925
+
 
 FILES_TO_IGNORE = []  # if you want to skip a specific cluster in the generation
 
@@ -64,13 +62,10 @@
 
 
 class Galaxy:
-<<<<<<< HEAD
-    def __init__(self, cluster_list: List[dict], authors, description, name, json_file_name):
-=======
     def __init__(
         self, cluster_list: List[dict], authors, description, name, json_file_name
     ):
->>>>>>> 9cf86925
+
         self.cluster_list = cluster_list
         self.authors = authors
         self.description = description
@@ -149,10 +144,8 @@
         self.meta = meta
         self.entry = ""
         self.galaxie = galaxie
-<<<<<<< HEAD
         self.related_clusters = []
-=======
->>>>>>> 9cf86925
+
 
         global public_clusters_dict
         if self.galaxie:
@@ -308,11 +301,8 @@
         related_clusters = [
             cluster for cluster in related_clusters if cluster not in to_remove
         ]
-<<<<<<< HEAD
+
         self.related_clusters = related_clusters
-=======
-
->>>>>>> 9cf86925
         return related_clusters
 
     def _create_related_entry(self):
@@ -386,15 +376,9 @@
 
 def create_index(galaxies):
     index_output = INTRO
-<<<<<<< HEAD
     for galaxie in galaxies:
         index_output += f"- [{galaxie.name}](./{galaxie.json_file_name}/index.md)\n"
     index_output += STATISTICS
-=======
-    index_output += STATISTICS
-    for galaxie in galaxies:
-        index_output += f"- [{galaxie.name}](./{galaxie.json_file_name}/index.md)\n"
->>>>>>> 9cf86925
     index_output += CONTRIBUTING
     return index_output
 
@@ -503,7 +487,6 @@
 
     return statistic_output
 
-<<<<<<< HEAD
 def get_deprecated_galaxy_files():
     deprecated_galaxy_files = []
     for f in os.listdir(GALAXY_PATH):
@@ -519,11 +502,6 @@
     start_time = time.time()
 
     FILES_TO_IGNORE.extend(get_deprecated_galaxy_files())
-=======
-
-def main():
-    start_time = time.time()
->>>>>>> 9cf86925
     galaxies_fnames = []
     for f in os.listdir(CLUSTER_PATH):
         if ".json" in f and f not in FILES_TO_IGNORE:
@@ -553,11 +531,7 @@
     if not os.path.exists(SITE_PATH):
         os.mkdir(SITE_PATH)
 
-<<<<<<< HEAD
-    for galaxy in galaxies[:7]:
-=======
     for galaxy in galaxies:
->>>>>>> 9cf86925
         galaxy.write_entry(SITE_PATH, cluster_dict)
 
     index_output = create_index(galaxies)
