{
  "values": [
    {
      "value": "Keitaro",
      "description": "Keitaro TDS is among the mostly used TDS in drive by infection chains",
      "meta": {
        "refs": [
          "https://keitarotds.com/"
        ],
        "type": [
          "Commercial"
        ]
      }
<<<<<<< HEAD
    },
=======
    },  
        {
      "value": "BlackTDS",
      "description": "BlackTDS is mutualised TDS advertised underground since end of December 2017",
      "meta": {
        "refs": [
          "https://blacktds[.com/"
        ],
        "type": [
          "Underground"
        ]
      }
    }, 
    
>>>>>>> bbb76373
    {
      "value": "ShadowTDS",
      "description": "ShadowTDS is advertised underground since 2016-02. It's in fact more like a Social Engineering kit focused on Android and embedding a TDS",
      "meta": {
        "type": [
          "Underground"
        ]
      }
    },
    {
      "value": "Sutra",
      "description": "Sutra TDS was dominant from 2012 till 2015",
      "meta": {
        "refs": [
          "http://kytoon.com/sutra-tds.html"
        ],
        "type": [
          "Commercial"
        ]
      }
    },
    {
      "value": "SimpleTDS",
      "description": "SimpleTDS is a basic open source TDS",
      "meta": {
        "refs": [
          "https://sourceforge.net/projects/simpletds/"
        ],
        "synonyms": [
          "Stds"
        ],
        "type": [
          "OpenSource"
        ]
      }
    },
    {
      "value": "BossTDS",
      "description": "BossTDS",
      "meta": {
        "refs": [
          "http://bosstds.com/"
        ],
        "type": [
          "Commercial"
        ]
      }
    },
    {
      "value": "BlackHat TDS",
      "description": "BlackHat TDS is sold underground.",
      "meta": {
        "refs": [
          "http://malware.dontneedcoffee.com/2014/04/meet-blackhat-tds.html"
        ],
        "type": [
          "Underground"
        ]
      }
    },
    {
      "value": "Futuristic TDS",
      "description": "Futuristic TDS is the TDS component of BlackOS/CookieBomb/NorthTale Iframer",
      "meta": {
        "type": [
          "Underground"
        ]
      }
    },
    {
      "value": "Orchid TDS",
      "description": "Orchid TDS was sold underground. Rare usage",
      "meta": {
        "type": [
          "Underground"
        ]
      }
    }
  ],
  "version": 2,
  "uuid": "ab5fffaa-c5f6-11e6-9d9d-cec0c932ce01",
  "description": "TDS is a list of Traffic Direction System used by adversaries",
  "authors": [
    "Kafeine"
  ],
  "source": "MISP Project",
  "type": "tds",
  "name": "TDS"
}<|MERGE_RESOLUTION|>--- conflicted
+++ resolved
@@ -11,11 +11,8 @@
           "Commercial"
         ]
       }
-<<<<<<< HEAD
     },
-=======
-    },  
-        {
+    {
       "value": "BlackTDS",
       "description": "BlackTDS is mutualised TDS advertised underground since end of December 2017",
       "meta": {
@@ -26,9 +23,7 @@
           "Underground"
         ]
       }
-    }, 
-    
->>>>>>> bbb76373
+    },
     {
       "value": "ShadowTDS",
       "description": "ShadowTDS is advertised underground since 2016-02. It's in fact more like a Social Engineering kit focused on Android and embedding a TDS",
@@ -108,7 +103,7 @@
       }
     }
   ],
-  "version": 2,
+  "version": 3,
   "uuid": "ab5fffaa-c5f6-11e6-9d9d-cec0c932ce01",
   "description": "TDS is a list of Traffic Direction System used by adversaries",
   "authors": [
