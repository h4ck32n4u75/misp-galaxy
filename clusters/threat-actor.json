{
  "authors": [
    "Alexandre Dulaunoy",
    "Florian Roth",
    "Thomas Schreck",
    "Timo Steffens",
    "Various"
  ],
  "category": "actor",
  "description": "Known or estimated adversary groups targeting organizations and employees. Adversary groups are regularly confused with their initial operation or campaign.",
  "name": "Threat Actor",
  "source": "MISP Project",
  "type": "threat-actor",
  "uuid": "7cdff317-a673-4474-84ec-4f1754947823",
  "values": [
    {
      "description": "PLA Unit 61398 (Chinese: 61398部队, Pinyin: 61398 bùduì) is the Military Unit Cover Designator (MUCD)[1] of a People's Liberation Army advanced persistent threat unit that has been alleged to be a source of Chinese computer hacking attacks",
      "meta": {
        "attribution-confidence": "50",
        "cfr-suspected-state-sponsor": "China",
        "cfr-suspected-victims": [
          "United States",
          "Taiwan",
          "Israel",
          "Norway",
          "United Arab Emirates",
          "United Kingdom",
          "Singapore",
          "India",
          "Belgium",
          "South Africa",
          "Switzerland",
          "Canada",
          "France",
          "Luxembourg",
          "Japan"
        ],
        "cfr-target-category": [
          "Private sector",
          "Government"
        ],
        "cfr-type-of-incident": "Espionage",
        "country": "CN",
        "refs": [
          "https://en.wikipedia.org/wiki/PLA_Unit_61398",
          "http://intelreport.mandiant.com/Mandiant_APT1_Report.pdf",
          "https://www.cfr.org/interactive/cyber-operations/pla-unit-61398",
          "https://www.fireeye.com/content/dam/fireeye-www/services/pdfs/mandiant-apt1-report.pdf",
          "https://blog.trendmicro.com/trendlabs-security-intelligence/the-siesta-campaign-a-new-targeted-attack-awakens/",
          "https://www.fireeye.com/blog/threat-research/2014/03/a-detailed-examination-of-the-siesta-campaign.html",
          "https://securingtomorrow.mcafee.com/other-blogs/mcafee-labs/operation-oceansalt-delivers-wave-after-wave/",
          "https://www.mcafee.com/enterprise/en-us/assets/reports/rp-operation-oceansalt.pdf",
          "https://www.symantec.com/connect/blogs/apt1-qa-attacks-comment-crew",
          "https://attack.mitre.org/groups/G0006/",
          "https://www.nytimes.com/2014/05/20/us/us-to-charge-chinese-workers-with-cyberspying.html"
        ],
        "synonyms": [
          "Comment Panda",
          "PLA Unit 61398",
          "APT 1",
          "APT1",
          "Advanced Persistent Threat 1",
          "Byzantine Candor",
          "Group 3",
          "TG-8223",
          "Comment Group",
          "Brown Fox",
          "GIF89a",
          "ShadyRAT",
          "Shanghai Group"
        ]
      },
      "related": [
        {
          "dest-uuid": "6a2e693f-24e5-451a-9f88-b36a108e5662",
          "tags": [
            "estimative-language:likelihood-probability=\"likely\""
          ],
          "type": "similar"
        }
      ],
      "uuid": "1cb7e1cc-d695-42b1-92f4-fd0112a3c9be",
      "value": "Comment Crew"
    },
    {
      "description": "The group appears to have close ties to the Chinese National University of Defense and Technology, which is possibly linked to the PLA. Stalker Panda has been observed conducting targeted attacks against Japan, Taiwan, Hong Kong, and the United States. The attacks appear to be centered on political, media, and engineering sectors. The group appears to have been active since around 2010 and they maintain and upgrade their tools regularly.",
      "meta": {
        "attribution-confidence": "50",
        "country": "CN",
        "refs": [
          "https://wikileaks.org/vault7/document/2015-08-20150814-256-CSIR-15005-Stalker-Panda/2015-08-20150814-256-CSIR-15005-Stalker-Panda.pdf"
        ]
      },
      "uuid": "36843742-adf1-427c-a7c0-067d74b4aeaf",
      "value": "Stalker Panda"
    },
    {
      "description": "These attackers were the subject of an extensive report by Symantec in 2011, which termed the attackers Nitro and stated: 'The goal of the attackers appears to be to collect intellectual property such as design documents, formulas, and manufacturing processes. In addition, the same attackers appear to have a lengthy operation history including attacks on other industries and organizations. Attacks on the chemical industry are merely their latest attack wave. As part of our investigations, we were also able to identify and contact one of the attackers to try and gain insights into the motivations behind these attacks.' Palo Alto Networks reported on continued activity by the attackers in 2014. ",
      "meta": {
        "attribution-confidence": "50",
        "country": "CN",
        "refs": [
          "http://www.symantec.com/content/en/us/enterprise/media/security_response/whitepapers/the_nitro_attacks.pdf",
          "https://unit42.paloaltonetworks.com/new-indicators-compromise-apt-group-nitro-uncovered/",
          "https://blog.trendmicro.com/trendlabs-security-intelligence/the-significance-of-the-nitro-attacks/"
        ],
        "synonyms": [
          "Covert Grove"
        ]
      },
      "uuid": "0b06fb39-ed3d-4868-ac42-12fff6df2c80",
      "value": "Nitro"
    },
    {
      "description": "The New York Times described Codoso as: 'A collection of hackers for hire that the security industry has been tracking for years. Over the years, the group has breached banks, law firms and tech companies, and once hijacked the Forbes website to try to infect visitors’ computers with malware.'",
      "meta": {
        "attribution-confidence": "50",
        "country": "CN",
        "refs": [
          "https://www.proofpoint.com/us/exploring-bergard-old-malware-new-tricks",
          "http://www.isightpartners.com/2015/02/codoso/#sthash.VJMDVPQB.dpuf",
          "http://researchcenter.paloaltonetworks.com/2016/01/new-attacks-linked-to-c0d0s0-group/",
          "https://www.nytimes.com/2016/06/12/technology/the-chinese-hackers-in-the-back-office.html",
          "https://www.ncsc.gov.uk/content/files/protected_files/article_files/Joint%20report%20on%20publicly%20available%20hacking%20tools%20%28NCSC%29.pdf"
        ],
        "synonyms": [
          "C0d0so",
          "APT19",
          "APT 19",
          "Sunshop Group"
        ]
      },
      "related": [
        {
          "dest-uuid": "066d25c1-71bd-4bd4-8ca7-edbba00063f4",
          "tags": [
            "estimative-language:likelihood-probability=\"likely\""
          ],
          "type": "similar"
        },
        {
          "dest-uuid": "0286e80e-b0ed-464f-ad62-beec8536d0cb",
          "tags": [
            "estimative-language:likelihood-probability=\"likely\""
          ],
          "type": "similar"
        },
        {
          "dest-uuid": "a653431d-6a5e-4600-8ad3-609b5af57064",
          "tags": [
            "estimative-language:likelihood-probability=\"likely\""
          ],
          "type": "similar"
        }
      ],
      "uuid": "103ebfd8-4280-4027-b61a-69bd9967ad6c",
      "value": "Codoso"
    },
    {
      "meta": {
        "refs": [
          "https://www.cylance.com/content/dam/cylance/pdfs/reports/Op_Dust_Storm_Report.pdf",
          "https://www.symantec.com/connect/blogs/inside-back-door-attack",
          "https://attack.mitre.org/groups/G0031/"
        ]
      },
      "related": [
        {
          "dest-uuid": "ae41895a-243f-4a65-b99b-d85022326c31",
          "tags": [
            "estimative-language:likelihood-probability=\"likely\""
          ],
          "type": "similar"
        }
      ],
      "uuid": "9e71024e-817f-45b0-92a0-d886c30bc929",
      "value": "Dust Storm"
    },
    {
      "description": "Adversary targeting dissident groups in China and its surroundings.",
      "meta": {
        "attribution-confidence": "50",
        "country": "CN",
        "refs": [
          "http://www.rsaconference.com/writable/presentations/file_upload/anf-t07b-the-art-of-attribution-identifying-and-pursuing-your-cyber-adversaries_final.pdf"
        ]
      },
      "uuid": "06e659ff-ece8-4e6c-a110-d9692ac6d8ee",
      "value": "Karma Panda"
    },
    {
      "meta": {
        "attribution-confidence": "50",
        "country": "CN",
        "synonyms": [
          "temp.bottle"
        ]
      },
      "uuid": "ad022538-b457-4839-8ebd-3fdcc807a820",
      "value": "Keyhole Panda"
    },
    {
      "meta": {
        "attribution-confidence": "50",
        "country": "CN",
        "refs": [
          "http://go.crowdstrike.com/rs/281-OBQ-266/images/ReportGlobalThreatIntelligence.pdf"
        ]
      },
      "uuid": "ba8973b2-fd97-4aa7-9307-ea4838d96428",
      "value": "Wet Panda"
    },
    {
      "description": "Adversary group targeting telecommunication and technology organizations.",
      "meta": {
        "attribution-confidence": "50",
        "country": "CN",
        "refs": [
          "https://files.sans.org/summit/Threat_Hunting_Incident_Response_Summit_2016/PDFs/Detecting-and-Responding-to-Pandas-and-Bears-Christopher-Scott-CrowdStrike-and-Wendi-Whitmore-IBM.pdf"
        ]
      },
      "uuid": "41c15f08-a646-49f7-a644-1bebbf7a4dcd",
      "value": "Foxy Panda"
    },
    {
      "meta": {
        "attribution-confidence": "50",
        "country": "CN",
        "refs": [
          "http://go.crowdstrike.com/rs/281-OBQ-266/images/ReportGlobalThreatIntelligence.pdf"
        ]
      },
      "uuid": "1969f622-d64a-4436-9a34-4c47fcb2535f",
      "value": "Predator Panda"
    },
    {
      "meta": {
        "attribution-confidence": "50",
        "country": "CN",
        "refs": [
          "http://files.sans.org/summit/Threat_Hunting_Incident_Response_Summit_2016/PDFs/Detecting-and-Responding-to-Pandas-and-Bears-Christopher-Scott-CrowdStrike-and-Wendi-Whitmore-IBM.pdf"
        ]
      },
      "uuid": "7195b51f-500e-4034-a851-bf34a2728dc8",
      "value": "Union Panda"
    },
    {
      "meta": {
        "attribution-confidence": "50",
        "country": "CN",
        "refs": [
          "http://go.crowdstrike.com/rs/281-OBQ-266/images/ReportGlobalThreatIntelligence.pdf"
        ]
      },
      "uuid": "4959652d-72fa-46e4-be20-4ec686409bfb",
      "value": "Spicy Panda"
    },
    {
      "meta": {
        "attribution-confidence": "50",
        "country": "CN",
        "refs": [
          "http://files.sans.org/summit/Threat_Hunting_Incident_Response_Summit_2016/PDFs/Detecting-and-Responding-to-Pandas-and-Bears-Christopher-Scott-CrowdStrike-and-Wendi-Whitmore-IBM.pdf"
        ]
      },
      "uuid": "432b0304-768f-4fb9-9762-e745ef524ec7",
      "value": "Eloquent Panda"
    },
    {
      "meta": {
        "synonyms": [
          "LadyBoyle"
        ]
      },
      "uuid": "8a8f39df-74b3-4946-ab64-f84968bababe",
      "value": "Dizzy Panda"
    },
    {
      "description": "Putter Panda were the subject of an extensive report by CrowdStrike, which stated: 'The CrowdStrike Intelligence team has been tracking this particular unit since2012, under the codename PUTTER PANDA, and has documented activity dating back to 2007. The report identifies Chen Ping, aka cpyy, and the primary location of Unit 61486.'",
      "meta": {
        "attribution-confidence": "50",
        "cfr-suspected-state-sponsor": "China",
        "cfr-suspected-victims": [
          "U.S. satellite and aerospace sector"
        ],
        "cfr-target-category": [
          "Private sector",
          "Government"
        ],
        "cfr-type-of-incident": "Espionage",
        "country": "CN",
        "refs": [
          "http://cdn0.vox-cdn.com/assets/4589853/crowdstrike-intelligence-report-putter-panda.original.pdf",
          "https://www.cfr.org/interactive/cyber-operations/putter-panda",
          "https://attack.mitre.org/groups/G0024/"
        ],
        "synonyms": [
          "PLA Unit 61486",
          "APT 2",
          "APT2",
          "Group 36",
          "APT-2",
          "MSUpdater",
          "4HCrew",
          "SULPHUR",
          "SearchFire",
          "TG-6952"
        ]
      },
      "related": [
        {
          "dest-uuid": "5ce5392a-3a6c-4e07-9df3-9b6a9159ac45",
          "tags": [
            "estimative-language:likelihood-probability=\"likely\""
          ],
          "type": "similar"
        }
      ],
      "uuid": "0ca45163-e223-4167-b1af-f088ed14a93d",
      "value": "Putter Panda"
    },
    {
      "description": "Symantec described UPS in  2016 report as: 'Buckeye (also known as APT3, Gothic Panda, UPS Team, and TG-0110) is a cyberespionage group that is believed to have been operating for well over half a decade. Traditionally, the group attacked organizations in the US as well as other targets. However, Buckeyes focus appears to have changed as of June 2015, when the group began compromising political entities in Hong Kong.'",
      "meta": {
        "attribution-confidence": "50",
        "cfr-suspected-state-sponsor": "China",
        "cfr-suspected-victims": [
          "United States",
          "United Kingdom",
          "Hong Kong"
        ],
        "cfr-target-category": [
          "Private sector"
        ],
        "cfr-type-of-incident": "Espionage",
        "country": "CN",
        "refs": [
          "https://www.fireeye.com/blog/threat-research/2015/06/operation-clandestine-wolf-adobe-flash-zero-day.html",
          "http://www.symantec.com/connect/blogs/buckeye-cyberespionage-group-shifts-gaze-us-hong-kong",
          "https://www.cfr.org/interactive/cyber-operations/apt-3"
        ],
        "synonyms": [
          "Gothic Panda",
          "TG-0110",
          "APT 3",
          "Group 6",
          "UPS Team",
          "APT3",
          "Buckeye",
          "Boyusec"
        ]
      },
      "related": [
        {
          "dest-uuid": "0bbdf25b-30ff-4894-a1cd-49260d0dd2d9",
          "tags": [
            "estimative-language:likelihood-probability=\"likely\""
          ],
          "type": "similar"
        }
      ],
      "uuid": "d144c83e-2302-4947-9e24-856fbf7949ae",
      "value": "UPS"
    },
    {
      "description": "Kaspersky described DarkHotel in a 2014 report as: '... DarkHotel drives its campaigns by spear-phishing targets with highly advanced Flash zero-day exploits that effectively evade the latest Windows and Adobe defenses, and yet they also imprecisely spread among large numbers of vague targets with peer-to-peer spreading tactics. Moreover, this crews most unusual characteristic is that for several years the Darkhotel APT has maintained a capability to use hotel networks to follow and hit selected targets as they travel around the world.'",
      "meta": {
        "attribution-confidence": "50",
        "cfr-suspected-state-sponsor": "Korea (Republic of)",
        "cfr-suspected-victims": [
          "Japan",
          "Russia",
          "Taiwan",
          "South Korea",
          "China"
        ],
        "cfr-target-category": [
          "Private sector"
        ],
        "cfr-type-of-incident": "Espionage",
        "country": "KR",
        "refs": [
          "https://securelist.com/blog/research/71713/darkhotels-attacks-in-2015/",
          "https://blogs.technet.microsoft.com/mmpc/2016/06/09/reverse-engineering-dubnium-2",
          "https://securelist.com/blog/research/66779/the-darkhotel-apt/",
          "https://securelist.com/the-darkhotel-apt/66779/",
          "http://drops.wooyun.org/tips/11726",
          "https://labs.bitdefender.com/wp-content/uploads/downloads/inexsmar-an-unusual-darkhotel-campaign/",
          "https://www.cfr.org/interactive/cyber-operations/darkhotel",
          "https://www.securityweek.com/darkhotel-apt-uses-new-methods-target-politicians",
          "https://attack.mitre.org/groups/G0012/"
        ],
        "synonyms": [
          "DUBNIUM",
          "Fallout Team",
          "Karba",
          "Luder",
          "Nemim",
          "Nemin",
          "Tapaoux",
          "Pioneer",
          "Shadow Crane",
          "APT-C-06",
          "SIG25"
        ]
      },
      "related": [
        {
          "dest-uuid": "b56af6ab-69f8-457a-bf50-c3aefa6dc14a",
          "tags": [
            "estimative-language:likelihood-probability=\"likely\""
          ],
          "type": "similar"
        }
      ],
      "uuid": "b8c8b96d-61e6-47b1-8e38-fd8ad5d9854d",
      "value": "DarkHotel"
    },
    {
      "description": "A group of China-based attackers, who conducted a number of spear phishing attacks in 2013.",
      "meta": {
        "attribution-confidence": "50",
        "cfr-suspected-state-sponsor": "China",
        "cfr-suspected-victims": [
          "Taiwan",
          "Japan"
        ],
        "cfr-target-category": [
          "Private sector",
          "Government"
        ],
        "cfr-type-of-incident": "Espionage",
        "country": "CN",
        "refs": [
          "http://www.crowdstrike.com/blog/whois-numbered-panda/",
          "https://www.cfr.org/interactive/cyber-operations/apt-12",
          "https://www.fireeye.com/blog/threat-research/2014/09/darwins-favorite-apt-group-2.html"
        ],
        "synonyms": [
          "Numbered Panda",
          "TG-2754",
          "BeeBus",
          "Group 22",
          "DynCalc",
          "Calc Team",
          "DNSCalc",
          "Crimson Iron",
          "APT12",
          "APT 12"
        ]
      },
      "related": [
        {
          "dest-uuid": "c47f937f-1022-4f42-8525-e7a4779a14cb",
          "tags": [
            "estimative-language:likelihood-probability=\"likely\""
          ],
          "type": "similar"
        }
      ],
      "uuid": "48146604-6693-4db1-bd94-159744726514",
      "value": "IXESHE"
    },
    {
      "description": "Between November 26, 2015, and December 1, 2015, known and suspected China-based APT groups launched several spear-phishing attacks targeting Japanese and Taiwanese organizations in the high-tech, government services, media and financial services industries. Each campaign delivered a malicious Microsoft Word document exploiting the aforementioned EPS dict copy use-after-free vulnerability, and the local Windows privilege escalation vulnerability CVE-2015-1701. The successful exploitation of both vulnerabilities led to the delivery of either a downloader that we refer to as IRONHALO, or a backdoor that we refer to as ELMER.",
      "meta": {
        "attribution-confidence": "50",
        "cfr-suspected-state-sponsor": "China",
        "cfr-suspected-victims": [
          "Japan",
          "Taiwan"
        ],
        "cfr-target-category": [
          "Private sector"
        ],
        "cfr-type-of-incident": "Espionage",
        "country": "CN",
        "refs": [
          "https://www.fireeye.com/blog/threat-research/2015/12/the_eps_awakens.html",
          "https://www.cfr.org/interactive/cyber-operations/apt-16"
        ],
        "synonyms": [
          "APT16",
          "SVCMONDR"
        ]
      },
      "uuid": "1f73e14f-b882-4032-a565-26dc653b0daf",
      "value": "APT 16"
    },
    {
      "description": "FireEye described APT17 in a 2015 report as: 'APT17, also known as DeputyDog, is a China based threat group that FireEye Intelligence has observed conducting network intrusions against U.S. government entities, the defense industry, law firms, information technology companies, mining companies, and non-government organizations.'",
      "meta": {
        "attribution-confidence": "50",
        "cfr-suspected-state-sponsor": "China",
        "cfr-suspected-victims": [
          "United States"
        ],
        "cfr-target-category": [
          "Government",
          "Private sector",
          "Civil society"
        ],
        "cfr-type-of-incident": "Espionage",
        "country": "CN",
        "refs": [
          "http://www.fireeye.com/blog/technical/cyber-exploits/2013/09/operation-deputydog-zero-day-cve-2013-3893-attack-against-japanese-targets.html",
          "http://www.symantec.com/content/en/us/enterprise/media/security_response/whitepapers/hidden_lynx.pdf",
          "https://www.cfr.org/interactive/cyber-operations/apt-17",
          "https://blog.bit9.com/2013/02/08/bit9-and-our-customers-security/",
          "https://www.symantec.com/connect/blogs/security-vendors-take-action-against-hidden-lynx-malware",
          "https://www.symantec.com/connect/blogs/hidden-lynx-professional-hackers-hire",
          "https://www.recordedfuture.com/hidden-lynx-analysis/"
        ],
        "synonyms": [
          "APT 17",
          "Deputy Dog",
          "Group 8",
          "APT17",
          "Hidden Lynx",
          "Tailgater Team",
          "Dogfish"
        ]
      },
      "related": [
        {
          "dest-uuid": "090242d7-73fc-4738-af68-20162f7a5aae",
          "tags": [
            "estimative-language:likelihood-probability=\"likely\""
          ],
          "type": "similar"
        },
        {
          "dest-uuid": "24110866-cb22-4c85-a7d2-0413e126694b",
          "tags": [
            "estimative-language:likelihood-probability=\"likely\""
          ],
          "type": "similar"
        },
        {
          "dest-uuid": "c5947e1c-1cbc-434c-94b8-27c7e3be0fff",
          "tags": [
            "estimative-language:likelihood-probability=\"likely\""
          ],
          "type": "similar"
        },
        {
          "dest-uuid": "a0cb9370-e39b-44d5-9f50-ef78e412b973",
          "tags": [
            "estimative-language:likelihood-probability=\"likely\""
          ],
          "type": "similar"
        }
      ],
      "uuid": "99e30d89-9361-4b73-a999-9e5ff9320bcb",
      "value": "Aurora Panda"
    },
    {
      "description": "Wekby was described by Palo Alto Networks in a 2015 report as: 'Wekby is a group that has been active for a number of years, targeting various industries such as healthcare, telecommunications, aerospace, defense, and high tech. The group is known to leverage recently released exploits very shortly after those exploits are available, such as in the case of HackingTeams Flash zero - day exploit.'",
      "meta": {
        "attribution-confidence": "50",
        "cfr-suspected-state-sponsor": "China",
        "cfr-suspected-victims": [
          "United States"
        ],
        "cfr-target-category": [
          "Government",
          "Private sector",
          "Civil society"
        ],
        "cfr-type-of-incident": "Espionage",
        "country": "CN",
        "refs": [
          "https://threatpost.com/apt-gang-branches-out-to-medical-espionage-in-community-health-breach/107828",
          "https://www.cfr.org/interactive/cyber-operations/apt-18"
        ],
        "synonyms": [
          "Dynamite Panda",
          "TG-0416",
          "APT 18",
          "SCANDIUM",
          "PLA Navy",
          "APT18"
        ]
      },
      "related": [
        {
          "dest-uuid": "38fd6a28-3353-4f2b-bb2b-459fecd5c648",
          "tags": [
            "estimative-language:likelihood-probability=\"likely\""
          ],
          "type": "similar"
        },
        {
          "dest-uuid": "2fb07fa4-0d7f-43c7-8ff4-b28404313fe7",
          "tags": [
            "estimative-language:likelihood-probability=\"likely\""
          ],
          "type": "similar"
        },
        {
          "dest-uuid": "8e28dbee-4e9e-4491-9a6c-ee9c9ec4b28b",
          "tags": [
            "estimative-language:likelihood-probability=\"likely\""
          ],
          "type": "similar"
        }
      ],
      "uuid": "9a683d9c-8f7d-43df-bba2-ad0ca71e277c",
      "value": "Wekby"
    },
    {
      "description": "TrendMicro described Tropic Trooper in a 2015 report as: 'Taiwan and the Philippines have become the targets of an ongoing campaign called Operation TropicTrooper. Active since 2012, the attackers behind the campaign haveset their sights on the Taiwanese government as well as a number of companies in the heavy industry. The same campaign has also targeted key Philippine military agencies.'",
      "meta": {
        "refs": [
          "http://researchcenter.paloaltonetworks.com/2016/11/unit42-tropic-trooper-targets-taiwanese-government-and-fossil-fuel-provider-with-poison-ivy/",
          "http://www.trendmicro.com/cloud-content/us/pdfs/security-intelligence/white-papers/wp-operation-tropic-trooper.pdf",
          "https://blog.trendmicro.com/trendlabs-security-intelligence/tropic-trooper-new-strategy/",
          "https://unit42.paloaltonetworks.com/unit42-tropic-trooper-targets-taiwanese-government-and-fossil-fuel-provider-with-poison-ivy/",
          "https://blog.lookout.com/titan-mobile-threat",
          "https://attack.mitre.org/groups/G0081/"
        ],
        "synonyms": [
          "Operation Tropic Trooper",
          "Operation TropicTrooper",
          "TropicTrooper"
        ]
      },
      "uuid": "4fd409a9-db86-46a5-bdf2-b6c8ee397a89",
      "value": "Tropic Trooper"
    },
    {
      "description": "The Winnti grouping of activity is large and may actually be a number of linked groups rather than a single discrete entity. Kaspersky describe Winnti as: 'The Winnti group has been attacking companies in the online video game industry since 2009 and is currently still active. The groups objectives are stealing digital certificates signed by legitimate software vendors in addition to intellectual property theft, including the source code of online game projects. The majority of the victims are from South East Asia.'",
      "meta": {
        "attribution-confidence": "50",
        "cfr-suspected-state-sponsor": "China",
        "cfr-suspected-victims": [
          "United States",
          "Netherlands",
          "Italy",
          "Japan",
          "United Kingdom",
          "Belgium",
          "Russia",
          "Indonesia",
          "Germany",
          "Switzerland",
          "China"
        ],
        "cfr-target-category": [
          "Government",
          "Private sector"
        ],
        "cfr-type-of-incident": "Espionage",
        "country": "CN",
        "refs": [
          "https://securelist.com/winnti-faq-more-than-just-a-game/57585/",
          "https://securelist.com/winnti-more-than-just-a-game/37029/",
          "http://williamshowalter.com/a-universal-windows-bootkit/",
          "https://www.microsoft.com/security/blog/2017/01/25/detecting-threat-actors-in-recent-german-industrial-attacks-with-windows-defender-atp/",
          "https://www.cfr.org/interactive/cyber-operations/axiom",
          "https://securelist.com/games-are-over/70991/",
          "https://blog.vsec.com.vn/apt/initial-winnti-analysis-against-vietnam-game-company.html",
          "https://medium.com/chronicle-blog/winnti-more-than-just-windows-and-gates-e4f03436031a",
          "https://www.dw.com/en/thyssenkrupp-victim-of-cyber-attack/a-36695341",
          "https://www.bleepingcomputer.com/news/security/teamviewer-confirms-undisclosed-breach-from-2016/",
          "https://blog.trendmicro.com/trendlabs-security-intelligence/winnti-abuses-github/",
          "https://www.dw.com/en/bayer-points-finger-at-wicked-panda-in-cyberattack/a-48196004",
          "https://www.welivesecurity.com/2019/03/11/gaming-industry-scope-attackers-asia/",
          "https://401trg.com/burning-umbrella/",
          "https://attack.mitre.org/groups/G0044/",
          "https://www.crowdstrike.com/blog/meet-crowdstrikes-adversary-of-the-month-for-july-wicked-spider/"
        ],
        "synonyms": [
          "Winnti Group",
          "Tailgater Team",
          "Group 72",
          "Group72",
          "Tailgater",
          "Ragebeast",
          "Blackfly",
          "Lead",
          "Wicked Spider",
          "APT17",
          "APT 17",
          "Dogfish",
          "Deputy Dog",
          "Wicked Panda",
          "Barium"
        ]
      },
      "related": [
        {
          "dest-uuid": "c5947e1c-1cbc-434c-94b8-27c7e3be0fff",
          "tags": [
            "estimative-language:likelihood-probability=\"likely\""
          ],
          "type": "similar"
        },
        {
          "dest-uuid": "090242d7-73fc-4738-af68-20162f7a5aae",
          "tags": [
            "estimative-language:likelihood-probability=\"likely\""
          ],
          "type": "similar"
        },
        {
          "dest-uuid": "99e30d89-9361-4b73-a999-9e5ff9320bcb",
          "tags": [
            "estimative-language:likelihood-probability=\"likely\""
          ],
          "type": "similar"
        },
        {
          "dest-uuid": "a0cb9370-e39b-44d5-9f50-ef78e412b973",
          "tags": [
            "estimative-language:likelihood-probability=\"likely\""
          ],
          "type": "similar"
        }
      ],
      "uuid": "24110866-cb22-4c85-a7d2-0413e126694b",
      "value": "Axiom"
    },
    {
      "description": "Adversary group targeting financial, technology, non-profit organisations.",
      "meta": {
        "attribution-confidence": "50",
        "cfr-suspected-state-sponsor": "China",
        "cfr-suspected-victims": [
          "United States"
        ],
        "cfr-target-category": [
          "Private sector",
          "Military"
        ],
        "cfr-type-of-incident": "Espionage",
        "country": "CN",
        "refs": [
          "http://cybercampaigns.net/wp-content/uploads/2013/06/Deep-Panda.pdf",
          "http://www.rsaconference.com/writable/presentations/file_upload/anf-t07b-the-art-of-attribution-identifying-and-pursuing-your-cyber-adversaries_final.pdf",
          "https://www.cfr.org/interactive/cyber-operations/deep-panda",
          "https://eromang.zataz.com/2012/12/29/attack-and-ie-0day-informations-used-against-council-on-foreign-relations/",
          "https://eromang.zataz.com/2013/01/02/capstone-turbine-corporation-also-targeted-in-the-cfr-watering-hole-attack-and-more/",
          "https://www.crowdstrike.com/blog/department-labor-strategic-web-compromise/",
          "https://www.crowdstrike.com/blog/deep-thought-chinese-targeting-national-security-think-tanks/",
          "https://krebsonsecurity.com/2015/06/catching-up-on-the-opm-breach/",
          "https://krebsonsecurity.com/2015/02/anthem-breach-may-have-started-in-april-2014/",
          "https://www.nextgov.com/cybersecurity/2015/05/third-party-software-was-entry-point-background-check-system-hack/112354/",
          "https://www.crowdstrike.com/blog/ironman-deep-panda-uses-sakula-malware-target-organizations-multiple-sectors/",
          "https://www.abc.net.au/news/2014-11-13/g20-china-affliliated-hackers-breaches-australian-media/5889442",
          "https://www.washingtonpost.com/business/economy/keypoint-suffers-network-breach-thousands-of-fed-workers-could-be-affected/2014/12/18/e6c7146c-86e1-11e4-a702-fa31ff4ae98e_story.html",
          "https://www.seattletimes.com/business/local-business/feds-warned-premera-about-security-flaws-before-breach/",
          "https://krebsonsecurity.com/2015/05/carefirst-blue-cross-breach-hits-1-1m/",
          "https://threatvector.cylance.com/en_us/home/shell-crew-variants-continue-to-fly-under-big-avs-radar.html",
          "https://www.bleepingcomputer.com/news/security/us-arrests-chinese-man-involved-with-sakula-malware-used-in-opm-and-anthem-hacks/",
          "https://gizmodo.com/u-s-indicts-chinese-hacker-spies-in-conspiracy-to-stea-1830111695",
          "https://www.cyberscoop.com/anthem-breach-indictment-chinese-national/",
          "https://www.symantec.com/content/en/us/enterprise/media/security_response/whitepapers/the-black-vine-cyberespionage-group.pdf",
          "https://attack.mitre.org/groups/G0009/"
        ],
        "synonyms": [
          "Deep Panda",
          "WebMasters",
          "APT 19",
          "KungFu Kittens",
          "Black Vine",
          "Group 13",
          "PinkPanther",
          "Sh3llCr3w"
        ]
      },
      "related": [
        {
          "dest-uuid": "a653431d-6a5e-4600-8ad3-609b5af57064",
          "tags": [
            "estimative-language:likelihood-probability=\"likely\""
          ],
          "type": "similar"
        },
        {
          "dest-uuid": "0286e80e-b0ed-464f-ad62-beec8536d0cb",
          "tags": [
            "estimative-language:likelihood-probability=\"likely\""
          ],
          "type": "similar"
        },
        {
          "dest-uuid": "103ebfd8-4280-4027-b61a-69bd9967ad6c",
          "tags": [
            "estimative-language:likelihood-probability=\"likely\""
          ],
          "type": "similar"
        }
      ],
      "uuid": "066d25c1-71bd-4bd4-8ca7-edbba00063f4",
      "value": "Shell Crew"
    },
    {
      "description": "Kaspersky described Naikon in a 2015 report as: 'The Naikon group is mostly active in countries such as the Philippines, Malaysia, Cambodia, Indonesia, Vietnam, Myanmar, Singapore, and Nepal, hitting a variety of targets in a very opportunistic way.'",
      "meta": {
        "attribution-confidence": "50",
        "cfr-suspected-state-sponsor": "China",
        "cfr-suspected-victims": [
          "India",
          "Saudi Arabia",
          "Vietnam",
          "Myanmar",
          "Singapore",
          "Thailand",
          "Malaysia",
          "Cambodia",
          "China",
          "Philippines",
          "South Korea",
          "United States",
          "Indonesia",
          "Laos"
        ],
        "cfr-target-category": [
          "Government",
          "Private sector"
        ],
        "cfr-type-of-incident": "Espionage",
        "country": "CN",
        "refs": [
          "https://securelist.com/analysis/publications/69953/the-naikon-apt/",
          "https://www.fireeye.com/blog/threat-research/2014/03/spear-phishing-the-news-cycle-apt-actors-leverage-interest-in-the-disappearance-of-malaysian-flight-mh-370.html",
          "https://www.cfr.org/interactive/cyber-operations/apt-30",
          "https://media.kasperskycontenthub.com/wp-content/uploads/sites/43/2018/03/07205555/TheNaikonAPT-MsnMM1.pdf",
          "https://blog.trendmicro.com/trendlabs-security-intelligence/bkdr_rarstone-new-rat-to-watch-out-for/",
          "https://securelist.com/the-chronicles-of-the-hellsing-apt-the-empire-strikes-back/69567/",
          "https://threatconnect.com/tag/naikon/",
          "https://attack.mitre.org/groups/G0019/"
        ],
        "synonyms": [
          "PLA Unit 78020",
          "APT 30",
          "APT30",
          "Override Panda",
          "Camerashy",
          "APT.Naikon",
          "Lotus Panda",
          "Hellsing"
        ]
      },
      "related": [
        {
          "dest-uuid": "2a158b0a-7ef8-43cb-9985-bf34d1e12050",
          "tags": [
            "estimative-language:likelihood-probability=\"likely\""
          ],
          "type": "similar"
        },
        {
          "dest-uuid": "5e0a7cf2-6107-4d5f-9dd0-9df38b1fcba8",
          "tags": [
            "estimative-language:likelihood-probability=\"likely\""
          ],
          "type": "similar"
        },
        {
          "dest-uuid": "f26144c5-8593-4e78-831a-11f6452d809b",
          "tags": [
            "estimative-language:likelihood-probability=\"likely\""
          ],
          "type": "similar"
        },
        {
          "dest-uuid": "f047ee18-7985-4946-8bfb-4ed754d3a0dd",
          "tags": [
            "estimative-language:likelihood-probability=\"likely\""
          ],
          "type": "similar"
        }
      ],
      "uuid": "2f1fd017-9df6-4759-91fb-e7039609b5ff",
      "value": "Naikon"
    },
    {
      "description": "Lotus Blossom is a threat group that has targeted government and military organizations in Southeast Asia.",
      "meta": {
        "attribution-confidence": "50",
        "cfr-suspected-state-sponsor": "China",
        "cfr-suspected-victims": [
          "Japan",
          "Philippines",
          "Hong Kong",
          "Indonesia",
          "Taiwan",
          "Vietnam"
        ],
        "cfr-target-category": [
          "Military",
          "Government"
        ],
        "cfr-type-of-incident": "Espionage",
        "country": "CN",
        "refs": [
          "https://securelist.com/blog/research/70726/the-spring-dragon-apt/",
          "https://securelist.com/spring-dragon-updated-activity/79067/",
          "https://www.cfr.org/interactive/cyber-operations/lotus-blossom",
          "https://unit42.paloaltonetworks.com/operation-lotus-blossom/",
          "https://www.accenture.com/t00010101T000000Z__w__/gb-en/_acnmedia/PDF-46/Accenture-Security-Elise-Threat-Analysis.pdf",
          "https://unit42.paloaltonetworks.com/attack-on-french-diplomat-linked-to-operation-lotus-blossom/",
          "https://community.rsa.com/community/products/netwitness/blog/2018/02/13/lotus-blossom-continues-asean-targeting",
          "https://www.accenture.com/t20180127T003755Z_w_/us-en/_acnmedia/PDF-46/Accenture-Security-Dragonfish-Threat-Analysis.pdf",
          "https://attack.mitre.org/groups/G0030/"
        ],
        "synonyms": [
          "Spring Dragon",
          "ST Group",
          "Esile",
          "DRAGONFISH"
        ]
      },
      "related": [
        {
          "dest-uuid": "88b7dbc2-32d3-4e31-af2f-3fc24e1582d7",
          "tags": [
            "estimative-language:likelihood-probability=\"likely\""
          ],
          "type": "similar"
        }
      ],
      "uuid": "32fafa69-fe3c-49db-afd4-aac2664bcf0d",
      "value": "Lotus Blossom"
    },
    {
      "meta": {
        "attribution-confidence": "50",
        "country": "CN",
        "refs": [
          "http://www.crowdstrike.com/blog/rhetoric-foreshadows-cyber-activity-in-the-south-china-sea/"
        ],
        "synonyms": [
          "Elise"
        ]
      },
      "related": [
        {
          "dest-uuid": "2a158b0a-7ef8-43cb-9985-bf34d1e12050",
          "tags": [
            "estimative-language:likelihood-probability=\"likely\""
          ],
          "type": "similar"
        },
        {
          "dest-uuid": "2f1fd017-9df6-4759-91fb-e7039609b5ff",
          "tags": [
            "estimative-language:likelihood-probability=\"likely\""
          ],
          "type": "similar"
        },
        {
          "dest-uuid": "f26144c5-8593-4e78-831a-11f6452d809b",
          "tags": [
            "estimative-language:likelihood-probability=\"likely\""
          ],
          "type": "similar"
        },
        {
          "dest-uuid": "f047ee18-7985-4946-8bfb-4ed754d3a0dd",
          "tags": [
            "estimative-language:likelihood-probability=\"likely\""
          ],
          "type": "similar"
        }
      ],
      "uuid": "5e0a7cf2-6107-4d5f-9dd0-9df38b1fcba8",
      "value": "Lotus Panda"
    },
    {
      "description": "We have investigated their intrusions since 2013 and have been battling them nonstop over the last year at several large telecommunications and technology companies. The determination of this China-based adversary is truly impressive: they are like a dog with a bone.\nHURRICANE PANDA’s preferred initial vector of compromise and persistence is a China Chopper webshell – a tiny and easily obfuscated 70 byte text file that consists of an ‘eval()’ command, which is then used to provide full command execution and file upload/download capabilities to the attackers. This script is typically uploaded to a web server via a SQL injection or WebDAV vulnerability, which is often trivial to uncover in a company with a large external web presence.\nOnce inside, the adversary immediately moves on to execution of a credential theft tool such as Mimikatz (repacked to avoid AV detection). If they are lucky to have caught an administrator who might be logged into that web server at the time, they will have gained domain administrator credentials and can now roam your network at will via ‘net use’ and ‘wmic’ commands executed through the webshell terminal.",
      "meta": {
        "attribution-confidence": "50",
        "country": "CN",
        "refs": [
          "http://www.crowdstrike.com/blog/cyber-deterrence-in-action-a-story-of-one-long-hurricane-panda-campaign/",
          "https://blog.confiant.com/uncovering-2017s-largest-malvertising-operation-b84cd38d6b85",
          "https://blog.confiant.com/zirconium-was-one-step-ahead-of-chromes-redirect-blocker-with-0-day-2d61802efd0d"
        ],
        "synonyms": [
          "Black Vine",
          "TEMP.Avengers",
          "Zirconium",
          "APT 31",
          "APT31"
        ]
      },
      "related": [
        {
          "dest-uuid": "a653431d-6a5e-4600-8ad3-609b5af57064",
          "tags": [
            "estimative-language:likelihood-probability=\"likely\""
          ],
          "type": "similar"
        },
        {
          "dest-uuid": "066d25c1-71bd-4bd4-8ca7-edbba00063f4",
          "tags": [
            "estimative-language:likelihood-probability=\"likely\""
          ],
          "type": "similar"
        },
        {
          "dest-uuid": "103ebfd8-4280-4027-b61a-69bd9967ad6c",
          "tags": [
            "estimative-language:likelihood-probability=\"likely\""
          ],
          "type": "similar"
        }
      ],
      "uuid": "0286e80e-b0ed-464f-ad62-beec8536d0cb",
      "value": "Hurricane Panda"
    },
    {
      "description": "A China-based actor that targets foreign embassies to collect data on government, defence, and technology sectors.",
      "meta": {
        "attribution-confidence": "50",
        "cfr-suspected-state-sponsor": "Unknown",
        "cfr-suspected-victims": [
          "United States",
          "Japan",
          "Taiwan",
          "India",
          "Canada",
          "China",
          "Thailand",
          "Israel",
          "Australia",
          "Republic of Korea",
          "Russia",
          "Iran"
        ],
        "cfr-target-category": [
          "Government",
          "Private sector"
        ],
        "cfr-type-of-incident": "Espionage",
        "country": "CN",
        "refs": [
          "http://www.secureworks.com/cyber-threat-intelligence/threats/threat-group-3390-targets-organizations-for-cyberespionage/",
          "http://www.scmagazineuk.com/iran-and-russia-blamed-for-state-sponsored-espionage/article/330401/",
          "https://labs.bitdefender.com/2018/02/operation-pzchao-a-possible-return-of-the-iron-tiger-apt/",
          "https://labs.bitdefender.com/wp-content/uploads/downloads/operation-pzchao-inside-a-highly-specialized-espionage-infrastructure/",
          "https://www.cfr.org/interactive/cyber-operations/iron-tiger"
        ],
        "synonyms": [
          "TG-3390",
          "APT 27",
          "TEMP.Hippo",
          "Group 35",
          "Bronze Union",
          "ZipToken",
          "HIPPOTeam",
          "APT27",
          "Operation Iron Tiger",
          "Iron Tiger APT",
          "BRONZE UNION"
        ]
      },
      "related": [
        {
          "dest-uuid": "fb366179-766c-4a4a-afa1-52bff1fd601c",
          "tags": [
            "estimative-language:likelihood-probability=\"likely\""
          ],
          "type": "similar"
        },
        {
          "dest-uuid": "f1b9f7d6-6ab1-404b-91a6-a1ed1845c045",
          "tags": [
            "estimative-language:likelihood-probability=\"likely\""
          ],
          "type": "similar"
        },
        {
          "dest-uuid": "4af45fea-72d3-11e8-846c-d37699506c8d",
          "tags": [
            "estimative-language:likelihood-probability=\"likely\""
          ],
          "type": "similar"
        }
      ],
      "uuid": "834e0acd-d92a-4e38-bb14-dc4159d7cb32",
      "value": "Emissary Panda"
    },
    {
      "meta": {
        "attribution-confidence": "50",
        "cfr-suspected-state-sponsor": "China",
        "cfr-suspected-victims": [
          "Japan",
          "India",
          "South Africa",
          "South Korea",
          "Sweden",
          "United States",
          "Canada",
          "Australia",
          "France",
          "Finland",
          "United Kingdom",
          "Brazil",
          "Thailand",
          "Switzerland",
          "Norway"
        ],
        "cfr-target-category": [
          "Private sector",
          "Government"
        ],
        "cfr-type-of-incident": "Espionage",
        "country": "CN",
        "refs": [
          "https://unit42.paloaltonetworks.com/unit42-menupass-returns-new-malware-new-attacks-japanese-academics-organizations/",
          "https://www.cfr.org/interactive/cyber-operations/apt-10",
          "https://www.ncsc.gov.uk/content/files/protected_files/article_files/Joint%20report%20on%20publicly%20available%20hacking%20tools%20%28NCSC%29.pdf",
          "https://www.pwc.co.uk/cyber-security/pdf/cloud-hopper-report-final-v4.pdf",
          "https://www.fireeye.com/blog/threat-research/2017/04/apt10_menupass_grou.html",
          "https://www.eweek.com/security/chinese-nation-state-hackers-target-u.s-in-operation-tradesecret",
          "https://blog.trendmicro.com/trendlabs-security-intelligence/chessmaster-cyber-espionage-campaign/",
          "https://go.recordedfuture.com/hubfs/reports/cta-2019-0206.pdf",
          "https://www.accenture.com/t20180423T055005Z_w_/se-en/_acnmedia/PDF-76/Accenture-Hogfish-Threat-Analysis.pdf",
          "https://www.us-cert.gov/sites/default/files/publications/IR-ALERT-MED-17-093-01C-Intrusions_Affecting_Multiple_Victims_Across_Multiple_Sectors.pdf",
          "https://www.fireeye.com/blog/threat-research/2018/09/apt10-targeting-japanese-corporations-using-updated-ttps.html",
          "https://www.fbi.gov/news/stories/chinese-hackers-indicted-122018",
          "https://attack.mitre.org/groups/G0045/"
        ],
        "synonyms": [
          "APT10",
          "APT 10",
          "MenuPass",
          "Menupass Team",
          "menuPass",
          "menuPass Team",
          "happyyongzi",
          "POTASSIUM",
          "DustStorm",
          "Red Apollo",
          "CVNX",
          "HOGFISH",
          "Cloud Hopper"
        ]
      },
      "related": [
        {
          "dest-uuid": "222fbd21-fc4f-4b7e-9f85-0e6e3a76c33f",
          "tags": [
            "estimative-language:likelihood-probability=\"likely\""
          ],
          "type": "similar"
        }
      ],
      "uuid": "56b37b05-72e7-4a89-ba8a-61ce45269a8c",
      "value": "Stone Panda"
    },
    {
      "meta": {
        "attribution-confidence": "50",
        "country": "CN",
        "refs": [
          "https://otx.alienvault.com/pulse/55bbc68e67db8c2d547ae393/"
        ],
        "synonyms": [
          "APT 9",
          "Flowerlady/Flowershow",
          "Flowerlady",
          "Flowershow"
        ]
      },
      "uuid": "401dd2c9-bd4f-4814-bb87-701e38f18d45",
      "value": "Nightshade Panda"
    },
    {
      "description": "This threat actor uses spear-phishing techniques to compromise diplomatic targets in Southeast Asia, India, and the United States. It also seems to have targeted the APT 30. Possibly uses the same infrastructure as Mirage",
      "meta": {
        "attribution-confidence": "50",
        "cfr-suspected-state-sponsor": "China",
        "cfr-suspected-victims": [
          "Malaysia",
          "Indonesia",
          "Philippines",
          "United States",
          "India"
        ],
        "cfr-target-category": [
          "Government"
        ],
        "cfr-type-of-incident": "Espionage",
        "country": "CN",
        "refs": [
          "https://securelist.com/analysis/publications/69567/the-chronicles-of-the-hellsing-apt-the-empire-strikes-back/",
          "https://www.cfr.org/interactive/cyber-operations/hellsing",
          "https://www.crowdstrike.com/blog/meet-crowdstrikes-adversary-of-the-month-for-august-goblin-panda/",
          "https://www.fortinet.com/blog/threat-research/cta-security-playbook--goblin-panda.html"
        ],
        "synonyms": [
          "Goblin Panda",
          "Cycldek"
        ]
      },
      "uuid": "af482dde-9e47-48d5-9cb2-cf8f6d6303d3",
      "value": "Hellsing"
    },
    {
      "meta": {
        "attribution-confidence": "50",
        "country": "CN",
        "refs": [
          "https://kc.mcafee.com/corporate/index?page=content&id=KB71150",
          "https://securingtomorrow.mcafee.com/wp-content/uploads/2011/02/McAfee_NightDragon_wp_draft_to_customersv1-1.pdf",
          "https://attack.mitre.org/groups/G0014/"
        ]
      },
      "related": [
        {
          "dest-uuid": "23b6a0f5-fa95-46f9-a6f3-4549c5e45ec8",
          "tags": [
            "estimative-language:likelihood-probability=\"likely\""
          ],
          "type": "similar"
        }
      ],
      "uuid": "b3714d59-b61e-4713-903a-9b4f04ae7f3d",
      "value": "Night Dragon"
    },
    {
      "description": "This threat actor uses phishing techniques to compromise the networks of foreign ministries of European countries for espionage purposes.",
      "meta": {
        "attribution-confidence": "50",
        "cfr-suspected-state-sponsor": "China",
        "cfr-suspected-victims": [
          "European Union",
          "India",
          "United Kingdom"
        ],
        "cfr-target-category": [
          "Government"
        ],
        "cfr-type-of-incident": "Espionage",
        "country": "CN",
        "refs": [
          "https://www.fireeye.com/blog/threat-research/2014/09/forced-to-adapt-xslcmd-backdoor-now-on-os-x.html",
          "http://arstechnica.com/security/2015/04/elite-cyber-crime-group-strikes-back-after-attack-by-rival-apt-gang/",
          "https://github.com/nccgroup/Royal_APT",
          "https://www.cfr.org/interactive/cyber-operations/mirage",
          "https://www.fireeye.com/content/dam/fireeye-www/global/en/current-threats/pdfs/wp-operation-ke3chang.pdf",
          "https://unit42.paloaltonetworks.com/operation-ke3chang-resurfaces-with-new-tidepool-malware/",
          "https://www.nccgroup.trust/uk/about-us/newsroom-and-events/blogs/2018/march/apt15-is-alive-and-strong-an-analysis-of-royalcli-and-royaldns/",
          "https://www.intezer.com/miragefox-apt15-resurfaces-with-new-tools-based-on-old-ones/",
          "https://attack.mitre.org/groups/G0004/"
        ],
        "synonyms": [
          "Vixen Panda",
          "Ke3Chang",
          "GREF",
          "Playful Dragon",
          "APT 15",
          "APT15",
          "Metushy",
          "Lurid",
          "Social Network Team",
          "Royal APT"
        ]
      },
      "uuid": "3501fbf2-098f-47e7-be6a-6b0ff5742ce8",
      "value": "Mirage"
    },
    {
      "description": "PLA Navy\nAnchor Panda is an adversary that CrowdStrike has tracked extensively over the last year targeting both civilian and military maritime operations in the green/brown water regions primarily in the area of operations of the South Sea Fleet of the PLA Navy. In addition to maritime operations in this region, Anchor Panda also heavily targeted western companies in the US, Germany, Sweden, the UK, and Australia, and other countries involved in maritime satellite systems, aerospace companies, and defense contractors. \nNot surprisingly, embassies and diplomatic missions in the region, foreign intelligence services, and foreign governments with space programs were also targeted.",
      "meta": {
        "attribution-confidence": "50",
        "cfr-suspected-state-sponsor": "China",
        "cfr-suspected-victims": [
          "United States",
          "United Kingdom",
          "Germany",
          "Australia",
          "Sweden"
        ],
        "cfr-target-category": [
          "Government",
          "Military"
        ],
        "cfr-type-of-incident": "Espionage",
        "country": "CN",
        "motive": "Espionage",
        "refs": [
          "http://www.crowdstrike.com/blog/whois-anchor-panda/",
          "https://www.cfr.org/interactive/cyber-operations/anchor-panda"
        ],
        "synonyms": [
          "APT14",
          "APT 14",
          "QAZTeam",
          "ALUMINUM"
        ]
      },
      "related": [
        {
          "dest-uuid": "255a59a7-db2d-44fc-9ca9-5859b65817c3",
          "tags": [
            "estimative-language:likelihood-probability=\"likely\""
          ],
          "type": "uses"
        },
        {
          "dest-uuid": "cb8c8253-4024-4cc9-8989-b4a5f95f6c2f",
          "tags": [
            "estimative-language:likelihood-probability=\"likely\""
          ],
          "type": "uses"
        },
        {
          "dest-uuid": "4e104fef-8a2c-4679-b497-6e86d7d47db0",
          "tags": [
            "estimative-language:likelihood-probability=\"likely\""
          ],
          "type": "uses"
        },
        {
          "dest-uuid": "2abe89de-46dd-4dae-ae22-b49a593aff54",
          "tags": [
            "estimative-language:likelihood-probability=\"likely\""
          ],
          "type": "uses"
        },
        {
          "dest-uuid": "32a67552-3b31-47bb-8098-078099bbc813",
          "tags": [
            "estimative-language:likelihood-probability=\"likely\""
          ],
          "type": "uses"
        }
      ],
      "uuid": "c82c904f-b3b4-40a2-bf0d-008912953104",
      "value": "Anchor Panda"
    },
    {
      "meta": {
        "attribution-confidence": "50",
        "cfr-suspected-state-sponsor": "China",
        "cfr-suspected-victims": [
          "Mongolia",
          "Kazakhstan",
          "Tajikistan",
          "Germany",
          "United Kingdom",
          "India",
          "Kyrgyzstan",
          "South Korea",
          "United States",
          "Chile",
          "Russia",
          "China",
          "Spain",
          "Canada",
          "Morocco"
        ],
        "cfr-target-category": [
          "Government",
          "Military"
        ],
        "cfr-type-of-incident": "Espionage",
        "country": "CN",
        "refs": [
          "https://securelist.com/blog/research/35936/nettraveler-is-running-red-star-apt-attacks-compromise-high-profile-victims/",
          "https://www.cfr.org/interactive/cyber-operations/nettraveler",
          "https://www.kaspersky.com/about/press-releases/2013_kaspersky-lab-uncovers--operation-nettraveler--a-global-cyberespionage-campaign-targeting-government-affiliated-organizations-and-research-institutes",
          "https://www.kaspersky.com/about/press-releases/2014_nettraveler-gets-a-makeover-for-10th-anniversary",
          "https://unit42.paloaltonetworks.com/nettraveler-spear-phishing-email-targets-diplomat-of-uzbekistan/",
          "https://www.proofpoint.com/us/threat-insight/post/nettraveler-apt-targets-russian-european-interests"
        ],
        "synonyms": [
          "APT 21",
          "APT21",
          "TravNet"
        ]
      },
      "uuid": "b80f4788-ccb2-466d-ae16-b397159d907e",
      "value": "NetTraveler"
    },
    {
      "description": "Operate since at least 2011, from several locations in China, with  members in Korea and Japan as well. Possibly linked to Onion Dog. This threat actor targets government institutions, military contractors, maritime and shipbuilding groups, telecommunications operators, and others, primarily in Japan and South Korea.",
      "meta": {
        "attribution-confidence": "50",
        "cfr-suspected-state-sponsor": "China",
        "cfr-suspected-victims": [
          "South Korea",
          "United States",
          "Japan",
          "Germany",
          "China"
        ],
        "cfr-target-category": [
          "Government",
          "Military"
        ],
        "cfr-type-of-incident": "Espionage",
        "country": "CN",
        "refs": [
          "https://securelist.com/the-icefog-apt-a-tale-of-cloak-and-three-daggers/57331/",
          "https://securelist.com/the-icefog-apt-hits-us-targets-with-java-backdoor/58209/",
          "https://www.cfr.org/interactive/cyber-operations/icefog",
          "https://d2538mqrb7brka.cloudfront.net/wp-content/uploads/sites/43/2018/03/20133739/icefog.pdf"
        ],
        "synonyms": [
          "IceFog",
          "Dagger Panda"
        ]
      },
      "uuid": "32c534b9-abec-4823-b223-a810f897b47b",
      "value": "Ice Fog"
    },
    {
      "description": "The Pitty Tiger group has been active since at least 2011. They have been seen using HeartBleed vulnerability in order to directly get valid credentials",
      "meta": {
        "attribution-confidence": "50",
        "country": "CN",
        "refs": [
          "http://blog.airbuscybersecurity.com/post/2014/07/The-Eye-of-the-Tiger2",
          "http://blog.cassidiancybersecurity.com/post/2014/07/The-Eye-of-the-Tiger2",
          "https://paper.seebug.org/papers/APT/APT_CyberCriminal_Campagin/2014/2014.07.11.Pitty_Tiger/Pitty_Tiger_Final_Report.pdf",
          "https://securingtomorrow.mcafee.com/other-blogs/mcafee-labs/targeted-attacks-on-french-company-exploit-multiple-word-vulnerabilities/",
          "https://www.fireeye.com/blog/threat-research/2014/07/spy-of-the-tiger.html",
          "https://attack.mitre.org/groups/G0011/"
        ],
        "synonyms": [
          "PittyTiger",
          "MANGANESE"
        ]
      },
      "related": [
        {
          "dest-uuid": "fe98767f-9df8-42b9-83c9-004b1dec8647",
          "tags": [
            "estimative-language:likelihood-probability=\"likely\""
          ],
          "type": "similar"
        }
      ],
      "uuid": "4d37813c-b8e9-4e58-a758-03168d8aa189",
      "value": "Pitty Panda"
    },
    {
      "meta": {
        "refs": [
          "https://unit42.paloaltonetworks.com/bbsrat-attacks-targeting-russian-organizations-linked-to-roaming-tiger/",
          "http://2014.zeronights.org/assets/files/slides/roaming_tiger_zeronights_2014.pdf"
        ]
      },
      "uuid": "1fb177c1-472a-4147-b7c4-b5269b11703d",
      "value": "Roaming Tiger"
    },
    {
      "meta": {
        "attribution-confidence": "50",
        "cfr-suspected-state-sponsor": "China",
        "cfr-suspected-victims": [
          "United States",
          "Canada",
          "United Kingdom",
          "Switzerland",
          "Hong Kong",
          "Australia",
          "India",
          "Taiwan",
          "China",
          "Denmark"
        ],
        "cfr-target-category": [
          "Private sector",
          "Civil society"
        ],
        "cfr-type-of-incident": "Espionage",
        "country": "CN",
        "refs": [
          "https://www.cfr.org/interactive/cyber-operations/sneaky-panda",
          "https://www.symantec.com/content/en/us/enterprise/media/security_response/whitepapers/the-elderwood-project.pdf",
          "https://attack.mitre.org/groups/G0066/"
        ],
        "synonyms": [
          "Sneaky Panda",
          "Elderwood",
          "Elderwood Gang",
          "SIG22"
        ]
      },
      "related": [
        {
          "dest-uuid": "03506554-5f37-4f8f-9ce4-0e9f01a1b484",
          "tags": [
            "estimative-language:likelihood-probability=\"likely\""
          ],
          "type": "similar"
        }
      ],
      "uuid": "da754aeb-a86d-4874-b388-d1d2028a56be",
      "value": "Beijing Group"
    },
    {
      "meta": {
        "attribution-confidence": "50",
        "country": "CN",
        "synonyms": [
          "Shrouded Crossbow"
        ]
      },
      "uuid": "c92d7d31-cfd9-4309-b6c4-b7eb1e85fa7e",
      "value": "Radio Panda"
    },
    {
      "meta": {
        "attribution-confidence": "50",
        "country": "CN",
        "refs": [
          "http://researchcenter.paloaltonetworks.com/2015/09/chinese-actors-use-3102-malware-in-attacks-on-us-government-and-eu-media/"
        ]
      },
      "uuid": "f33fd440-93ee-41e5-974a-be9343e18cdf",
      "value": "APT.3102"
    },
    {
      "meta": {
        "attribution-confidence": "50",
        "cfr-suspected-state-sponsor": "China",
        "cfr-suspected-victims": [
          "United States",
          "United Kingdom",
          "Hong Kong"
        ],
        "cfr-target-category": [
          "Private sector",
          "Military"
        ],
        "cfr-type-of-incident": "Espionage",
        "country": "CN",
        "refs": [
          "http://www.crowdstrike.com/blog/whois-samurai-panda/",
          "https://www.cfr.org/interactive/cyber-operations/sykipot"
        ],
        "synonyms": [
          "PLA Navy",
          "APT4",
          "APT 4",
          "Wisp Team",
          "Getkys",
          "SykipotGroup",
          "Wkysol"
        ]
      },
      "related": [
        {
          "dest-uuid": "38fd6a28-3353-4f2b-bb2b-459fecd5c648",
          "tags": [
            "estimative-language:likelihood-probability=\"likely\""
          ],
          "type": "similar"
        },
        {
          "dest-uuid": "9a683d9c-8f7d-43df-bba2-ad0ca71e277c",
          "tags": [
            "estimative-language:likelihood-probability=\"likely\""
          ],
          "type": "similar"
        },
        {
          "dest-uuid": "8e28dbee-4e9e-4491-9a6c-ee9c9ec4b28b",
          "tags": [
            "estimative-language:likelihood-probability=\"likely\""
          ],
          "type": "similar"
        }
      ],
      "uuid": "2fb07fa4-0d7f-43c7-8ff4-b28404313fe7",
      "value": "Samurai Panda"
    },
    {
      "meta": {
        "attribution-confidence": "50",
        "country": "CN"
      },
      "uuid": "b56ecbda-6b2a-4aa9-b592-d9a0bc810ec1",
      "value": "Impersonating Panda"
    },
    {
      "description": "We’ve uncovered some new data and likely attribution regarding a series of APT watering hole attacks this past summer. Watering hole attacks are an increasingly popular component of APT campaigns, as many people are more aware of spear phishing and are less likely to open documents or click on links in unsolicited emails. Watering hole attacks offer a much better chance of success because they involve compromising legitimate websites and installing malware intended to compromise website visitors. These are often popular websites frequented by people who work in specific industries or have political sympathies to which the actors want to gain access.\nIn contrast to many other APT campaigns, which tend to rely heavily on spear phishing to gain victims, “th3bug” is known for compromising legitimate websites their intended visitors are likely to frequent. Over the summer they compromised several sites, including a well-known Uyghur website written in that native language.",
      "meta": {
        "attribution-confidence": "50",
        "country": "CN",
        "refs": [
          "http://researchcenter.paloaltonetworks.com/2014/09/recent-watering-hole-attacks-attributed-apt-group-th3bug-using-poison-ivy/"
        ],
        "synonyms": [
          "APT20",
          "APT 20",
          "APT8",
          "APT 8",
          "TH3Bug"
        ]
      },
      "uuid": "8bcd855f-a4c1-453a-bede-ff36582f4f40",
      "value": "Violin Panda"
    },
    {
      "description": "A group targeting dissident groups in China and at the boundaries.",
      "meta": {
        "attribution-confidence": "50",
        "country": "CN",
        "refs": [
          "http://www.rsaconference.com/writable/presentations/file_upload/anf-t07b-the-art-of-attribution-identifying-and-pursuing-your-cyber-adversaries_final.pdf"
        ]
      },
      "uuid": "1514546d-f6ea-4af3-bbea-24d6fd9e6761",
      "value": "Toxic Panda"
    },
    {
      "description": "China-based cyber threat group. It has previously used newsworthy events as lures to deliver malware and has primarily targeted organizations involved in financial, economic, and trade policy, typically using publicly available RATs such as PoisonIvy, as well as some non-public backdoors. This threat actor targets prodemocratic activists and organizations in Hong Kong, European and international financial institutions, and a U.S.-based think tank.",
      "meta": {
        "attribution-confidence": "50",
        "cfr-suspected-state-sponsor": "China",
        "cfr-suspected-victims": [
          "Hong Kong",
          "United States"
        ],
        "cfr-target-category": [
          "Government",
          "Private sector",
          "Civil society"
        ],
        "cfr-type-of-incident": "Espionage",
        "country": "CN",
        "refs": [
          "https://www.fireeye.com/blog/threat-research/2013/10/know-your-enemy-tracking-a-rapidly-evolving-apt-actor.html",
          "https://www.fireeye.com/blog/threat-research/2015/11/china-based-threat.html",
          "https://www.cfr.org/interactive/cyber-operations/admin338",
          "https://attack.mitre.org/groups/G0018/"
        ],
        "synonyms": [
          "Admin338",
          "Team338",
          "MAGNESIUM",
          "admin@338"
        ]
      },
      "related": [
        {
          "dest-uuid": "16ade1aa-0ea1-4bb7-88cc-9079df2ae756",
          "tags": [
            "estimative-language:likelihood-probability=\"likely\""
          ],
          "type": "similar"
        }
      ],
      "uuid": "ac4bce1f-b3ec-4c44-bd36-b6cc986b319b",
      "value": "Temper Panda"
    },
    {
      "meta": {
        "attribution-confidence": "50",
        "country": "CN",
        "refs": [
          "https://blog.rapid7.com/2013/06/07/keyboy-targeted-attacks-against-vietnam-and-india/",
          "http://www.crowdstrike.com/blog/rhetoric-foreshadows-cyber-activity-in-the-south-china-sea/"
        ],
        "synonyms": [
          "APT23",
          "APT 23",
          "KeyBoy"
        ]
      },
      "uuid": "7f16d1f5-04ee-4d99-abf0-87e1f23f9fee",
      "value": "Pirate Panda"
    },
    {
      "description": "Activity: defense and aerospace sectors, also interested in targeting entities in the oil/gas industry.",
      "meta": {
        "attribution-confidence": "50",
        "cfr-suspected-state-sponsor": "Iran (Islamic Republic of)",
        "cfr-suspected-victims": [
          "United States",
          "Iranian internet activists"
        ],
        "cfr-target-category": [
          "Military",
          "Civil society"
        ],
        "cfr-type-of-incident": "Espionage",
        "country": "IR",
        "refs": [
          "https://www.fireeye.com/content/dam/fireeye-www/global/en/current-threats/pdfs/rpt-operation-saffron-rose.pdf",
          "https://www.crowdstrike.com/blog/cat-scratch-fever-crowdstrike-tracks-newly-reported-iranian-actor-flying-kitten/",
          "https://www.cfr.org/interactive/cyber-operations/saffron-rose"
        ],
        "synonyms": [
          "SaffronRose",
          "Saffron Rose",
          "AjaxSecurityTeam",
          "Ajax Security Team",
          "Group 26",
          "Sayad"
        ]
      },
      "related": [
        {
          "dest-uuid": "f873db71-3d53-41d5-b141-530675ade27a",
          "tags": [
            "estimative-language:likelihood-probability=\"very-likely\""
          ],
          "type": "similar"
        },
        {
          "dest-uuid": "f9d6633a-55e6-4adc-9263-6ae080421a13",
          "tags": [
            "estimative-language:likelihood-probability=\"likely\""
          ],
          "type": "similar"
        },
        {
          "dest-uuid": "f98bac6b-12fd-4cad-be84-c84666932232",
          "tags": [
            "estimative-language:likelihood-probability=\"likely\""
          ],
          "type": "similar"
        },
        {
          "dest-uuid": "86724806-7ec9-4a48-a0a7-ecbde3bf4810",
          "tags": [
            "estimative-language:likelihood-probability=\"likely\""
          ],
          "type": "similar"
        },
        {
          "dest-uuid": "42be2a84-5a5c-4c6d-9864-3f09d75bb0ba",
          "tags": [
            "estimative-language:likelihood-probability=\"likely\""
          ],
          "type": "similar"
        },
        {
          "dest-uuid": "d56c99fa-4710-472c-81a6-41b7a84ea4be",
          "tags": [
            "estimative-language:likelihood-probability=\"likely\""
          ],
          "type": "similar"
        },
        {
          "dest-uuid": "a0082cfa-32e2-42b8-92d8-5c7a7409dcf1",
          "tags": [
            "estimative-language:likelihood-probability=\"likely\""
          ],
          "type": "similar"
        },
        {
          "dest-uuid": "8f5e8dc7-739d-4f5e-a8a1-a66e004d7063",
          "tags": [
            "estimative-language:likelihood-probability=\"likely\""
          ],
          "type": "similar"
        },
        {
          "dest-uuid": "b96e02f1-4037-463f-b158-5a964352f8d9",
          "tags": [
            "estimative-language:likelihood-probability=\"likely\""
          ],
          "type": "similar"
        }
      ],
      "uuid": "ba724df5-9aa0-45ca-8e0e-7101c208ae48",
      "value": "Flying Kitten"
    },
    {
      "description": "While tracking a suspected Iran-based threat group known as Threat Group-2889[1] (TG-2889), Dell SecureWorks Counter Threat Unit™ (CTU) researchers uncovered a network of fake LinkedIn profiles. These convincing profiles form a self-referenced network of seemingly established LinkedIn users. CTU researchers assess with high confidence the purpose of this network is to target potential victims through social engineering. Most of the legitimate LinkedIn accounts associated with the fake accounts belong to individuals in the Middle East, and CTU researchers assess with medium confidence that these individuals are likely targets of TG-2889. One of the threat actors responsible for the denial of service attacks against U.S in 2012–2013. Three individuals associated with the group—believed to be have been working on behalf of Iran’s Islamic Revolutionary Guard Corps—were indicted by the Justice Department in 2016. ",
      "meta": {
        "attribution-confidence": "50",
        "cfr-suspected-state-sponsor": "Iran (Islamic Republic of)",
        "cfr-suspected-victims": [
          "Bank of America",
          "US Bancorp",
          "Fifth Third Bank",
          "Citigroup",
          "PNC",
          "BB&T",
          "Wells Fargo",
          "Capital One",
          "HSBC"
        ],
        "cfr-target-category": [
          "Private sector"
        ],
        "cfr-type-of-incident": "Denial of service",
        "country": "IR",
        "refs": [
          "http://www.secureworks.com/cyber-threat-intelligence/threats/suspected-iran-based-hacker-group-creates-network-of-fake-linkedin-profiles/",
          "https://www.cfr.org/interactive/cyber-operations/itsecteam"
        ],
        "synonyms": [
          "ITSecTeam",
          "Threat Group 2889",
          "TG-2889",
          "Ghambar"
        ]
      },
      "related": [
        {
          "dest-uuid": "8f5e8dc7-739d-4f5e-a8a1-a66e004d7063",
          "tags": [
            "estimative-language:likelihood-probability=\"likely\""
          ],
          "type": "similar"
        },
        {
          "dest-uuid": "86724806-7ec9-4a48-a0a7-ecbde3bf4810",
          "tags": [
            "estimative-language:likelihood-probability=\"likely\""
          ],
          "type": "similar"
        },
        {
          "dest-uuid": "42be2a84-5a5c-4c6d-9864-3f09d75bb0ba",
          "tags": [
            "estimative-language:likelihood-probability=\"likely\""
          ],
          "type": "similar"
        },
        {
          "dest-uuid": "d56c99fa-4710-472c-81a6-41b7a84ea4be",
          "tags": [
            "estimative-language:likelihood-probability=\"likely\""
          ],
          "type": "similar"
        },
        {
          "dest-uuid": "a0082cfa-32e2-42b8-92d8-5c7a7409dcf1",
          "tags": [
            "estimative-language:likelihood-probability=\"likely\""
          ],
          "type": "similar"
        },
        {
          "dest-uuid": "b96e02f1-4037-463f-b158-5a964352f8d9",
          "tags": [
            "estimative-language:likelihood-probability=\"likely\""
          ],
          "type": "similar"
        }
      ],
      "uuid": "11e17436-6ede-4733-8547-4ce0254ea19e",
      "value": "Cutting Kitten"
    },
    {
      "description": "Charming Kitten (aka Parastoo, aka Newscaster) is an group with a suspected nexus to Iran that targets organizations involved in government, defense technology, military, and diplomacy sectors.",
      "meta": {
        "attribution-confidence": "50",
        "cfr-suspected-state-sponsor": "Iran (Islamic Republic of)",
        "cfr-suspected-victims": [
          "U.S. government/defense sector websites",
          "Saudi Arabia",
          "Israel",
          "Iraq",
          "United Kingdom"
        ],
        "cfr-target-category": [
          "Government",
          "Military"
        ],
        "cfr-type-of-incident": "Espionage",
        "country": "IR",
        "refs": [
          "https://en.wikipedia.org/wiki/Operation_Newscaster",
          "https://iranthreats.github.io/resources/macdownloader-macos-malware/",
          "https://paper.seebug.org/papers/APT/APT_CyberCriminal_Campagin/2014/2014.05.28.NewsCaster_An_Iranian_Threat_Within_Social_Networks/file-2581720763-pdf.pdf",
          "https://www.forbes.com/sites/thomasbrewster/2017/07/27/iran-hackers-oilrig-use-fake-personas-on-facebook-linkedin-for-cyberespionage/",
          "https://cryptome.org/2012/11/parastoo-hacks-iaea.htm",
          "https://securelist.com/files/2017/03/Report_Shamoon_StoneDrill_final.pdf",
          "https://securelist.com/blog/software/74503/freezer-paper-around-free-meat/",
          "https://www.verfassungsschutz.de/download/broschuere-2016-10-bfv-cyber-brief-2016-04.pdf",
          "https://www.cfr.org/interactive/cyber-operations/newscaster",
          "https://www.washingtontimes.com/news/2014/may/29/iranian-hackers-sucker-punch-us-defense-heads-crea/",
          "https://securelist.com/freezer-paper-around-free-meat/74503/",
          "https://www.scmagazine.com/home/security-news/cybercrime/hbo-breach-accomplished-with-hard-work-by-hacker-poor-security-practices-by-victim/",
          "http://www.arabnews.com/node/1195681/media",
          "https://cyware.com/news/iranian-apt-charming-kitten-impersonates-clearsky-the-security-firm-that-uncovered-its-campaigns-7fea0b4f",
          "https://blog.certfa.com/posts/the-return-of-the-charming-kitten/",
          "https://www.justice.gov/opa/pr/former-us-counterintelligence-agent-charged-espionage-behalf-iran-four-iranians-charged-cyber",
          "https://blogs.microsoft.com/on-the-issues/2019/03/27/new-steps-to-protect-customers-from-hacking/",
          "https://www.clearskysec.com/wp-content/uploads/2017/12/Charming_Kitten_2017.pdf",
          "https://attack.mitre.org/groups/G0058/"
        ],
        "synonyms": [
          "Newscaster",
          "Parastoo",
          "iKittens",
          "Group 83",
          "Newsbeef",
          "NewsBeef"
        ]
      },
      "related": [
        {
          "dest-uuid": "7636484c-adc5-45d4-9bfe-c3e062fbc4a0",
          "tags": [
            "estimative-language:likelihood-probability=\"likely\""
          ],
          "type": "similar"
        },
        {
          "dest-uuid": "f9d6633a-55e6-4adc-9263-6ae080421a13",
          "tags": [
            "estimative-language:likelihood-probability=\"likely\""
          ],
          "type": "similar"
        },
        {
          "dest-uuid": "ba724df5-9aa0-45ca-8e0e-7101c208ae48",
          "tags": [
            "estimative-language:likelihood-probability=\"likely\""
          ],
          "type": "similar"
        },
        {
          "dest-uuid": "f873db71-3d53-41d5-b141-530675ade27a",
          "tags": [
            "estimative-language:likelihood-probability=\"likely\""
          ],
          "type": "similar"
        },
        {
          "dest-uuid": "86724806-7ec9-4a48-a0a7-ecbde3bf4810",
          "tags": [
            "estimative-language:likelihood-probability=\"likely\""
          ],
          "type": "similar"
        },
        {
          "dest-uuid": "42be2a84-5a5c-4c6d-9864-3f09d75bb0ba",
          "tags": [
            "estimative-language:likelihood-probability=\"likely\""
          ],
          "type": "similar"
        },
        {
          "dest-uuid": "d56c99fa-4710-472c-81a6-41b7a84ea4be",
          "tags": [
            "estimative-language:likelihood-probability=\"likely\""
          ],
          "type": "similar"
        },
        {
          "dest-uuid": "a0082cfa-32e2-42b8-92d8-5c7a7409dcf1",
          "tags": [
            "estimative-language:likelihood-probability=\"likely\""
          ],
          "type": "similar"
        },
        {
          "dest-uuid": "8f5e8dc7-739d-4f5e-a8a1-a66e004d7063",
          "tags": [
            "estimative-language:likelihood-probability=\"likely\""
          ],
          "type": "similar"
        },
        {
          "dest-uuid": "b96e02f1-4037-463f-b158-5a964352f8d9",
          "tags": [
            "estimative-language:likelihood-probability=\"likely\""
          ],
          "type": "similar"
        }
      ],
      "uuid": "f98bac6b-12fd-4cad-be84-c84666932232",
      "value": "Charming Kitten"
    },
    {
      "description": "Our analysis reveals that APT33 is a capable group that has carried out cyber espionage operations since at least 2013. We assess APT33 works at the behest of the Iranian government.",
      "meta": {
        "attribution-confidence": "50",
        "country": "IR",
        "refs": [
          "https://www.fireeye.com/blog/threat-research/2017/09/apt33-insights-into-iranian-cyber-espionage.html"
        ],
        "synonyms": [
          "APT 33",
          "Elfin",
          "MAGNALLIUM",
          "Refined Kitten"
        ]
      },
      "related": [
        {
          "dest-uuid": "fbd29c89-18ba-4c2d-b792-51c0adee049f",
          "tags": [
            "estimative-language:likelihood-probability=\"likely\""
          ],
          "type": "similar"
        },
        {
          "dest-uuid": "accd848b-b8f4-46ba-a408-9063b35cfbf2",
          "tags": [
            "estimative-language:likelihood-probability=\"likely\""
          ],
          "type": "similar"
        }
      ],
      "uuid": "4f69ec6d-cb6b-42af-b8e2-920a2aa4be10",
      "value": "APT33"
    },
    {
      "description": "Earliest activity back to November 2008. An established group of cyber attackers based in Iran, who carried on several campaigns in 2013, including a series of attacks targeting political dissidents and those supporting Iranian political opposition.",
      "meta": {
        "attribution-confidence": "50",
        "country": "IR",
        "refs": [
          "http://www.scmagazineuk.com/iran-and-russia-blamed-for-state-sponsored-espionage/article/330401/"
        ],
        "synonyms": [
          "Group 42"
        ]
      },
      "uuid": "2e77511d-f72f-409e-9b64-e2a15efe9bf4",
      "value": "Magic Kitten"
    },
    {
      "description": "Targets Saudi Arabia, Israel, US, Iran, high ranking defense officials, embassies of various target countries, notable Iran researchers, human rights activists, media and journalists, academic institutions and various scholars, including scientists in the fields of physics and nuclear sciences.",
      "meta": {
        "attribution-confidence": "50",
        "cfr-suspected-state-sponsor": "Iran (Islamic Republic of)",
        "cfr-suspected-victims": [
          "Saudi Arabia",
          "Venezuela",
          "Afghanistan",
          "United Arab Emirates",
          "Iran",
          "Israel",
          "Iraq",
          "Kuwait",
          "Turkey",
          "Canada",
          "Yemen",
          "United Kingdom",
          "Egypt",
          "Syria",
          "Jordan"
        ],
        "cfr-target-category": [
          "Government",
          "Military"
        ],
        "cfr-type-of-incident": "Espionage",
        "country": "IR",
        "refs": [
          "https://www.trendmicro.com/vinfo/us/security/news/cyber-attacks/operation-woolen-goldfish-when-kittens-go-phishing",
          "https://www.trendmicro.com/cloud-content/us/pdfs/security-intelligence/white-papers/wp-the-spy-kittens-are-back.pdf",
          "http://www.clearskysec.com/thamar-reservoir/",
          "https://citizenlab.org/2015/08/iran_two_factor_phishing/",
          "https://blog.checkpoint.com/wp-content/uploads/2015/11/rocket-kitten-report.pdf",
          "https://www.symantec.com/connect/blogs/shamoon-multi-staged-destructive-attacks-limited-specific-targets",
          "https://researchcenter.paloaltonetworks.com/2017/02/unit42-magic-hound-campaign-attacks-saudi-targets/",
          "https://en.wikipedia.org/wiki/Rocket_Kitten",
          "https://www.cfr.org/interactive/cyber-operations/rocket-kitten"
        ],
        "synonyms": [
          "TEMP.Beanie",
          "Operation Woolen Goldfish",
          "Operation Woolen-Goldfish",
          "Thamar Reservoir",
          "Timberworm"
        ]
      },
      "related": [
        {
          "dest-uuid": "ba724df5-9aa0-45ca-8e0e-7101c208ae48",
          "tags": [
            "estimative-language:likelihood-probability=\"very-likely\""
          ],
          "type": "similar"
        },
        {
          "dest-uuid": "f9d6633a-55e6-4adc-9263-6ae080421a13",
          "tags": [
            "estimative-language:likelihood-probability=\"likely\""
          ],
          "type": "similar"
        },
        {
          "dest-uuid": "f98bac6b-12fd-4cad-be84-c84666932232",
          "tags": [
            "estimative-language:likelihood-probability=\"likely\""
          ],
          "type": "similar"
        },
        {
          "dest-uuid": "86724806-7ec9-4a48-a0a7-ecbde3bf4810",
          "tags": [
            "estimative-language:likelihood-probability=\"likely\""
          ],
          "type": "similar"
        },
        {
          "dest-uuid": "42be2a84-5a5c-4c6d-9864-3f09d75bb0ba",
          "tags": [
            "estimative-language:likelihood-probability=\"likely\""
          ],
          "type": "similar"
        },
        {
          "dest-uuid": "d56c99fa-4710-472c-81a6-41b7a84ea4be",
          "tags": [
            "estimative-language:likelihood-probability=\"likely\""
          ],
          "type": "similar"
        },
        {
          "dest-uuid": "a0082cfa-32e2-42b8-92d8-5c7a7409dcf1",
          "tags": [
            "estimative-language:likelihood-probability=\"likely\""
          ],
          "type": "similar"
        },
        {
          "dest-uuid": "8f5e8dc7-739d-4f5e-a8a1-a66e004d7063",
          "tags": [
            "estimative-language:likelihood-probability=\"likely\""
          ],
          "type": "similar"
        },
        {
          "dest-uuid": "b96e02f1-4037-463f-b158-5a964352f8d9",
          "tags": [
            "estimative-language:likelihood-probability=\"likely\""
          ],
          "type": "similar"
        }
      ],
      "uuid": "f873db71-3d53-41d5-b141-530675ade27a",
      "value": "Rocket Kitten"
    },
    {
      "description": "A group of cyber actors utilizing infrastructure located in Iran have been conducting computer network exploitation activity against public and private U.S. organizations, including Cleared Defense Contractors (CDCs), academic institutions, and energy sector companies. This threat actor targets entities in the government, energy, and technology sectors that are located in or do business with Saudi Arabia.",
      "meta": {
        "attribution-confidence": "50",
        "cfr-suspected-state-sponsor": "Iran (Islamic Republic of)",
        "cfr-suspected-victims": [
          "Canada",
          "France",
          "Israel",
          "Mexico",
          "Saudi Arabia",
          "China",
          "Germany",
          "United States",
          "Pakistan",
          "South Korea",
          "United Kingdom",
          "India",
          "Kuwait",
          "Qatar",
          "Turkey"
        ],
        "cfr-target-category": [
          "Private sector",
          "Government"
        ],
        "cfr-type-of-incident": "Espionage",
        "country": "IR",
        "refs": [
          "https://www.cfr.org/interactive/cyber-operations/magic-hound",
          "https://www.secureworks.com/research/the-curious-case-of-mia-ash",
          "https://www.cfr.org/interactive/cyber-operations/operation-cleaver",
          "http://cdn2.hubspot.net/hubfs/270968/assets/Cleaver/Cylance_Operation_Cleaver_Report.pdf",
          "http://www.secureworks.com/cyber-threat-intelligence/threats/suspected-iran-based-hacker-group-creates-network-of-fake-linkedin-profiles/",
          "https://www.cylance.com/content/dam/cylance/pages/operation-cleaver/Cylance_Operation_Cleaver_Report.pdf",
          "https://www.trendmicro.com/vinfo/us/security/news/cyber-attacks/operation-woolen-goldfish-when-kittens-go-phishing",
          "https://unit42.paloaltonetworks.com/unit42-magic-hound-campaign-attacks-saudi-targets/",
          "https://www.secureworks.com/blog/iranian-pupyrat-bites-middle-eastern-organizations",
          "https://blogs.microsoft.com/on-the-issues/2019/03/27/new-steps-to-protect-customers-from-hacking/",
          "https://www.trendmicro.de/cloud-content/us/pdfs/security-intelligence/white-papers/wp-the-spy-kittens-are-back.pdf",
          "https://blog.checkpoint.com/wp-content/uploads/2015/11/rocket-kitten-report.pdf",
          "https://attack.mitre.org/groups/G0059/",
          "https://attack.mitre.org/groups/G0003/"
        ],
        "synonyms": [
          "Operation Cleaver",
          "Tarh Andishan",
          "Alibaba",
          "2889",
          "TG-2889",
          "Cobalt Gypsy",
          "Rocket_Kitten",
          "Cutting Kitten",
          "Group 41",
          "Magic Hound",
          "APT35",
          "APT 35",
          "TEMP.Beanie",
          "Ghambar"
        ]
      },
      "related": [
        {
          "dest-uuid": "8f5e8dc7-739d-4f5e-a8a1-a66e004d7063",
          "tags": [
            "estimative-language:likelihood-probability=\"likely\""
          ],
          "type": "similar"
        },
        {
          "dest-uuid": "11e17436-6ede-4733-8547-4ce0254ea19e",
          "tags": [
            "estimative-language:likelihood-probability=\"likely\""
          ],
          "type": "similar"
        },
        {
          "dest-uuid": "42be2a84-5a5c-4c6d-9864-3f09d75bb0ba",
          "tags": [
            "estimative-language:likelihood-probability=\"likely\""
          ],
          "type": "similar"
        },
        {
          "dest-uuid": "d56c99fa-4710-472c-81a6-41b7a84ea4be",
          "tags": [
            "estimative-language:likelihood-probability=\"likely\""
          ],
          "type": "similar"
        },
        {
          "dest-uuid": "a0082cfa-32e2-42b8-92d8-5c7a7409dcf1",
          "tags": [
            "estimative-language:likelihood-probability=\"likely\""
          ],
          "type": "similar"
        },
        {
          "dest-uuid": "b96e02f1-4037-463f-b158-5a964352f8d9",
          "tags": [
            "estimative-language:likelihood-probability=\"likely\""
          ],
          "type": "similar"
        },
        {
          "dest-uuid": "f9d6633a-55e6-4adc-9263-6ae080421a13",
          "tags": [
            "estimative-language:likelihood-probability=\"likely\""
          ],
          "type": "similar"
        },
        {
          "dest-uuid": "ba724df5-9aa0-45ca-8e0e-7101c208ae48",
          "tags": [
            "estimative-language:likelihood-probability=\"likely\""
          ],
          "type": "similar"
        },
        {
          "dest-uuid": "f98bac6b-12fd-4cad-be84-c84666932232",
          "tags": [
            "estimative-language:likelihood-probability=\"likely\""
          ],
          "type": "similar"
        },
        {
          "dest-uuid": "f873db71-3d53-41d5-b141-530675ade27a",
          "tags": [
            "estimative-language:likelihood-probability=\"likely\""
          ],
          "type": "similar"
        }
      ],
      "uuid": "86724806-7ec9-4a48-a0a7-ecbde3bf4810",
      "value": "Cleaver"
    },
    {
      "meta": {
        "attribution-confidence": "50",
        "country": "IR"
      },
      "uuid": "1de1a64e-ea14-4e79-9e41-6958bdb6c0ff",
      "value": "Sands Casino"
    },
    {
      "description": "This is a pro-Islamist organization that generally conducts attacks motivated by real world events in which its members believe that members of the Muslim faith were wronged. Its attacks generally involve website defacements; however, the group did develop a RAT that it refers to as Fallaga RAT, but which appears to simply be a fork of the njRAT malware popular amongst hackers in the Middle East/North Africa region.",
      "meta": {
        "attribution-confidence": "50",
        "country": "TN",
        "motive": "Hacktivism-Nationalist",
        "synonyms": [
          "FallagaTeam"
        ]
      },
      "uuid": "29af2812-f7fb-4edb-8cc4-86d0d9e3644b",
      "value": "Rebel Jackal"
    },
    {
      "meta": {
        "attribution-confidence": "50",
        "country": "AE",
        "synonyms": [
          "Vikingdom"
        ]
      },
      "uuid": "7f99ba32-421c-4905-9deb-006e8eda40c1",
      "value": "Viking Jackal"
    },
    {
      "description": "The Sofacy Group (also known as APT28, Pawn Storm, Fancy Bear and Sednit) is a cyber espionage group believed to have ties to the Russian government. Likely operating since 2007, the group is known to target government, military, and security organizations. It has been characterized as an advanced persistent threat.",
      "meta": {
        "attribution-confidence": "50",
        "cfr-suspected-state-sponsor": "Russian Federation",
        "cfr-suspected-victims": [
          "Georgia",
          "France",
          "Jordan",
          "United States",
          "Hungary",
          "World Anti-Doping Agency",
          "Armenia",
          "Tajikistan",
          "Japan",
          "NATO",
          "Ukraine",
          "Belgium",
          "Pakistan",
          "Asia Pacific Economic Cooperation",
          "International Association of Athletics Federations",
          "Turkey",
          "Mongolia",
          "OSCE",
          "United Kingdom",
          "Germany",
          "Poland",
          "European Commission",
          "Afghanistan",
          "Kazakhstan",
          "China"
        ],
        "cfr-target-category": [
          "Government",
          "Military"
        ],
        "cfr-type-of-incident": "Espionage",
        "country": "RU",
        "refs": [
          "https://attack.mitre.org/groups/G0007/",
          "https://en.wikipedia.org/wiki/Fancy_Bear",
          "https://en.wikipedia.org/wiki/Sofacy_Group",
          "https://www.bbc.com/news/technology-37590375",
          "https://www.bbc.co.uk/news/technology-45257081",
          "https://www.cfr.org/interactive/cyber-operations/apt-28",
          "https://www.apnews.com/4d174e45ef5843a0ba82e804f080988f",
          "https://www.voanews.com/a/iaaf-hack-fancy-bears/3793874.html",
          "https://securelist.com/a-slice-of-2017-sofacy-activity/83930/",
          "http://www.dw.com/en/hackers-lurking-parliamentarians-told/a-19564630",
          "https://unit42.paloaltonetworks.com/unit42-sofacys-komplex-os-x-trojan/",
          "https://unit42.paloaltonetworks.com/dear-joohn-sofacy-groups-global-campaign/",
          "https://www.fireeye.com/blog/threat-research/2015/04/probable_apt28_useo.html",
          "https://www2.fireeye.com/rs/848-DID-242/images/wp-mandiant-matryoshka-mining.pdf",
          "https://www.eff.org/deeplinks/2015/08/new-spear-phishing-campaign-pretends-be-eff",
          "https://aptnotes.malwareconfig.com/web/viewer.html?file=../APTnotes/2014/apt28.pdf",
          "https://www.accenture.com/us-en/blogs/blogs-snakemackerel-delivers-zekapab-malware",
          "https://www.wired.com/story/russian-fancy-bears-hackers-release-apparent-ioc-emails/",
          "https://www.symantec.com/blogs/election-security/apt28-espionage-military-government",
          "https://www.crowdstrike.com/blog/bears-midst-intrusion-democratic-national-committee/",
          "https://labsblog.f-secure.com/2015/09/08/sofacy-recycles-carberp-and-metasploit-code/",
          "https://unit42.paloaltonetworks.com/unit42-sofacy-attacks-multiple-government-entities/",
          "https://securelist.com/sofacy-apt-hits-high-profile-targets-with-updated-toolset/72924/",
          "https://www.msn.com/en-au/news/world/russia-tried-to-hack-mh17-inquiry-system/ar-BBmmuuT",
          "https://unit42.paloaltonetworks.com/unit42-new-sofacy-attacks-against-us-government-agency/",
          "https://unit42.paloaltonetworks.com/unit42-let-ride-sofacy-groups-dealerschoice-attacks-continue/",
          "https://www.welivesecurity.com/2018/09/27/lojax-first-uefi-rootkit-found-wild-courtesy-sednit-group/",
          "https://unit42.paloaltonetworks.com/unit42-sofacy-continues-global-attacks-wheels-new-cannon-trojan/",
          "https://www.bleepingcomputer.com/news/security/apt28-uses-lojax-first-uefi-rootkit-seen-in-the-wild/",
          "https://blog.trendmicro.com/trendlabs-security-intelligence/pawn-storm-targets-mh17-investigation-team/",
          "http://researchcenter.paloaltonetworks.com/2016/06/unit42-new-sofacy-attacks-against-us-government-agency/",
          "http://www.trendmicro.com/cloud-content/us/pdfs/security-intelligence/white-papers/wp-operation-pawn-storm.pdf",
          "https://blog.trendmicro.com/trendlabs-security-intelligence/new-adobe-flash-zero-day-used-in-pawn-storm-campaign/",
          "https://blogs.microsoft.com/on-the-issues/2018/08/20/we-are-taking-new-steps-against-broadening-threats-to-democracy/",
          "http://www.lse.co.uk/AllNews.asp?code=kwdwehme&headline=Russian_Hackers_Suspected_In_Cyberattack_On_German_Parliament",
          "https://www.volkskrant.nl/cultuur-media/russen-faalden-bij-hackpogingen-ambtenaren-op-nederlandse-ministeries~b77ff391/",
          "http://www.ibtimes.co.uk/russian-hackers-fancy-bear-likely-breached-olympic-drug-testing-agency-dnc-experts-say-1577508",
          "https://www.bleepingcomputer.com/news/security/microsoft-disrupts-apt28-hacking-campaign-aimed-at-us-midterm-elections/",
          "https://www.justice.gov/opa/pr/justice-department-announces-actions-disrupt-advanced-persistent-threat-28-botnet-infected",
          "https://www.accenture.com/t20181129T203820Z__w__/us-en/_acnmedia/PDF-90/Accenture-snakemackerel-delivers-zekapab-malware.pdf",
          "https://www.reuters.com/article/us-sweden-doping/swedish-sports-body-says-anti-doping-unit-hit-by-hacking-attack-idUSKCN1IG2GN",
          "https://researchcenter.paloaltonetworks.com/2016/10/unit42-dealerschoice-sofacys-flash-player-exploit-platform/",
          "https://netzpolitik.org/2015/digital-attack-on-german-parliament-investigative-report-on-the-hack-of-the-left-party-infrastructure-in-bundestag/",
          "https://www.washingtonpost.com/technology/2019/02/20/microsoft-says-it-has-found-another-russian-operation-targeting-prominent-think-tanks/?utm_term=.870ff11468ae",
          "https://www.handelsblatt.com/today/politics/election-risks-russia-linked-hackers-target-german-political-foundations/23569188.html?ticket=ST-2696734-GRHgtQukDIEXeSOwksXO-ap1",
          "https://www.accenture.com/t20190213T141124Z__w__/us-en/_acnmedia/PDF-94/Accenture-SNAKEMACKEREL-Threat-Campaign-Likely-Targeting-NATO-Members-Defense-and-Military-Outlets.pdf"
        ],
        "synonyms": [
          "APT 28",
          "APT28",
          "Pawn Storm",
          "PawnStorm",
          "Fancy Bear",
          "Sednit",
          "SNAKEMACKEREL",
          "TsarTeam",
          "Tsar Team",
          "TG-4127",
          "Group-4127",
          "STRONTIUM",
          "TAG_0700",
          "Swallowtail",
          "IRON TWILIGHT",
          "Group 74",
          "SIG40",
          "Grizzly Steppe"
        ]
      },
      "related": [
        {
          "dest-uuid": "bef4c620-0787-42a8-a96d-b7eb6e85917c",
          "tags": [
            "estimative-language:likelihood-probability=\"likely\""
          ],
          "type": "similar"
        },
        {
          "dest-uuid": "213cdde9-c11a-4ea9-8ce0-c868e9826fec",
          "tags": [
            "estimative-language:likelihood-probability=\"likely\""
          ],
          "type": "similar"
        }
      ],
      "uuid": "5b4ee3ea-eee3-4c8e-8323-85ae32658754",
      "value": "Sofacy"
    },
    {
      "description": "A 2015 report by F-Secure describe APT29 as: 'The Dukes are a well-resourced, highly dedicated and organized cyberespionage group that we believe has been working for the Russian Federation since at least 2008 to collect intelligence in support of foreign and security policy decision-making. The Dukes show unusual confidence in their ability to continue successfully compromising their targets, as well as in their ability to operate with impunity. The Dukes primarily target Western governments and related organizations, such as government ministries and agencies, political think tanks, and governmental subcontractors. Their targets have also included the governments of members of the Commonwealth of Independent States;Asian, African, and Middle Eastern governments;organizations associated with Chechen extremism;and Russian speakers engaged in the illicit trade of controlled substances and drugs. The Dukes are known to employ a vast arsenal of malware toolsets, which we identify as MiniDuke, CosmicDuke, OnionDuke, CozyDuke, CloudDuke, SeaDuke, HammerDuke, PinchDuke, and GeminiDuke. In recent years, the Dukes have engaged in apparently biannual large - scale spear - phishing campaigns against hundreds or even thousands of recipients associated with governmental institutions and affiliated organizations. These campaigns utilize a smash - and - grab approach involving a fast but noisy breakin followed by the rapid collection and exfiltration of as much data as possible.If the compromised target is discovered to be of value, the Dukes will quickly switch the toolset used and move to using stealthier tactics focused on persistent compromise and long - term intelligence gathering. This threat actor targets government ministries and agencies in the West, Central Asia, East Africa, and the Middle East; Chechen extremist groups; Russian organized crime; and think tanks. It is suspected to be behind the 2015 compromise of unclassified networks at the White House, Department of State, Pentagon, and the Joint Chiefs of Staff. The threat actor includes all of the Dukes tool sets, including MiniDuke, CosmicDuke, OnionDuke, CozyDuke, SeaDuke, CloudDuke (aka MiniDionis), and HammerDuke (aka Hammertoss). '",
      "meta": {
        "attribution-confidence": "50",
        "cfr-suspected-state-sponsor": "Russian Federation",
        "cfr-suspected-victims": [
          "United States",
          "China",
          "New Zealand",
          "Ukraine",
          "Romania",
          "Georgia",
          "Japan",
          "South Korea",
          "Belgium",
          "Kazakhstan",
          "Brazil",
          "Mexico",
          "Turkey",
          "Portugal",
          "India"
        ],
        "cfr-target-category": [
          "Government",
          "Private sector"
        ],
        "cfr-type-of-incident": "Espionage",
        "country": "RU",
        "refs": [
          "https://labsblog.f-secure.com/2015/09/17/the-dukes-7-years-of-russian-cyber-espionage/",
          "https://www2.fireeye.com/rs/848-DID-242/images/rpt-apt29-hammertoss.pdf",
          "https://www.us-cert.gov/sites/default/files/publications/AR-17-20045_Enhanced_Analysis_of_GRIZZLY_STEPPE_Activity.pdf",
          "https://www.fireeye.com/blog/threat-research/2017/03/dissecting_one_ofap.html",
          "https://www.cfr.org/interactive/cyber-operations/dukes",
          "https://pylos.co/2018/11/18/cozybear-in-from-the-cold/",
          "https://cloudblogs.microsoft.com/microsoftsecure/2018/12/03/analysis-of-cyberattack-on-u-s-think-tanks-non-profits-public-sector-by-unidentified-attackers/"
        ],
        "synonyms": [
          "Dukes",
          "Group 100",
          "Cozy Duke",
          "CozyDuke",
          "EuroAPT",
          "CozyBear",
          "CozyCar",
          "Cozer",
          "Office Monkeys",
          "OfficeMonkeys",
          "APT29",
          "Cozy Bear",
          "The Dukes",
          "Minidionis",
          "SeaDuke",
          "Hammer Toss",
          "YTTRIUM",
          "Iron Hemlock",
          "Grizzly Steppe"
        ]
      },
      "related": [
        {
          "dest-uuid": "899ce53f-13a0-479b-a0e4-67d46e241542",
          "tags": [
            "estimative-language:likelihood-probability=\"likely\""
          ],
          "type": "similar"
        }
      ],
      "uuid": "b2056ff0-00b9-482e-b11c-c771daa5f28a",
      "value": "APT 29"
    },
    {
      "description": "A 2014 Guardian article described Turla as: 'Dubbed the Turla hackers, initial intelligence had indicated western powers were key targets, but it was later determined embassies for Eastern Bloc nations were of more interest. Embassies in Belgium, Ukraine, China, Jordan, Greece, Kazakhstan, Armenia, Poland, and Germany were all attacked, though researchers from Kaspersky Lab and Symantec could not confirm which countries were the true targets. In one case from May 2012, the office of the prime minister of a former Soviet Union member country was infected, leading to 60 further computers being affected, Symantec researchers said. There were some other victims, including the ministry for health of a Western European country, the ministry for education of a Central American country, a state electricity provider in the Middle East and a medical organisation in the US, according to Symantec. It is believed the group was also responsible for a much - documented 2008 attack on the US Central Command. The attackers - who continue to operate - have ostensibly sought to carry out surveillance on targets and pilfer data, though their use of encryption across their networks has made it difficult to ascertain exactly what the hackers took.Kaspersky Lab, however, picked up a number of the attackers searches through their victims emails, which included terms such as Nato and EU energy dialogue Though attribution is difficult to substantiate, Russia has previously been suspected of carrying out the attacks and Symantecs Gavin O’ Gorman told the Guardian a number of the hackers appeared to be using Russian names and language in their notes for their malicious code. Cyrillic was also seen in use.'",
      "meta": {
        "attribution-confidence": "50",
        "cfr-suspected-state-sponsor": "Russian Federation",
        "cfr-suspected-victims": [
          "France",
          "Romania",
          "Kazakhstan",
          "Poland",
          "Tajikistan",
          "Russia",
          "United States",
          "Saudi Arabia",
          "Germany",
          "India",
          "Belarus",
          "Netherlands",
          "Iran",
          "Uzbekistan",
          "Iraq"
        ],
        "cfr-target-category": [
          "Government",
          "Military"
        ],
        "cfr-type-of-incident": "Espionage",
        "country": "RU",
        "refs": [
          "https://www.circl.lu/pub/tr-25/",
          "https://securelist.com/introducing-whitebear/81638/",
          "https://securelist.com/the-epic-turla-operation/65545/",
          "https://www.cfr.org/interactive/cyber-operations/turla",
          "https://www.nytimes.com/2010/08/26/technology/26cyber.html",
          "https://securelist.com/blog/research/67962/the-penquin-turla-2/",
          "https://www.kaspersky.com/blog/moonlight-maze-the-lessons/6713/",
          "https://www2.fireeye.com/rs/848-DID-242/images/rpt-witchcoven.pdf",
          "https://securelist.com/analysis/publications/65545/the-epic-turla-operation/",
          "https://threatpost.com/linux-modules-connected-to-turla-apt-discovered/109765/",
          "https://securelist.com/satellite-turla-apt-command-and-control-in-the-sky/72081/",
          "https://www.welivesecurity.com/2018/05/22/turla-mosquito-shift-towards-generic-tools/",
          "https://www.first.org/resources/papers/tbilisi2014/turla-operations_and_development.pdf",
          "https://yle.fi/uutiset/osasto/news/russian_group_behind_2013_foreign_ministry_hack/8591548",
          "https://www.welivesecurity.com/2017/03/30/carbon-paper-peering-turlas-second-stage-backdoor/",
          "https://securelist.com/blog/research/72081/satellite-turla-apt-command-and-control-in-the-sky/",
          "https://www.nccgroup.trust/uk/about-us/newsroom-and-events/blogs/2018/november/turla-png-dropper-is-back/",
          "https://www.symantec.com/content/en/us/enterprise/media/security_response/whitepapers/waterbug-attack-group.pdf",
          "https://www.theguardian.com/technology/2014/aug/07/turla-hackers-spying-governments-researcher-kaspersky-symantec",
          "https://www.bleepingcomputer.com/news/security/turla-outlook-backdoor-uses-clever-tactics-for-stealth-and-persistence/",
          "http://download.bitdefender.com/resources/files/News/CaseStudies/study/115/Bitdefender-Whitepaper-PAC-A4-en-EN1.pdf",
          "https://www.melani.admin.ch/melani/en/home/dokumentation/reports/technical-reports/technical-report_apt_case_ruag.html",
          "https://unit42.paloaltonetworks.com/unit42-kazuar-multiplatform-espionage-backdoor-api-access/",
          "https://www.engadget.com/2017/06/07/russian-malware-hidden-britney-spears-instagram/",
          "https://www.welivesecurity.com/wp-content/uploads/2017/08/eset-gazer.pdf",
          "https://www.trendmicro.com/vinfo/vn/security/news/cyber-attacks/cyberespionage-group-turla-deploys-backdoor-ahead-of-g20-summit",
          "https://www.zdnet.com/article/this-hacking-gang-just-updated-the-malware-it-uses-against-uk-targets/",
          "https://attack.mitre.org/groups/G0010/"
        ],
        "synonyms": [
          "Turla",
          "Snake",
          "Venomous Bear",
          "Group 88",
          "Waterbug",
          "WRAITH",
          "Turla Team",
          "Uroburos",
          "Pfinet",
          "TAG_0530",
          "KRYPTON",
          "Hippo Team",
          "Pacifier APT",
          "Popeye",
          "SIG23",
          "Iron Hunter",
          "MAKERSMARK"
        ]
      },
      "related": [
        {
          "dest-uuid": "7a19ecb1-3c65-4de3-a230-993516aed6a6",
          "tags": [
            "estimative-language:likelihood-probability=\"likely\""
          ],
          "type": "similar"
        },
        {
          "dest-uuid": "c097471c-2405-4393-b6d7-afbcb5f0cd11",
          "tags": [
            "estimative-language:likelihood-probability=\"likely\""
          ],
          "type": "similar"
        }
      ],
      "uuid": "fa80877c-f509-4daf-8b62-20aba1635f68",
      "value": "Turla Group"
    },
    {
      "description": "A Russian group that collects intelligence on the energy industry.",
      "meta": {
        "attribution-confidence": "50",
        "cfr-suspected-state-sponsor": "Russian Federation",
        "cfr-suspected-victims": [
          "United States",
          "Germany",
          "Turkey",
          "China",
          "Spain",
          "France",
          "Ireland",
          "Japan",
          "Italy",
          "Poland"
        ],
        "cfr-target-category": [
          "Private sector",
          "Government"
        ],
        "cfr-type-of-incident": "Espionage",
        "country": "RU",
        "refs": [
          "http://www.scmagazineuk.com/iran-and-russia-blamed-for-state-sponsored-espionage/article/330401/",
          "http://www.symantec.com/content/en/us/enterprise/media/security_response/whitepapers/Dragonfly_Threat_Against_Western_Energy_Suppliers.pdf",
          "http://www.netresec.com/?page=Blog&month=2014-10&post=Full-Disclosure-of-Havex-Trojans",
          "https://threatpost.com/energy-watering-hole-attack-used-lightsout-exploit-kit/104772/",
          "https://www.cfr.org/interactive/cyber-operations/crouching-yeti",
          "https://ssu.gov.ua/sbu/control/uk/publish/article?art_id=170951&cat_i=39574",
          "https://www.reuters.com/article/us-ukraine-cyber-attack-energy-idUSKBN1521BA",
          "https://dragos.com/wp-content/uploads/CrashOverride-01.pdf",
          "https://www.independent.ie/irish-news/statesponsored-hackers-targeted-eirgrid-electricity-network-in-devious-attack-36005921.html",
          "https://www.riskiq.com/blog/labs/energetic-bear/",
          "https://www.symantec.com/blogs/threat-intelligence/dragonfly-energy-sector-cyber-attacks",
          "https://www.kaspersky.com/resource-center/threats/crouching-yeti-energetic-bear-malware-threat",
          "https://www.sans.org/reading-room/whitepapers/ICS/impact-dragonfly-malware-industrial-control-systems-36672",
          "https://attack.mitre.org/groups/G0035/",
          "https://www.secureworks.com/research/resurgent-iron-liberty-targeting-energy-sector"
        ],
        "synonyms": [
          "Dragonfly",
          "Crouching Yeti",
          "Group 24",
          "Havex",
          "CrouchingYeti",
          "Koala Team",
          "IRON LIBERTY"
        ]
      },
      "related": [
        {
          "dest-uuid": "1c63d4ec-0a75-4daa-b1df-0d11af3d3cc1",
          "tags": [
            "estimative-language:likelihood-probability=\"likely\""
          ],
          "type": "similar"
        }
      ],
      "uuid": "64d6559c-6d5c-4585-bbf9-c17868f763ee",
      "value": "Energetic Bear"
    },
    {
      "description": "This threat actor targets industrial control systems, using a tool called Black Energy, associated with electricity and power generation for espionage, denial of service, and data destruction purposes. Some believe that the threat actor is linked to the 2015 compromise of the Ukrainian electrical grid and a distributed denial of service prior to the Russian invasion of Georgia. Believed to be responsible for the 2008 DDoS attacks in Georgia and the 2015 Ukraine power grid outage",
      "meta": {
        "attribution-confidence": "50",
        "cfr-suspected-state-sponsor": "Russian Federation",
        "cfr-suspected-victims": [
          "Russia",
          "Lithuania",
          "Kyrgyzstan",
          "Israel",
          "Ukraine",
          "Belarus",
          "Kazakhstan",
          "Georgia",
          "Poland",
          "Azerbaijan",
          "Iran"
        ],
        "cfr-target-category": [
          "Private sector",
          "Government"
        ],
        "cfr-type-of-incident": "Espionage",
        "country": "RU",
        "refs": [
          "http://www.isightpartners.com/2014/10/cve-2014-4114/",
          "http://www.isightpartners.com/2016/01/ukraine-and-sandworm-team/",
          "https://dragos.com/blog/crashoverride/CrashOverride-01.pdf",
          "https://www.us-cert.gov/ncas/alerts/TA17-163A",
          "https://ics.sans.org/blog/2016/01/09/confirmation-of-a-coordinated-attack-on-the-ukrainian-power-grid",
          "https://www.cfr.org/interactive/cyber-operations/black-energy",
          "https://www.symantec.com/connect/blogs/sandworm-windows-zero-day-vulnerability-being-actively-exploited-targeted-attacks",
          "https://ics.sans.org/blog/2015/12/30/current-reporting-on-the-cyber-attack-in-ukraine-resulting-in-power-outage",
          "https://blog.trendmicro.com/trendlabs-security-intelligence/timeline-of-sandworm-attacks/",
          "https://attack.mitre.org/groups/G0034/"
        ],
        "synonyms": [
          "Sandworm Team",
          "Black Energy",
          "BlackEnergy",
          "Quedagh",
          "Voodoo Bear",
          "TEMP.Noble",
          "Iron Viking"
        ]
      },
      "related": [
        {
          "dest-uuid": "381fcf73-60f6-4ab2-9991-6af3cbc35192",
          "tags": [
            "estimative-language:likelihood-probability=\"likely\""
          ],
          "type": "similar"
        },
        {
          "dest-uuid": "b47250ec-2094-4d06-b658-11456e05fe89",
          "tags": [
            "estimative-language:likelihood-probability=\"likely\""
          ],
          "type": "similar"
        },
        {
          "dest-uuid": "feac86e4-6bb2-4ba0-ac99-806aeb0a776c",
          "tags": [
            "estimative-language:likelihood-probability=\"likely\""
          ],
          "type": "similar"
        },
        {
          "dest-uuid": "d52ca4c4-d214-11e8-8d29-c3e7cb78acce",
          "tags": [
            "estimative-language:likelihood-probability=\"likely\""
          ],
          "type": "similar"
        }
      ],
      "uuid": "f512de42-f76b-40d2-9923-59e7dbdfec35",
      "value": "Sandworm"
    },
    {
      "description": "We will refer to the gang behind the malware as TeleBots. However it’s important to say that these attackers, and the toolset used, share a number of similarities with the BlackEnergy group, which conducted attacks against the energy industry in Ukraine in December 2015 and January 2016. In fact, we think that the BlackEnergy group has evolved into the TeleBots group. TeleBots appear to be associated with Sandworm Team, Iron Viking, Voodoo Bear.",
      "meta": {
        "attribution-confidence": "50",
        "country": "RU",
        "refs": [
          "http://www.welivesecurity.com/2016/12/13/rise-telebots-analyzing-disruptive-killdisk-attacks/",
          "https://www.welivesecurity.com/2017/01/05/killdisk-now-targeting-linux-demands-250k-ransom-cant-decrypt/",
          "https://www.welivesecurity.com/2017/06/30/telebots-back-supply-chain-attacks-against-ukraine/",
          "https://www.welivesecurity.com/2017/05/23/xdata-ransomware-making-rounds-amid-global-wannacryptor-scare/",
          "https://www.welivesecurity.com/2017/06/27/new-ransomware-attack-hits-ukraine/",
          "https://www.welivesecurity.com/2017/10/24/bad-rabbit-not-petya-back/",
          "https://blog.trendmicro.com/trendlabs-security-intelligence/timeline-of-sandworm-attacks/"
        ],
        "synonyms": [
          "Sandworm"
        ]
      },
      "related": [
        {
          "dest-uuid": "381fcf73-60f6-4ab2-9991-6af3cbc35192",
          "tags": [
            "estimative-language:likelihood-probability=\"likely\""
          ],
          "type": "similar"
        },
        {
          "dest-uuid": "f512de42-f76b-40d2-9923-59e7dbdfec35",
          "tags": [
            "estimative-language:likelihood-probability=\"likely\""
          ],
          "type": "similar"
        },
        {
          "dest-uuid": "feac86e4-6bb2-4ba0-ac99-806aeb0a776c",
          "tags": [
            "estimative-language:likelihood-probability=\"likely\""
          ],
          "type": "similar"
        }
      ],
      "uuid": "b47250ec-2094-4d06-b658-11456e05fe89",
      "value": "TeleBots"
    },
    {
      "description": "Groups targeting financial organizations or people with significant financial assets.",
      "meta": {
        "attribution-confidence": "50",
        "country": "RU",
        "motive": "Cybercrime",
        "refs": [
          "https://en.wikipedia.org/wiki/Carbanak",
          "https://securelist.com/files/2015/02/Carbanak_APT_eng.pdf",
          "http://2014.zeronights.ru/assets/files/slides/ivanovb-zeronights.pdf",
          "https://www.symantec.com/connect/blogs/odinaff-new-trojan-used-high-level-financial-attacks",
          "https://blog.cyber4sight.com/2017/04/similarities-between-carbanak-and-fin7-malware-suggest-actors-are-closely-related/",
          "https://www.proofpoint.com/us/threat-insight/post/fin7carbanak-threat-actor-unleashes-bateleur-jscript-backdoor",
          "https://www.icebrg.io/blog/footprints-of-fin7-tracking-actor-patterns",
          "https://www.crowdstrike.com/blog/arrests-put-new-focus-on-carbon-spider-adversary-group/",
          "https://www.europol.europa.eu/newsroom/news/mastermind-behind-eur-1-billion-cyber-bank-robbery-arrested-in-spain",
          "https://www.computerweekly.com/news/252446153/Three-Carbanak-cyber-heist-gang-members-arrested",
          "https://media.kasperskycontenthub.com/wp-content/uploads/sites/43/2018/03/08064518/Carbanak_APT_eng.pdf",
          "https://www.group-ib.com/resources/threat-research/Anunak_APT_against_financial_institutions.pdf",
          "https://attack.mitre.org/groups/G0008/",
          "https://www.fireeye.com/blog/threat-research/2017/03/fin7_spear_phishing.html",
          "https://threatpost.com/fileless-malware-campaigns-tied-to-same-attacker/124369/",
          "https://www.fireeye.com/blog/threat-research/2017/04/fin7-phishing-lnk.html",
          "https://www.fireeye.com/blog/threat-research/2017/05/fin7-shim-databases-persistence.html",
          "http://blog.morphisec.com/fin7-attacks-restaurant-industry",
          "https://www.flashpoint-intel.com/blog/fin7-revisited-inside-astra-panel-and-sqlrat-malware/",
          "http://blog.morphisec.com/fin7-attack-modifications-revealed",
          "http://blog.morphisec.com/fin7-not-finished-morphisec-spots-new-campaign",
          "https://securelist.com/fin7-5-the-infamous-cybercrime-rig-fin7-continues-its-activities/90703/",
          "https://www.fireeye.com/blog/threat-research/2018/08/fin7-pursuing-an-enigmatic-and-evasive-global-criminal-operation.html",
          "https://attack.mitre.org/groups/G0046/"
        ],
        "synonyms": [
          "Carbanak",
          "Carbon Spider",
          "FIN7"
        ]
      },
      "related": [
        {
          "dest-uuid": "3753cc21-2dae-4dfb-8481-d004e74502cc",
          "tags": [
            "estimative-language:likelihood-probability=\"likely\""
          ],
          "type": "similar"
        },
        {
          "dest-uuid": "55033a4d-3ffe-46b2-99b4-2c1541e9ce1c",
          "tags": [
            "estimative-language:likelihood-probability=\"likely\""
          ],
          "type": "similar"
        }
      ],
      "uuid": "00220228-a5a4-4032-a30d-826bb55aa3fb",
      "value": "Anunak"
    },
    {
      "description": "Researchers have uncovered a long-term cyber-espionage campaign that used a combination of legitimate software packages and commodity malware tools to target a variety of heavy industry, government intelligence agencies and political activists. Known as the TeamSpy crew because of its affinity for using the legitimate TeamViewer application as part of its toolset, the attackers may have been active for as long as 10 years, researchers say.\nThe attack appears to be a years-long espionage campaign, but experts who have analyzed the victim profile, malware components and command-and-control infrastructure say that it’s not entirely clear what kind of data the attackers are going after. What is clear, though, is that the attackers have been at this for a long time and that they have specific people in mind as targets.\nResearchers at the CrySyS Lab in Hungary were alerted by the Hungarian National Security Authority to an attack against a high-profile target in the country and began looking into the campaign. They quickly discovered that some of the infrastructure being used in the attack had been in use for some time and that the target they were investigating was by no means the only one.",
      "meta": {
        "attribution-confidence": "50",
        "cfr-suspected-state-sponsor": "Russian Federation",
        "cfr-suspected-victims": [
          "Hungary",
          "Belarus"
        ],
        "cfr-target-category": [
          "Government",
          "Private sector"
        ],
        "cfr-type-of-incident": "Espionage",
        "country": "RU",
        "refs": [
          "https://securelist.com/blog/incidents/35520/the-teamspy-crew-attacks-abusing-teamviewer-for-cyberespionage-8/",
          "https://www.cfr.org/interactive/cyber-operations/team-spy-crew",
          "https://threatpost.com/researchers-uncover-teamspy-attack-campaign-targeting-government-research-targets-032013/77646/",
          "https://www.crysys.hu/publications/files/teamspy.pdf",
          "https://d2538mqrb7brka.cloudfront.net/wp-content/uploads/sites/43/2018/03/20134928/theteamspystory_final_t2.pdf",
          "https://www.secureworks.com/research/resurgent-iron-liberty-targeting-energy-sector"
        ],
        "synonyms": [
          "TeamSpy",
          "Team Bear",
          "Berserk Bear",
          "Anger Bear",
          "IRON LYRIC"
        ]
      },
      "related": [
        {
          "dest-uuid": "90ef600f-5198-44a9-a2c6-de4b4d9d8624",
          "tags": [
            "estimative-language:likelihood-probability=\"likely\""
          ],
          "type": "similar"
        }
      ],
      "uuid": "82c1c7fa-c67b-4be6-9be8-8aa400ef2445",
      "value": "TeamSpy Crew"
    },
    {
      "description": "Buhtrap has been active since 2014, however their first attacks against financial institutions were only detected in August 2015. Earlier, the group had only focused on targeting banking clients. At the moment, the group is known to target Russian and Ukrainian banks.\nFrom August 2015 to February 2016 Buhtrap managed to conduct 13 successful attacks against Russian banks for a total amount of 1.8 billion rubles ($25.7 mln). The number of successful attacks against Ukrainian banks has not been identified.\nBuhtrap is the first hacker group using a network worm to infect the overall bank infrastructure that significantly increases the difficulty of removing all malicious functions from the network. As a result, banks have to shut down the whole infrastructure which provokes delay in servicing customers and additional losses.\nMalicious programs intentionally scan for machines with an automated Bank-Customer system of the Central Bank of Russia (further referred to as BCS CBR). We have not identified incidents of attacks involving online money transfer systems, ATM machines or payment gates which are known to be of interest for other criminal groups.",
      "meta": {
        "attribution-confidence": "50",
        "country": "RU",
        "refs": [
          "https://www.welivesecurity.com/2015/11/11/operation-buhtrap-malware-distributed-via-ammyy-com/",
          "https://www.group-ib.com/brochures/gib-buhtrap-report.pdf",
          "https://www.symantec.com/connect/blogs/russian-bank-employees-received-fake-job-offers-targeted-email-attack",
          "https://www.forcepoint.com/blog/security-labs/highly-evasive-code-injection-awaits-user-interaction-delivering-malware",
          "https://www.kaspersky.com/blog/financial-trojans-2019/25690/",
          "https://www.welivesecurity.com/2015/04/09/operation-buhtrap/"
        ]
      },
      "uuid": "b737c51f-b579-49d5-a907-743b2e6d03cb",
      "value": "BuhTrap"
    },
    {
      "meta": {
        "attribution-confidence": "50",
        "country": "RU"
      },
      "related": [
        {
          "dest-uuid": "82c1c7fa-c67b-4be6-9be8-8aa400ef2445",
          "tags": [
            "estimative-language:likelihood-probability=\"likely\""
          ],
          "type": "similar"
        }
      ],
      "uuid": "90ef600f-5198-44a9-a2c6-de4b4d9d8624",
      "value": "Berserk Bear"
    },
    {
      "description": "FIN4 is a financially-motivated threat group that has targeted confidential information related to the public financial market, particularly regarding healthcare and pharmaceutical companies, since at least 2013. FIN4 is unique in that they do not infect victims with typical persistent malware, but rather they focus on capturing credentials authorized to access email and other non-public correspondence.",
      "meta": {
        "attribution-confidence": "50",
        "country": "RO",
        "refs": [
          "https://www.reuters.com/article/2015/06/23/us-hackers-insidertrading-idUSKBN0P31M720150623",
          "https://www.fireeye.com/blog/threat-research/2014/11/fin4_stealing_insid.html",
          "https://www2.fireeye.com/rs/fireye/images/rpt-fin4.pdf",
          "https://pwc.blogs.com/cyber_security_updates/2015/06/unfin4ished-business.html",
          "https://attack.mitre.org/groups/G0085/"
        ],
        "synonyms": [
          "FIN4"
        ]
      },
      "uuid": "ff449346-aa9f-45f6-b482-71e886a5cf57",
      "value": "Wolf Spider"
    },
    {
      "description": "First observed activity in December 2013.",
      "meta": {
        "attribution-confidence": "50",
        "country": "RU"
      },
      "uuid": "85b40169-3d1c-491b-9fbf-877ed57f32e0",
      "value": "Boulder Bear"
    },
    {
      "description": "This group's activity was first observed in November 2013. It leverages a banking Trojan more commonly known as Shylock which aims to compromise online banking credentials and credentials related to Bitcoin wallets.",
      "meta": {
        "attribution-confidence": "50",
        "country": "RU"
      },
      "uuid": "7dd7a8df-9012-4d14-977f-b3f9f71266b4",
      "value": "Shark Spider"
    },
    {
      "description": "Adversary targeting manufacturing and industrial organizations.",
      "meta": {
        "attribution-confidence": "50",
        "country": "RU",
        "refs": [
          "http://www.rsaconference.com/writable/presentations/file_upload/anf-t07b-the-art-of-attribution-identifying-and-pursuing-your-cyber-adversaries_final.pdf"
        ]
      },
      "uuid": "db774b7d-a0ee-4375-b24e-fd278f5ab2fd",
      "value": "Union Spider"
    },
    {
      "meta": {
        "attribution-confidence": "50",
        "country": "KP",
        "refs": [
          "http://www.rsaconference.com/writable/presentations/file_upload/anf-t07b-the-art-of-attribution-identifying-and-pursuing-your-cyber-adversaries_final.pdf"
        ],
        "synonyms": [
          "OperationTroy",
          "Guardian of Peace",
          "GOP",
          "WHOis Team",
          "Andariel",
          "Subgroup: Andariel"
        ]
      },
      "uuid": "245c8dde-ed42-4c49-b48b-634e3e21bdd7",
      "value": "Silent Chollima"
    },
    {
      "description": "Since 2009, HIDDEN COBRA actors have leveraged their capabilities to target and compromise a range of victims; some intrusions have resulted in the exfiltration of data while others have been disruptive in nature. Commercial reporting has referred to this activity as Lazarus Group and Guardians of Peace. Tools and capabilities used by HIDDEN COBRA actors include DDoS botnets, keyloggers, remote access tools (RATs), and wiper malware. Variants of malware and tools used by HIDDEN COBRA actors include Destover, Duuzer, and Hangman.",
      "meta": {
        "attribution-confidence": "50",
        "cfr-suspected-state-sponsor": "Korea (Democratic People's Republic of)",
        "cfr-suspected-victims": [
          "South Korea",
          "Bangladesh Bank",
          "Sony Pictures Entertainment",
          "United States",
          "Thailand",
          "France",
          "China",
          "Hong Kong",
          "United Kingdom",
          "Guatemala",
          "Canada",
          "Bangladesh",
          "Japan",
          "India",
          "Germany",
          "Brazil",
          "Thailand",
          "Australia",
          "Cryptocurrency exchanges in South Korea"
        ],
        "cfr-target-category": [
          "Government",
          "Private sector"
        ],
        "cfr-type-of-incident": [
          "Espionage",
          "Sabotage"
        ],
        "country": "KP",
        "refs": [
          "https://threatpost.com/operation-blockbuster-coalition-ties-destructive-attacks-to-lazarus-group/116422/",
          "https://www.us-cert.gov/ncas/alerts/TA17-164A",
          "https://www.us-cert.gov/ncas/alerts/TA17-318A",
          "https://www.us-cert.gov/ncas/alerts/TA17-318B",
          "https://securelist.com/operation-applejeus/87553/",
          "https://securelist.com/lazarus-under-the-hood/77908/",
          "https://www.us-cert.gov/HIDDEN-COBRA-North-Korean-Malicious-Cyber-Activity",
          "http://www.mcafee.com/us/resources/white-papers/wp-dissecting-operation-troy.pdf",
          "https://www.bleepingcomputer.com/news/security/north-korean-hackers-are-up-to-no-good-again/",
          "https://www.cfr.org/interactive/cyber-operations/lazarus-group",
          "https://www.cfr.org/interactive/cyber-operations/operation-ghostsecret",
          "https://www.cfr.org/interactive/cyber-operations/compromise-cryptocurrency-exchanges-south-korea",
          "https://www.bleepingcomputer.com/news/security/lazarus-group-deploys-its-first-mac-malware-in-cryptocurrency-exchange-hack/",
          "https://content.fireeye.com/apt/rpt-apt38",
          "https://blog.malwarebytes.com/threat-analysis/2019/03/the-advanced-persistent-threat-files-lazarus-group/",
          "https://www.theguardian.com/world/2009/jul/08/south-korea-cyber-attack",
          "https://www.symantec.com/connect/blogs/trojankoredos-comes-unwelcomed-surprise",
          "https://www.nytimes.com/2013/03/21/world/asia/south-korea-computer-network-crashes.html",
          "https://www.symantec.com/connect/blogs/south-korean-financial-companies-targeted-castov",
          "https://www.symantec.com/connect/blogs/four-years-darkseoul-cyberattacks-against-south-korea-continue-anniversary-korean-war",
          "https://www.trendmicro.com/vinfo/us/security/news/cyber-attacks/the-hack-of-sony-pictures-what-you-need-to-know",
          "https://blog.trendmicro.com/trendlabs-security-intelligence/new-killdisk-variant-hits-financial-organizations-in-latin-america/",
          "https://www.welivesecurity.com/2018/04/03/lazarus-killdisk-central-american-casino/",
          "https://securingtomorrow.mcafee.com/other-blogs/mcafee-labs/hidden-cobra-targets-turkish-financial-sector-new-bankshot-implant/",
          "https://securingtomorrow.mcafee.com/other-blogs/mcafee-labs/analyzing-operation-ghostsecret-attack-seeks-to-steal-data-worldwide/",
          "https://www.us-cert.gov/ncas/analysis-reports/AR19-129A",
          "https://securingtomorrow.mcafee.com/other-blogs/mcafee-labs/operation-sharpshooter-targets-global-defense-critical-infrastructure/",
          "https://securelist.com/cryptocurrency-businesses-still-being-targeted-by-lazarus/90019/",
          "https://www.theregister.co.uk/2019/04/10/lazarus_group_malware/",
          "https://www.operationblockbuster.com/wp-content/uploads/2016/02/Operation-Blockbuster-Report.pdf",
          "https://www.justice.gov/opa/pr/north-korean-regime-backed-programmer-charged-conspiracy-conduct-multiple-cyber-attacks-and",
          "https://www.trendmicro.com/vinfo/us/security/news/cybercrime-and-digital-threats/a-look-into-the-lazarus-groups-operations",
          "https://www.kaspersky.com/about/press-releases/2017_chasing-lazarus-a-hunt-for-the-infamous-hackers-to-prevent-large-bank-robberies",
          "https://medium.com/threat-intel/lazarus-attacks-wannacry-5fdeddee476c",
          "https://attack.mitre.org/groups/G0032/",
          "https://threatpost.com/lazarus-apt-spinoff-linked-to-banking-hacks/124746/",
          "https://www.symantec.com/connect/blogs/duuzer-back-door-trojan-targets-south-korea-take-over-computers",
          "https://www.bankinfosecurity.com/vietnamese-bank-blocks-1-million-online-heist-a-9105",
          "https://www.reuters.com/article/us-cyber-heist-swift-specialreport-idUSKCN0YB0DD",
          "https://www.symantec.com/connect/blogs/swift-attackers-malware-linked-more-financial-attacks",
          "https://www.symantec.com/blogs/threat-intelligence/fastcash-lazarus-atm-malware",
          "https://blog.trendmicro.com/trendlabs-security-intelligence/what-we-can-learn-from-the-bangladesh-central-bank-cyber-heist/",
          "https://www.symantec.com/connect/blogs/attackers-target-dozens-global-banks-new-malware-0",
          "https://baesystemsai.blogspot.com/2017/10/taiwan-heist-lazarus-tools.html",
          "https://www.bloomberg.com/news/articles/2018-05-29/mexico-foiled-a-110-million-bank-heist-then-kept-it-a-secret",
          "https://threatpost.com/banco-de-chile-wiper-attack-just-a-cover-for-10m-swift-heist/132796/",
          "https://www.darkreading.com/attacks-breaches/north-korean-hacking-group-steals-$135-million-from-indian-bank-/d/d-id/1332678",
          "https://www.zdnet.com/article/north-korean-hackers-infiltrate-chiles-atm-network-after-skype-job-interview/"
        ],
        "synonyms": [
          "Operation DarkSeoul",
          "Dark Seoul",
          "Hidden Cobra",
          "Hastati Group",
          "Andariel",
          "Unit 121",
          "Bureau 121",
          "NewRomanic Cyber Army Team",
          "Bluenoroff",
          "Subgroup: Bluenoroff",
          "Group 77",
          "Labyrinth Chollima",
          "Operation Troy",
          "Operation GhostSecret",
          "Operation AppleJeus",
          "APT38",
          "APT 38",
          "Stardust Chollima",
          "Whois Hacking Team",
          "Zinc",
          "Appleworm",
          "Nickel Academy",
          "APT-C-26"
        ]
      },
      "related": [
        {
          "dest-uuid": "c93fccb1-e8e8-42cf-ae33-2ad1d183913a",
          "tags": [
            "estimative-language:likelihood-probability=\"likely\""
          ],
          "type": "similar"
        },
        {
          "dest-uuid": "027a1428-6e79-4a4b-82b9-e698e8525c2b",
          "tags": [
            "estimative-language:likelihood-probability=\"likely\""
          ],
          "type": "similar"
        },
        {
          "dest-uuid": "b06c3af1-0243-4428-88da-b3451c345e1e",
          "tags": [
            "estimative-language:likelihood-probability=\"likely\""
          ],
          "type": "similar"
        },
        {
          "dest-uuid": "50cd027f-df14-40b2-aa22-bf5de5061163",
          "tags": [
            "estimative-language:likelihood-probability=\"likely\""
          ],
          "type": "linked-to"
        }
      ],
      "uuid": "68391641-859f-4a9a-9a1e-3e5cf71ec376",
      "value": "Lazarus Group"
    },
    {
      "meta": {
        "attribution-confidence": "50",
        "country": "IN",
        "refs": [
          "http://enterprise-manage.norman.c.bitbit.net/resources/files/Unveiling_an_Indian_Cyberattack_Infrastructure.pdf"
        ],
        "synonyms": [
          "Appin",
          "OperationHangover"
        ]
      },
      "uuid": "e2b87f81-a6a1-4524-b03f-193c3191d239",
      "value": "Viceroy Tiger"
    },
    {
      "meta": {
        "attribution-confidence": "50",
        "country": "US",
        "synonyms": [
          "DD4BC",
          "Ambiorx"
        ]
      },
      "uuid": "dd9806a9-a600-48f8-81fb-07f0f1b7690d",
      "value": "Pizzo Spider"
    },
    {
      "meta": {
        "attribution-confidence": "50",
        "country": "TN",
        "refs": [
          "https://www.crowdstrike.com/blog/regional-conflict-and-cyber-blowback/"
        ],
        "synonyms": [
          "TunisianCyberArmy"
        ]
      },
      "uuid": "59d63dd6-f46f-4334-ad15-30d2e1ee0623",
      "value": "Corsair Jackal"
    },
    {
      "description": "In 2014, researchers at Kaspersky Lab discovered and reported on three zero-days that were being used in cyberattacks in the wild. Two of these zero-day vulnerabilities are associated with an advanced threat actor we call Animal Farm. Over the past few years, Animal Farm has targeted a wide range of global organizations. The group has been active since at least 2009 and there are signs that earlier malware versions  were developed as far back as 2007.",
      "meta": {
        "attribution-confidence": "50",
        "cfr-suspected-state-sponsor": "France",
        "cfr-suspected-victims": [
          "Syria",
          "United States",
          "Netherlands",
          "Russia",
          "Spain",
          "Iran",
          "China",
          "Germany",
          "Algeria",
          "Norway",
          "Malaysia",
          "Turkey",
          "United Kingdom",
          "Ivory Coast",
          "Greece"
        ],
        "cfr-target-category": [
          "Government",
          "Private sector"
        ],
        "cfr-type-of-incident": "Espionage",
        "country": "FR",
        "refs": [
          "https://securelist.com/blog/research/69114/animals-in-the-apt-farm/",
          "https://motherboard.vice.com/read/meet-babar-a-new-malware-almost-certainly-created-by-france",
          "http://www.cyphort.com/evilbunny-malware-instrumented-lua/",
          "http://www.cyphort.com/babar-suspected-nation-state-spyware-spotlight/",
          "https://www.gdatasoftware.com/blog/2015/02/24270-babar-espionage-software-finally-found-and-put-under-the-microscope",
          "https://www.cfr.org/interactive/cyber-operations/snowglobe",
          "https://resources.infosecinstitute.com/animal-farm-apt-and-the-shadow-of-france-intelligence/"
        ],
        "synonyms": [
          "Animal Farm",
          "Snowglobe"
        ]
      },
      "uuid": "3b8e7462-c83f-4e7d-9511-2fe430d80aab",
      "value": "SNOWGLOBE"
    },
    {
      "description": "The Syrian Electronic Army (SEA) is a group of computer hackers which first surfaced online in 2011 to support the government of Syrian President Bashar al-Assad. Using spamming, website defacement, malware, phishing, and denial of service attacks, it has targeted political opposition groups, western news organizations, human rights groups and websites that are seemingly neutral to the Syrian conflict. It has also hacked government websites in the Middle East and Europe, as well as US defense contractors. As of 2011 the SEA has been *the first Arab country to have a public Internet Army hosted on its national networks to openly launch cyber attacks on its enemies*. The precise nature of SEA's relationship with the Syrian government has changed over time and is unclear",
      "meta": {
        "attribution-confidence": "50",
        "country": "SY",
        "refs": [
          "https://en.wikipedia.org/wiki/Syrian_Electronic_Army"
        ],
        "synonyms": [
          "SyrianElectronicArmy",
          "SEA"
        ]
      },
      "uuid": "4265d44e-8372-4ed0-b428-b331a5443d7d",
      "value": "Deadeye Jackal"
    },
    {
      "description": "Group targeting Indian Army or related assets in India, as well as activists and civil society in Pakistan. Attribution to a Pakistani connection has been made by TrendMicro and others.",
      "meta": {
        "attribution-confidence": "50",
        "cfr-suspected-state-sponsor": "Pakistan",
        "cfr-target-category": [
          "Civil society",
          "Military",
          "Government"
        ],
        "country": "PK",
        "refs": [
          "http://documents.trendmicro.com/assets/pdf/Indian-military-personnel-targeted-by-information-theft-campaign-cmajor.pdf",
          "https://www.proofpoint.com/sites/default/files/proofpoint-operation-transparent-tribe-threat-insight-en.pdf",
          "https://www.amnesty.org/en/documents/asa33/8366/2018/en/",
          "https://www.crowdstrike.com/blog/adversary-of-the-month-for-may/",
          "https://unit42.paloaltonetworks.com/unit42-projectm-link-found-between-pakistani-actor-and-operation-transparent-tribe",
          "https://mkd-cirt.mk/wp-content/uploads/2018/08/20181009_3_1_M-Trends2018-May-2018-compressed.pdf",
          "https://nciipc.gov.in/documents/NCIIPC_Newsletter_July18.pdf",
          "https://aisa.org.au//PDF/AISA%20Sydney%20-%20Dec2016.pdf",
          "https://cysinfo.com/cyber-attack-targeting-cbi-and-possibly-indian-army-officials",
          "https://s.tencent.com/research/report/669.html",
          "https://www.fireeye.com/blog/threat-research/2016/06/apt_group_sends_spea.html"
        ],
        "synonyms": [
          "C-Major",
          "Transparent Tribe",
          "Mythic Leopard",
          "ProjectM",
          "APT36",
          "APT 36",
          "TMP.Lapis"
        ]
      },
      "related": [
        {
          "dest-uuid": "2a410eea-a9da-11e8-b404-37b7060746c8",
          "tags": [
            "estimative-language:likelihood-probability=\"likely\""
          ],
          "type": "similar"
        }
      ],
      "uuid": "acbb5cad-ffe7-4b0e-a57a-2dbc916e8905",
      "value": "Operation C-Major"
    },
    {
      "description": "This threat actor targets civil society groups and Emirati journalists, activists, and dissidents. ",
      "meta": {
        "attribution-confidence": "50",
        "cfr-suspected-state-sponsor": "United Arab Emirates",
        "cfr-suspected-victims": [
          "United Arab Emirates",
          "United Kingdom"
        ],
        "cfr-target-category": [
          "Civil society"
        ],
        "cfr-type-of-incident": "Espionage",
        "country": "AE",
        "refs": [
          "https://citizenlab.org/2016/05/stealth-falcon/",
          "https://www.cfr.org/interactive/cyber-operations/stealth-falcon",
          "https://securelist.com/cve-2019-0797-zero-day-vulnerability/89885/",
          "https://attack.mitre.org/groups/G0038/"
        ],
        "synonyms": [
          "FruityArmor"
        ]
      },
      "related": [
        {
          "dest-uuid": "894aab42-3371-47b1-8859-a4a074c804c8",
          "tags": [
            "estimative-language:likelihood-probability=\"likely\""
          ],
          "type": "similar"
        }
      ],
      "uuid": "dab75e38-6969-4e78-9304-dc269c3cbcf0",
      "value": "Stealth Falcon"
    },
    {
      "description": "ScarCruft is a relatively new APT group; victims have been observed in several countries, including Russia, Nepal, South Korea, China, India, Kuwait and Romania. The group has several ongoing operations utilizing multiple exploits — two for Adobe Flash and one for Microsoft Internet Explorer.",
      "meta": {
        "refs": [
          "https://securelist.com/cve-2016-4171-adobe-flash-zero-day-used-in-targeted-attacks/75082/",
          "https://securelist.com/operation-daybreak/75100/",
          "https://securelist.com/scarcruft-continues-to-evolve-introduces-bluetooth-harvester/90729/",
          "https://threatpost.com/scarcruft-apt-group-used-latest-flash-zero-day-in-two-dozen-attacks/118642/"
        ],
        "synonyms": [
          "Operation Daybreak",
          "Operation Erebus"
        ]
      },
      "related": [
        {
          "dest-uuid": "4a2ce82e-1a74-468a-a6fb-bbead541383c",
          "tags": [
            "estimative-language:likelihood-probability=\"likely\""
          ],
          "type": "similar"
        },
        {
          "dest-uuid": "50cd027f-df14-40b2-aa22-bf5de5061163",
          "tags": [
            "estimative-language:likelihood-probability=\"likely\""
          ],
          "type": "similar"
        }
      ],
      "uuid": "bb446dc2-4fee-4212-8b2c-3ffa2917e338",
      "value": "ScarCruft"
    },
    {
      "description": "This group created a malware that takes over Android devices and generates $300,000 per month in fraudulent ad revenue.  The group effectively controls an arsenal of over 85 million mobile devices around the world. With the potential to sell access to these devices to the highest bidder",
      "meta": {
        "attribution-confidence": "50",
        "country": "CN",
        "refs": [
          "http://blog.checkpoint.com/wp-content/uploads/2016/07/HummingBad-Research-report_FINAL-62916.pdf"
        ]
      },
      "uuid": "12ab5c28-5f38-4a2f-bd40-40e9c500f4ac",
      "value": "HummingBad"
    },
    {
      "description": "Dropping Elephant (also known as “Chinastrats” and “Patchwork“) is a relatively new threat actor that is targeting a variety of high profile diplomatic and economic targets using a custom set of attack tools. Its victims are all involved with China’s foreign relations in some way, and are generally caught through spear-phishing or watering hole attacks.",
      "meta": {
        "attribution-confidence": "50",
        "cfr-suspected-state-sponsor": "India",
        "cfr-suspected-victims": [
          "Bangladesh",
          "Sri Lanka",
          "Pakistan"
        ],
        "cfr-target-category": [
          "Private sector",
          "Military"
        ],
        "cfr-type-of-incident": "Espionage",
        "country": "IN",
        "refs": [
          "http://www.symantec.com/connect/blogs/patchwork-cyberespionage-group-expands-targets-governments-wide-range-industries",
          "https://blogs.forcepoint.com/security-labs/monsoon-analysis-apt-campaign",
          "https://www.cymmetria.com/patchwork-targeted-attack/",
          "https://s3-us-west-2.amazonaws.com/cymmetria-blog/public/Unveiling_Patchwork.pdf",
          "https://www.volexity.com/blog/2018/06/07/patchwork-apt-group-targets-us-think-tanks/",
          "https://attack.mitre.org/groups/G0040/",
          "https://documents.trendmicro.com/assets/tech-brief-untangling-the-patchwork-cyberespionage-group.pdf",
          "https://securelist.com/the-dropping-elephant-actor/75328/",
          "https://www.forcepoint.com/sites/default/files/resources/files/forcepoint-security-labs-monsoon-analysis-report.pdf"
        ],
        "synonyms": [
          "Chinastrats",
          "Patchwork",
          "Monsoon",
          "Sarit",
          "Quilted Tiger",
          "APT-C-09"
        ]
      },
      "related": [
        {
          "dest-uuid": "17862c7d-9e60-48a0-b48e-da4dc4c3f6b0",
          "tags": [
            "estimative-language:likelihood-probability=\"likely\""
          ],
          "type": "similar"
        },
        {
          "dest-uuid": "9559ecaf-2e75-48a7-aee8-9974020bc772",
          "tags": [
            "estimative-language:likelihood-probability=\"likely\""
          ],
          "type": "similar"
        }
      ],
      "uuid": "18d473a5-831b-47a5-97a1-a32156299825",
      "value": "Dropping Elephant"
    },
    {
      "description": "Scarlet Mimic is a threat group that has targeted minority rights activists. This group has not been directly linked to a government source, but the group’s motivations appear to overlap with those of the Chinese government. While there is some overlap between IP addresses used by Scarlet Mimic and Putter Panda, APT 2, it has not been concluded that the groups are the same.\nThe attacks began over four years ago and their targeting pattern suggests that this adversary’s primary mission is to gather information about minority rights activists. We do not have evidence directly linking these attacks to a government source, but the information derived from these activities supports an assessment that a group or groups with motivations similar to the stated position of the Chinese government in relation to these targets is involved.\nThe attacks we attribute to Scarlet Mimic have primarily targeted Uyghur and Tibetan activists as well as those who are interested in their causes. Both the Tibetan community and the Uyghurs, a Turkic Muslim minority residing primarily in northwest China, have been targets of multiple sophisticated attacks in the past decade. Both also have history of strained relationships with the government of the People’s Republic of China (PRC), though we do not have evidence that links Scarlet Mimic attacks to the PRC.\nScarlet Mimic attacks have also been identified against government organizations in Russia and India, who are responsible for tracking activist and terrorist activities. While we do not know the precise target of each of the Scarlet Mimic attacks, many of them align to the patterns described above.",
      "meta": {
        "attribution-confidence": "50",
        "country": "CN",
        "refs": [
          "https://attack.mitre.org/wiki/Groups",
          "https://unit42.paloaltonetworks.com/scarlet-mimic-years-long-espionage-targets-minority-activists/",
          "https://attack.mitre.org/groups/G0029/"
        ]
      },
      "related": [
        {
          "dest-uuid": "c5574ca0-d5a4-490a-b207-e4658e5fd1d7",
          "tags": [
            "estimative-language:likelihood-probability=\"likely\""
          ],
          "type": "similar"
        }
      ],
      "uuid": "0da10682-85c6-4c0b-bace-ba1f7adfb63e",
      "value": "Scarlet Mimic"
    },
    {
      "description": "Poseidon Group is a Portuguese-speaking threat group that has been active since at least 2005. The group has a history of using information exfiltrated from victims to blackmail victim companies into contracting the Poseidon Group as a security firm.",
      "meta": {
        "attribution-confidence": "50",
        "country": "BR",
        "refs": [
          "https://securelist.com/poseidon-group-a-targeted-attack-boutique-specializing-in-global-cyber-espionage/73673/",
          "https://attack.mitre.org/wiki/Groups",
          "https://attack.mitre.org/groups/G0033/"
        ]
      },
      "related": [
        {
          "dest-uuid": "7ecc3b4f-5cdb-457e-b55a-df376b359446",
          "tags": [
            "estimative-language:likelihood-probability=\"likely\""
          ],
          "type": "similar"
        }
      ],
      "uuid": "5fc09923-fcff-4e81-9cae-4518ef31cf4d",
      "value": "Poseidon Group"
    },
    {
      "description": "Threat group that has targeted Japanese organizations with phishing emails. Due to overlapping TTPs, including similar custom tools, DragonOK is thought to have a direct or indirect relationship with the threat group Moafee. 2223 It is known to use a variety of malware, including Sysget/HelloBridge, PlugX, PoisonIvy, FormerFirstRat, NFlog, and NewCT.",
      "meta": {
        "attribution-confidence": "50",
        "cfr-suspected-state-sponsor": "China",
        "cfr-suspected-victims": [
          "United States"
        ],
        "cfr-target-category": [
          "Private sector"
        ],
        "cfr-type-of-incident": "Espionage",
        "country": "CN",
        "refs": [
          "https://www.fireeye.com/content/dam/fireeye-www/global/en/current-threats/pdfs/wp-operation-quantum-entanglement.pdf",
          "https://attack.mitre.org/wiki/Groups",
          "https://blogs.forcepoint.com/security-labs/trojanized-adobe-installer-used-install-dragonok%E2%80%99s-new-custom-backdoor",
          "http://www.morphick.com/resources/news/deep-dive-dragonok-rambo-backdoor",
          "https://www.cfr.org/interactive/cyber-operations/moafee",
          "https://unit42.paloaltonetworks.com/unit-42-identifies-new-dragonok-backdoor-malware-deployed-against-japanese-targets/",
          "https://unit42.paloaltonetworks.com/unit42-dragonok-updates-toolset-targets-multiple-geographic-regions/",
          "https://www.phnompenhpost.com/national/kingdom-targeted-new-malware",
          "https://attack.mitre.org/groups/G0017/",
          "https://attack.mitre.org/groups/G0002/"
        ],
        "synonyms": [
          "Moafee"
        ]
      },
      "related": [
        {
          "dest-uuid": "2e5d3a83-fe00-41a5-9b60-237efc84832f",
          "tags": [
            "estimative-language:likelihood-probability=\"likely\""
          ],
          "type": "similar"
        },
        {
          "dest-uuid": "f3bdec95-3d62-42d9-a840-29630f6cdc1a",
          "tags": [
            "estimative-language:likelihood-probability=\"likely\""
          ],
          "type": "similar"
        }
      ],
      "uuid": "a9b44750-992c-4743-8922-129880d277ea",
      "value": "DragonOK"
    },
    {
      "description": "Chinese threat group that has extensively used strategic Web compromises to target victims.",
      "meta": {
        "attribution-confidence": "50",
        "cfr-suspected-state-sponsor": " China",
        "cfr-suspected-victims": [
          "United States",
          "United Kingdom",
          "France"
        ],
        "cfr-target-category": [
          "Government",
          "Private sector"
        ],
        "cfr-type-of-incident": "Espionage",
        "country": "CN",
        "refs": [
          "http://www.secureworks.com/cyber-threat-intelligence/threats/threat-group-3390-targets-organizations-for-cyberespionage/",
          "https://attack.mitre.org",
          "https://www.cfr.org/interactive/cyber-operations/emissary-panda"
        ],
        "synonyms": [
          "TG-3390",
          "Emissary Panda"
        ]
      },
      "related": [
        {
          "dest-uuid": "fb366179-766c-4a4a-afa1-52bff1fd601c",
          "tags": [
            "estimative-language:likelihood-probability=\"likely\""
          ],
          "type": "similar"
        },
        {
          "dest-uuid": "834e0acd-d92a-4e38-bb14-dc4159d7cb32",
          "tags": [
            "estimative-language:likelihood-probability=\"likely\""
          ],
          "type": "similar"
        },
        {
          "dest-uuid": "4af45fea-72d3-11e8-846c-d37699506c8d",
          "tags": [
            "estimative-language:likelihood-probability=\"likely\""
          ],
          "type": "similar"
        }
      ],
      "uuid": "f1b9f7d6-6ab1-404b-91a6-a1ed1845c045",
      "value": "Threat Group-3390"
    },
    {
      "description": "ProjectSauron is the name for a top level modular cyber-espionage platform, designed to enable and manage long-term campaigns through stealthy survival mechanisms coupled with multiple exfiltration methods.  Technical details show how attackers learned from other extremely advanced actors in order to avoid repeating their mistakes. As such, all artifacts are customized per given target, reducing their value as indicators of compromise for any other victim.  Usually APT campaigns have a geographical nexus, aimed at extracting information within a specific region or from a given industry. That usually results in several infections in countries within that region, or in the targeted industry around the world. Interestingly, ProjectSauron seems to be dedicated to just a couple of countries, focused on collecting high value intelligence by compromising almost all key entities it could possibly reach within the target area.  The name, ProjectSauron reflects the fact that the code authors refer to ‘Sauron’ in the Lua scripts.",
      "meta": {
        "attribution-confidence": "50",
        "cfr-suspected-state-sponsor": "United States",
        "cfr-suspected-victims": [
          "Russia",
          "Iran",
          "Belgium",
          "China",
          "Sweden",
          "Rwanda"
        ],
        "cfr-target-category": [
          "Government",
          "Military"
        ],
        "cfr-type-of-incident": "Espionage",
        "country": "US",
        "refs": [
          "https://securelist.com/analysis/publications/75533/faq-the-projectsauron-apt/",
          "https://www.cfr.org/interactive/cyber-operations/project-sauron",
          "https://www.symantec.com/connect/blogs/strider-cyberespionage-group-turns-eye-sauron-targets",
          "https://media.kasperskycontenthub.com/wp-content/uploads/sites/43/2018/03/07190154/The-ProjectSauron-APT_research_KL.pdf",
          "https://attack.mitre.org/groups/G0041/"
        ],
        "synonyms": [
          "Strider",
          "Sauron",
          "Project Sauron"
        ]
      },
      "related": [
        {
          "dest-uuid": "277d2f87-2ae5-4730-a3aa-50c1fdff9656",
          "tags": [
            "estimative-language:likelihood-probability=\"likely\""
          ],
          "type": "similar"
        }
      ],
      "uuid": "f3179cfb-9c86-4980-bd6b-e4fa74adaaa7",
      "value": "ProjectSauron"
    },
    {
      "description": "APT 30 is a threat group suspected to be associated with the Chinese government. While Naikon shares some characteristics with APT30, the two groups do not appear to be exact matches.",
      "meta": {
        "attribution-confidence": "50",
        "cfr-suspected-state-sponsor": "China",
        "cfr-suspected-victims": [
          "India",
          "Saudi Arabia",
          "Vietnam",
          "Myanmar",
          "Singapore",
          "Thailand",
          "Malaysia",
          "Cambodia",
          "China",
          "Phillipines",
          "South Korea",
          "United States",
          "Indonesia",
          "Laos"
        ],
        "cfr-target-category": [
          "Government",
          "Private sector"
        ],
        "cfr-type-of-incident": "Espionage",
        "country": "CN",
        "refs": [
          "https://www2.fireeye.com/rs/fireye/images/rpt-apt30.pdf",
          "https://attack.mitre.org/wiki/Group/G0013",
          "https://www.cfr.org/interactive/cyber-operations/apt-30"
        ],
        "synonyms": [
          "APT30"
        ]
      },
      "related": [
        {
          "dest-uuid": "2a158b0a-7ef8-43cb-9985-bf34d1e12050",
          "tags": [
            "estimative-language:likelihood-probability=\"likely\""
          ],
          "type": "similar"
        },
        {
          "dest-uuid": "2f1fd017-9df6-4759-91fb-e7039609b5ff",
          "tags": [
            "estimative-language:likelihood-probability=\"likely\""
          ],
          "type": "similar"
        },
        {
          "dest-uuid": "5e0a7cf2-6107-4d5f-9dd0-9df38b1fcba8",
          "tags": [
            "estimative-language:likelihood-probability=\"likely\""
          ],
          "type": "similar"
        },
        {
          "dest-uuid": "f047ee18-7985-4946-8bfb-4ed754d3a0dd",
          "tags": [
            "estimative-language:likelihood-probability=\"likely\""
          ],
          "type": "similar"
        }
      ],
      "uuid": "f26144c5-8593-4e78-831a-11f6452d809b",
      "value": "APT 30"
    },
    {
      "description": "TA530, who we previously examined in relation to large-scale personalized phishing campaigns",
      "meta": {
        "attribution-confidence": "50",
        "country": "CN",
        "refs": [
          "https://www.proofpoint.com/uk/threat-insight/post/august-in-december-new-information-stealer-hits-the-scene"
        ]
      },
      "uuid": "4b79d1f6-8333-44b6-ac32-d1ea7e47e77f",
      "value": "TA530"
    },
    {
      "description": "GCMAN is a threat group that focuses on targeting banks for the purpose of transferring money to e-currency services.",
      "meta": {
        "attribution-confidence": "50",
        "country": "RU",
        "refs": [
          "https://securelist.com/apt-style-bank-robberies-increase-with-metel-gcman-and-carbanak-2-0-attacks/73638/",
          "https://attack.mitre.org/groups/G0036/"
        ]
      },
      "related": [
        {
          "dest-uuid": "0ea72cd5-ca30-46ba-bc04-378f701c658f",
          "tags": [
            "estimative-language:likelihood-probability=\"likely\""
          ],
          "type": "similar"
        }
      ],
      "uuid": "d93889de-b4bc-4a29-9ce7-d67717c140a0",
      "value": "GCMAN"
    },
    {
      "description": "Suckfly is a China-based threat group that has been active since at least 2014",
      "meta": {
        "attribution-confidence": "50",
        "country": "CN",
        "refs": [
          "http://www.symantec.com/connect/blogs/suckfly-revealing-secret-life-your-code-signing-certificates",
          "http://www.symantec.com/connect/blogs/indian-organizations-targeted-suckfly-attacks",
          "https://attack.mitre.org/groups/G0039/"
        ]
      },
      "related": [
        {
          "dest-uuid": "5cbe0d3b-6fb1-471f-b591-4b192915116d",
          "tags": [
            "estimative-language:likelihood-probability=\"likely\""
          ],
          "type": "similar"
        }
      ],
      "uuid": "5abb12e7-5066-4f84-a109-49a037205c76",
      "value": "Suckfly"
    },
    {
      "description": "FIN is a group targeting financial assets including assets able to do financial transaction including PoS.",
      "meta": {
        "refs": [
          "https://www2.fireeye.com/rs/848-DID-242/images/rpt-fin6.pdf",
          "https://www.fireeye.com/blog/threat-research/2019/04/pick-six-intercepting-a-fin6-intrusion.html",
          "https://attack.mitre.org/groups/G0037/",
          "https://securityintelligence.com/posts/more_eggs-anyone-threat-actor-itg08-strikes-again/"
        ],
        "synonyms": [
          "Skeleton Spider",
          "ITG08"
        ]
      },
      "related": [
        {
          "dest-uuid": "2a7914cf-dff3-428d-ab0f-1014d1c28aeb",
          "tags": [
            "estimative-language:likelihood-probability=\"likely\""
          ],
          "type": "similar"
        }
      ],
      "uuid": "647894f6-1723-4cba-aba4-0ef0966d5302",
      "value": "FIN6"
    },
    {
      "description": "Libyan Scorpions is a malware operation in use since September 2015 and operated by a politically motivated group whose main objective is intelligence gathering, spying on influentials and political figures and operate an espionage campaign within Libya.",
      "meta": {
        "attribution-confidence": "50",
        "country": "LY"
      },
      "uuid": "815cbe98-e157-4078-9caa-c5a25dd64731",
      "value": "Libyan Scorpions"
    },
    {
      "meta": {
        "refs": [
          "https://securelist.com/blog/research/76153/teamxrat-brazilian-cybercrime-meets-ransomware/"
        ],
        "synonyms": [
          "CorporacaoXRat",
          "CorporationXRat"
        ]
      },
      "uuid": "43ec65d1-a334-4c44-9a44-0fd21f27249d",
      "value": "TeamXRat"
    },
    {
      "description": "OilRig is an Iranian threat group operating primarily in the Middle East by targeting organizations in this region that are in a variety of different industries; however, this group has occasionally targeted organizations outside of the Middle East as well. It also appears OilRig carries out supply chain attacks, where the threat group leverages the trust relationship between organizations to attack their primary targets. \r\n\r\nOilRig is an active and organized threat group, which is evident based on their systematic targeting of specific organizations that appear to be carefully chosen for strategic purposes. Attacks attributed to this group primarily rely on social engineering to exploit the human rather than software vulnerabilities; however, on occasion this group has used recently patched vulnerabilities in the delivery phase of their attacks. The lack of software vulnerability exploitation does not necessarily suggest a lack of sophistication, as OilRig has shown maturity in other aspects of their operations. Such maturities involve:\r\n\r\n-Organized evasion testing used the during development of their tools.\r\n-Use of custom DNS Tunneling protocols for command and control (C2) and data exfiltration.\r\n-Custom web-shells and backdoors used to persistently access servers.\r\n\r\nOilRig relies on stolen account credentials for lateral movement. After OilRig gains access to a system, they use credential dumping tools, such as Mimikatz, to steal credentials to accounts logged into the compromised system. The group uses these credentials to access and to move laterally to other systems on the network. After obtaining credentials from a system, operators in this group prefer to use tools other than their backdoors to access the compromised systems, such as remote desktop and putty. OilRig also uses phishing sites to harvest credentials to individuals at targeted organizations to gain access to internet accessible resources, such as Outlook Web Access.",
      "meta": {
        "attribution-confidence": "50",
        "cfr-suspected-state-sponsor": "Iran (Islamic Republic of)",
        "cfr-suspected-victims": [
          "Israel",
          "Kuwait",
          "United States",
          "Turkey",
          "Saudi Arabia",
          "Qatar",
          "Lebanon"
        ],
        "cfr-target-category": [
          "Government",
          "Private sector",
          "Civil society"
        ],
        "cfr-type-of-incident": "Espionage",
        "country": "IR",
        "refs": [
          "http://www.clearskysec.com/oilrig/",
          "http://blog.morphisec.com/iranian-fileless-cyberattack-on-israel-word-vulnerability",
          "https://unit42.paloaltonetworks.com/unit42-striking-oil-closer-look-adversary-infrastructure/",
          "https://unit42.paloaltonetworks.com/unit42-introducing-the-adversary-playbook-first-up-oilrig/",
          "https://unit42.paloaltonetworks.com/unit42-oopsie-oilrig-uses-threedollars-deliver-new-trojan/",
          "https://unit42.paloaltonetworks.com/unit42-oilrig-uses-rgdoor-iis-backdoor-targets-middle-east/",
          "https://unit42.paloaltonetworks.com/unit42-twoface-webshell-persistent-access-point-lateral-movement/",
          "https://unit42.paloaltonetworks.com/unit42-oilrig-actors-provide-glimpse-development-testing-efforts/",
          "https://unit42.paloaltonetworks.com/unit42-analyzing-oilrigs-ops-tempo-testing-weaponization-delivery/",
          "https://unit42.paloaltonetworks.com/unit42-oilrig-malware-campaign-updates-toolset-and-expands-targets/",
          "https://unit42.paloaltonetworks.com/unit42-oilrig-uses-updated-bondupdater-target-middle-eastern-government/",
          "https://unit42.paloaltonetworks.com/unit42-oilrig-group-steps-attacks-new-delivery-documents-new-injector-trojan/",
          "https://unit42.paloaltonetworks.com/unit42-oilrig-targets-technology-service-provider-government-agency-quadagent/",
          "https://unit42.paloaltonetworks.com/the-oilrig-campaign-attacks-on-saudi-arabian-organizations-deliver-helminth-backdoor/",
          "https://pan-unit42.github.io/playbook_viewer/",
          "https://www.fireeye.com/blog/threat-research/2016/05/targeted_attacksaga.html",
          "https://www.fireeye.com/blog/threat-research/2017/12/targeted-attack-in-middle-east-by-apt34.html",
          "https://cert.gov.il/Updates/Alerts/SiteAssets/CERT-IL-ALERT-W-120.pdf",
          "https://www.forbes.com/sites/thomasbrewster/2017/02/15/oilrig-iran-hackers-cyberespionage-us-turkey-saudi-arabia/#56749aa2468a",
          "https://raw.githubusercontent.com/pan-unit42/playbook_viewer/master/playbook_json/oilrig.json",
          "https://www.cfr.org/interactive/cyber-operations/oilrig",
          "https://www.crowdstrike.com/blog/meet-crowdstrikes-adversary-of-the-month-for-november-helix-kitten/",
          "https://www.symantec.com/blogs/threat-intelligence/shamoon-destructive-threat-re-emerges-new-sting-its-tail",
          "https://www.symantec.com/connect/blogs/shamoon-attacks",
          "https://www.symantec.com/connect/blogs/shamoon-back-dead-and-destructive-ever",
          "https://www.clearskysec.com/oilrig/",
          "https://securingtomorrow.mcafee.com/other-blogs/mcafee-labs/shamoon-attackers-employ-new-tool-kit-to-wipe-infected-systems/",
          "https://attack.mitre.org/groups/G0049/"
        ],
        "synonyms": [
          "Twisted Kitten",
          "Cobalt Gypsy",
          "Crambus",
          "Helix Kitten",
          "APT 34",
          "APT34",
          "IRN2"
        ]
      },
      "related": [
        {
          "dest-uuid": "8f5e8dc7-739d-4f5e-a8a1-a66e004d7063",
          "tags": [
            "estimative-language:likelihood-probability=\"likely\""
          ],
          "type": "similar"
        },
        {
          "dest-uuid": "11e17436-6ede-4733-8547-4ce0254ea19e",
          "tags": [
            "estimative-language:likelihood-probability=\"likely\""
          ],
          "type": "similar"
        },
        {
          "dest-uuid": "86724806-7ec9-4a48-a0a7-ecbde3bf4810",
          "tags": [
            "estimative-language:likelihood-probability=\"likely\""
          ],
          "type": "similar"
        },
        {
          "dest-uuid": "d56c99fa-4710-472c-81a6-41b7a84ea4be",
          "tags": [
            "estimative-language:likelihood-probability=\"likely\""
          ],
          "type": "similar"
        },
        {
          "dest-uuid": "a0082cfa-32e2-42b8-92d8-5c7a7409dcf1",
          "tags": [
            "estimative-language:likelihood-probability=\"likely\""
          ],
          "type": "similar"
        },
        {
          "dest-uuid": "4ca1929c-7d64-4aab-b849-badbfc0c760d",
          "tags": [
            "estimative-language:likelihood-probability=\"likely\""
          ],
          "type": "similar"
        },
        {
          "dest-uuid": "b96e02f1-4037-463f-b158-5a964352f8d9",
          "tags": [
            "estimative-language:likelihood-probability=\"likely\""
          ],
          "type": "similar"
        },
        {
          "dest-uuid": "f9d6633a-55e6-4adc-9263-6ae080421a13",
          "tags": [
            "estimative-language:likelihood-probability=\"likely\""
          ],
          "type": "similar"
        },
        {
          "dest-uuid": "ba724df5-9aa0-45ca-8e0e-7101c208ae48",
          "tags": [
            "estimative-language:likelihood-probability=\"likely\""
          ],
          "type": "similar"
        },
        {
          "dest-uuid": "f98bac6b-12fd-4cad-be84-c84666932232",
          "tags": [
            "estimative-language:likelihood-probability=\"likely\""
          ],
          "type": "similar"
        },
        {
          "dest-uuid": "f873db71-3d53-41d5-b141-530675ade27a",
          "tags": [
            "estimative-language:likelihood-probability=\"likely\""
          ],
          "type": "similar"
        }
      ],
      "uuid": "42be2a84-5a5c-4c6d-9864-3f09d75bb0ba",
      "value": "OilRig"
    },
    {
      "description": "Beginning in late 2012, a carefully orchestrated attack campaign we call Volatile Cedar has been targeting individuals, companies and institutions worldwide. This campaign, led by a persistent attacker group, has successfully penetrated a large number of targets using various attack techniques, and specifically, a custom-made malware implant codenamed Explosive .",
      "meta": {
        "refs": [
          "https://www.checkpoint.com/downloads/volatile-cedar-technical-report.pdf",
          "https://blog.checkpoint.com/2015/06/09/new-data-volatile-cedar/",
          "https://securelist.com/sinkholing-volatile-cedar-dga-infrastructure/69421/"
        ],
        "synonyms": [
          "Reuse team",
          "Malware reusers",
          "Dancing Salome"
        ]
      },
      "uuid": "cf421ce6-ddfe-419a-bc65-6a9fc953232a",
      "value": "Volatile Cedar"
    },
    {
      "description": "Threat Group conducting cyber espionage while re-using tools from other teams; like those of Hacking Team, and vmprotect to obfuscate.",
      "meta": {
        "synonyms": [
          "Reuse team",
          "Dancing Salome"
        ]
      },
      "uuid": "3d5192f2-f235-46fd-aa68-dd00cc17d632",
      "value": "Malware reusers"
    },
    {
      "description": "Microsoft Threat Intelligence identified similarities between this recent attack and previous 2012 attacks against tens of thousands of computers belonging to organizations in the energy sector. Microsoft Threat Intelligence refers to the activity group behind these attacks as TERBIUM, following our internal practice of assigning rogue actors chemical element names.",
      "meta": {
        "refs": [
          "https://blogs.technet.microsoft.com/mmpc/2016/12/09/windows-10-protection-detection-and-response-against-recent-attacks/"
        ]
      },
      "related": [
        {
          "dest-uuid": "99784b80-6298-45ba-885c-0ed37bfd8324",
          "tags": [
            "estimative-language:likelihood-probability=\"likely\""
          ],
          "type": "similar"
        }
      ],
      "uuid": "46670c51-fea4-45d6-bdd4-62e85a5c7404",
      "value": "TERBIUM"
    },
    {
      "description": "In October 2012, malware attacks against Israeli government targets grabbed media attention as officials temporarily cut off Internet access for its entire police force and banned the use of USB memory sticks. Security researchers subsequently linked these attacks to a broader, yearlong campaign that targeted not just Israelis but Palestinians as well. and as discovered later, even the U.S. and UK governments. Further research revealed a connection between these attacks and members of the so-called “Gaza Hackers Team.” We refer to this campaign as “Molerats.”",
      "meta": {
        "refs": [
          "https://www.fireeye.com/blog/threat-research/2013/08/operation-molerats-middle-east-cyber-attacks-using-poison-ivy.html",
          "http://blog.vectranetworks.com/blog/moonlight-middle-east-targeted-attacks",
          "https://ti.360.net/blog/articles/suspected-molerats-new-attack-in-the-middle-east/",
          "https://ti.360.net/blog/articles/suspected-molerats-new-attack-in-the-middle-east-en/",
          "https://middle-east-online.com/en/cyber-war-gaza-hackers-deface-israel-fire-service-website",
          "https://www.fireeye.com/blog/threat-research/2014/06/molerats-here-for-spring.html",
          "https://pwc.blogs.com/cyber_security_updates/2015/04/attacks-against-israeli-palestinian-interests.html",
          "https://blog.vectra.ai/blog/moonlight-middle-east-targeted-attacks",
          "https://securelist.com/gaza-cybergang-wheres-your-ir-team/72283/",
          "https://www.clearskysec.com/wp-content/uploads/2016/01/Operation%20DustySky_TLP_WHITE.pdf",
          "https://www.clearskysec.com/wp-content/uploads/2016/06/Operation-DustySky2_-6.2016_TLP_White.pdf",
          "https://kc.mcafee.com/resources/sites/MCAFEE/content/live/PRODUCT_DOCUMENTATION/26000/PD26760/en_US/McAfee_Labs_Threat_Advisory_GazaCybergang.pdf",
          "https://securelist.com/gaza-cybergang-updated-2017-activity/82765/",
          "https://www.kaspersky.com/blog/gaza-cybergang/26363/",
          "https://attack.mitre.org/groups/G0021/"
        ],
        "synonyms": [
          "Gaza Hackers Team",
          "Gaza cybergang",
          "Gaza Cybergang",
          "Operation Molerats",
          "Extreme Jackal",
          "Moonlight"
        ]
      },
      "related": [
        {
          "dest-uuid": "df71bb3b-813c-45eb-a8bc-f2a419837411",
          "tags": [
            "estimative-language:likelihood-probability=\"likely\""
          ],
          "type": "similar"
        }
      ],
      "uuid": "f7c2e501-73b1-400f-a5d9-2e2e07b7dfde",
      "value": "Molerats"
    },
    {
      "description": "PROMETHIUM is an activity group that has been active as early as 2012. The group primarily uses Truvasys, a first-stage malware that has been in circulation for several years. Truvasys has been involved in several attack campaigns, where it has masqueraded as one of server common computer utilities, including WinUtils, TrueCrypt, WinRAR, or SanDisk. In each of the campaigns, Truvasys malware evolved with additional features—this shows a close relationship between the activity groups behind the campaigns and the developers of the malware.",
      "meta": {
        "attribution-confidence": "50",
        "country": "TR",
        "refs": [
          "https://www.microsoft.com/security/blog/2016/12/14/twin-zero-day-attacks-promethium-and-neodymium-target-individuals-in-europe/",
          "https://www.virusbulletin.com/conference/vb2016/abstracts/last-minute-paper-strongpity-waterhole-attacks-targeting-italian-and-belgian-encryption-users",
          "https://attack.mitre.org/groups/G0055/",
          "https://attack.mitre.org/groups/G0056/"
        ],
        "synonyms": [
          "StrongPity"
        ]
      },
      "related": [
        {
          "dest-uuid": "efed95ba-d7e8-47ff-8c53-99c42426ee7c",
          "tags": [
            "estimative-language:likelihood-probability=\"likely\""
          ],
          "type": "similar"
        },
        {
          "dest-uuid": "5744f91a-d2d8-4f92-920f-943dd80c578f",
          "tags": [
            "estimative-language:likelihood-probability=\"likely\""
          ],
          "type": "similar"
        }
      ],
      "uuid": "43894e2a-174e-4931-94a8-2296afe8f650",
      "value": "PROMETHIUM"
    },
    {
      "description": "NEODYMIUM is an activity group that is known to use a backdoor malware detected by Microsoft as Wingbird. This backdoor’s characteristics closely match FinFisher, a government-grade commercial surveillance package. Data about Wingbird activity indicate that it is typically used to attack individual computers instead of networks.",
      "meta": {
        "refs": [
          "https://blogs.technet.microsoft.com/mmpc/2016/12/14/twin-zero-day-attacks-promethium-and-neodymium-target-individuals-in-europe/"
        ]
      },
      "related": [
        {
          "dest-uuid": "025bdaa9-897d-4bad-afa6-013ba5734653",
          "tags": [
            "estimative-language:likelihood-probability=\"likely\""
          ],
          "type": "similar"
        },
        {
          "dest-uuid": "47b5007a-3fb1-466a-9578-629e6e735493",
          "tags": [
            "estimative-language:likelihood-probability=\"likely\""
          ],
          "type": "similar"
        }
      ],
      "uuid": "ada08ea8-4517-4eea-aff1-3ad69e5466bb",
      "value": "NEODYMIUM"
    },
    {
      "description": "A threat group that has been active for at least seven years has used malware, phishing and disinformation tactics to target activists, journalists, politicians and public figures in various Latin American countries.  The threat actor, dubbed Packrat based on its preference for remote access Trojans (RATs) and because it has used the same infrastructure for several years, has been analyzed by Citizen Lab researchers John Scott-Railton, Morgan Marquis-Boire, and Claudio Guarnieri, and Cyphort researcher Marion Marschalek, best known for her extensive analysis of state-sponsored threats.",
      "meta": {
        "refs": [
          "https://citizenlab.org/2015/12/packrat-report/"
        ]
      },
      "uuid": "fe344665-d153-4d31-a32a-1509efde1ca7",
      "value": "Packrat"
    },
    {
      "description": "Symantec telemetry identified Cadelle and Chafer activity dating from as far back as July 2014, however, it’s likely that activity began well before this date. Command-and-control (C&C) registrant information points to activity possibly as early as 2011, while executable compilation times suggest early 2012. Their attacks continue to the present day. Symantec estimates that each team is made up of between 5 and 10 people.",
      "meta": {
        "attribution-confidence": "50",
        "country": "IR",
        "refs": [
          "https://www.symantec.com/connect/blogs/iran-based-attackers-use-back-door-threats-spy-middle-eastern-targets"
        ]
      },
      "uuid": "03f13462-003c-4296-8784-bccea16710a9",
      "value": "Cadelle"
    },
    {
      "description": "Symantec telemetry identified Cadelle and Chafer activity dating from as far back as July 2014, however, it’s likely that activity began well before this date. Command-and-control (C&C) registrant information points to activity possibly as early as 2011, while executable compilation times suggest early 2012. Their attacks continue to the present day. Symantec estimates that each team is made up of between 5 and 10 people.",
      "meta": {
        "attribution-confidence": "50",
        "country": "IR",
        "refs": [
          "https://www.symantec.com/connect/blogs/iran-based-attackers-use-back-door-threats-spy-middle-eastern-targets",
          "https://www.symantec.com/blogs/threat-intelligence/chafer-latest-attacks-reveal-heightened-ambitions"
        ]
      },
      "uuid": "ddd95696-3d9a-4d0c-beec-a34d396182f3",
      "value": "Chafer"
    },
    {
      "description": "The PassCV group continues to be one of the most successful and active threat groups that leverage a wide array of stolen Authenticode-signing certificates.  Snorre Fagerland of Blue Coat Systems first coined the term PassCV in a blog post. His post provides a good introduction to the group and covers some of the older infrastructure, stolen code-signing certificate reuse, and other connections associated with the PassCV malware. There are several clues alluding to the possibility that multiple groups may be utilizing the same stolen signing certificates, but at this time SPEAR believes the current attacks are more likely being perpetrated by a single group employing multiple publicly available Remote Administration Tools (RATs).  The PassCV group has been operating with continued success and has already started to expand their malware repertoire into different off-the-shelf RATs and custom code. SPEAR identified eighteen previously undisclosed stolen Authenticode certificates. These certificates were originally issued to companies and individuals scattered across China, Taiwan, Korea, Europe, the United States and Russia.  In this post we expand the usage of the term ‘PassCV’ to encompass the malware mentioned in the Blue Coat Systems report, as well as the APT group behind the larger C2 infrastructure and stolen Authenticode certificates. We’d like to share some of our findings as they pertain to the stolen certificates, command and control infrastructure, and some of the newer custom RATs they’ve begun development on.",
      "meta": {
        "attribution-confidence": "50",
        "country": "CN",
        "refs": [
          "https://threatvector.cylance.com/en_us/home/digitally-signed-malware-targeting-gaming-companies.html"
        ]
      },
      "uuid": "ceae0bc4-eb5f-4184-b949-a6f7d6f0f965",
      "value": "PassCV"
    },
    {
      "description": "A Turkish hacking group, Sath-ı Müdafaa, is encouraging individuals to join its DDoS-for-Points platform that features points and prizes for carrying out distributed denial-of-service (DDoS) attacks against a list of predetermined targets. Their DDoS tool also contains a backdoor to hack the hackers. So the overarching motivation and allegiance of the group is not entirely clear.",
      "meta": {
        "attribution-confidence": "50",
        "country": "TR",
        "motive": "Hacktivists-Nationalists"
      },
      "uuid": "a03e2b4b-617f-4d28-ac4b-9943f792aa22",
      "value": "Sath-ı Müdafaa"
    },
    {
      "description": "Turkish nationalist hacktivist group that has been active for roughly one year. According to Domaintools, the group’s site has been registered since December 2015, with an active Twitter account since January 2016. The group carries out distributed denial-of-service (DDoS) attacks and defacements against the sites of news organizations and governments perceived to be critical of Turkey’s policies or leadership, and purports to act in defense of Islam",
      "meta": {
        "attribution-confidence": "50",
        "country": "TR",
        "motive": "Hacktivists-Nationalists",
        "synonyms": [
          "Lion Soldiers Team",
          "Phantom Turk"
        ]
      },
      "uuid": "23410d3f-c359-422d-9a4e-45f8fdf0c84a",
      "value": "Aslan Neferler Tim"
    },
    {
      "description": "Ayyıldız (Crescent and Star) Tim is a nationalist hacking group founded in 2002. It performs defacements and DDoS attacks against the websites of governments that it considers to be repressing Muslim minorities or engaged in Islamophobic policies.",
      "meta": {
        "attribution-confidence": "50",
        "country": "TR",
        "motive": "Hacktivists-Nationalists",
        "synonyms": [
          "Crescent and Star"
        ]
      },
      "uuid": "ab1771de-25bb-4688-b132-eabb5d6452a1",
      "value": "Ayyıldız Tim"
    },
    {
      "description": "Founded in 2004, Turkhackteam is one of Turkey’s oldest and most high-profile hacking collectives. According to a list compiled on Turkhackteam’s forum, the group has carried out almost 30 highly publicized hacking campaigns targeting foreign government and commercial websites, including websites of international corporations. ",
      "meta": {
        "attribution-confidence": "50",
        "country": "TR",
        "motive": "Hacktivists-Nationalists",
        "synonyms": [
          "Turk Hack Team"
        ]
      },
      "uuid": "7ae74dc6-ded3-4873-a803-abb4160d10c0",
      "value": "TurkHackTeam"
    },
    {
      "description": "The Equation Group is a highly sophisticated threat actor described by its discoverers at Kaspersky Labs as one of the most sophisticated cyber attack groups in the world, operating alongside but always from a position of superiority with the creators of Stuxnet and Flame",
      "meta": {
        "attribution-confidence": "50",
        "cfr-suspected-state-sponsor": "United States",
        "cfr-suspected-victims": [
          "Iran",
          "Afghanistan",
          "Syria",
          "Yemen",
          "Kenya",
          "Russia",
          "India",
          "Mali",
          "Algeria",
          "United Kingdom",
          "Pakistan",
          "China",
          "Lebanon",
          "United Arab Emirates",
          "Libya"
        ],
        "cfr-target-category": [
          "Government",
          "Military"
        ],
        "cfr-type-of-incident": "Espionage",
        "country": "US",
        "refs": [
          "https://en.wikipedia.org/wiki/Equation_Group",
          "https://www.cfr.org/interactive/cyber-operations/equation-group",
          "https://arstechnica.com/information-technology/2015/02/how-omnipotent-hackers-tied-to-the-nsa-hid-for-14-years-and-were-found-at-last/",
          "https://www.dropbox.com/s/buxkfotx1kei0ce/Whitepaper%20Shadow%20Broker%20-%20Equation%20Group%20Hack.pdf?dl=0",
          "https://en.wikipedia.org/wiki/Stuxnet",
          "https://media.kasperskycontenthub.com/wp-content/uploads/sites/43/2018/03/08064459/Equation_group_questions_and_answers.pdf",
          "https://attack.mitre.org/groups/G0020/"
        ],
        "synonyms": [
          "Tilded Team",
          "Lamberts",
          "EQGRP",
          "Longhorn"
        ]
      },
      "related": [
        {
          "dest-uuid": "2f3311cd-8476-4be7-9005-ead920afc781",
          "tags": [
            "estimative-language:likelihood-probability=\"likely\""
          ],
          "type": "similar"
        }
      ],
      "uuid": "7036fb3d-86b7-4d9c-bc66-1e1ead8b7840",
      "value": "Equation Group"
    },
    {
      "description": "Greenbug was discovered targeting a range of organizations in the Middle East including companies in the aviation, energy, government, investment, and education sectors.",
      "meta": {
        "attribution-confidence": "50",
        "country": "IR",
        "refs": [
          "https://www.symantec.com/connect/blogs/greenbug-cyberespionage-group-targeting-middle-east-possible-links-shamoon",
          "https://unit42.paloaltonetworks.com/unit42-oilrig-uses-ismdoor-variant-possibly-linked-greenbug-threat-group/",
          "https://threatpost.com/shamoon-collaborator-greenbug-adopts-new-communication-tool/125383/",
          "https://www.clearskysec.com/greenbug/"
        ]
      },
      "related": [
        {
          "dest-uuid": "a0082cfa-32e2-42b8-92d8-5c7a7409dcf1",
          "tags": [
            "estimative-language:likelihood-probability=\"likely\""
          ],
          "type": "similar"
        },
        {
          "dest-uuid": "b96e02f1-4037-463f-b158-5a964352f8d9",
          "tags": [
            "estimative-language:likelihood-probability=\"likely\""
          ],
          "type": "similar"
        }
      ],
      "uuid": "47204403-34c9-4d25-a006-296a0939d1a2",
      "value": "Greenbug"
    },
    {
      "description": "Unit 42 threat researchers have recently observed a threat group distributing new, custom developed malware. We have labelled this threat group the Gamaredon Group and our research shows that the Gamaredon Group has been active since at least 2013.  In the past, the Gamaredon Group has relied heavily on off-the-shelf tools. Our new research shows the Gamaredon Group have made a shift to custom-developed malware. We believe this shift indicates the Gamaredon Group have improved their technical capabilities.",
      "meta": {
        "refs": [
          "http://researchcenter.paloaltonetworks.com/2017/02/unit-42-title-gamaredon-group-toolset-evolution",
          "https://www.lookingglasscyber.com/wp-content/uploads/2015/08/Operation_Armageddon_Final.pdf",
          "https://unit42.paloaltonetworks.com/unit-42-title-gamaredon-group-toolset-evolution/",
          "https://attack.mitre.org/groups/G0047/",
          "https://github.com/StrangerealIntel/CyberThreatIntel/tree/master/Russia/APT/Gamaredon"
        ]
      },
      "related": [
        {
          "dest-uuid": "2e290bfe-93b5-48ce-97d6-edcd6d32b7cf",
          "tags": [
            "estimative-language:likelihood-probability=\"likely\""
          ],
          "type": "similar"
        }
      ],
      "uuid": "1a77e156-76bc-43f5-bdd7-bd67f30fbbbb",
      "value": "Gamaredon Group"
    },
    {
      "description": "Hammer Panda is a group of suspected Chinese origin targeting organisations in Russia.",
      "meta": {
        "attribution-confidence": "50",
        "country": "CN",
        "refs": [
          "http://www.darkreading.com/endpoint/chinese-cyberspies-pivot-to-russia-in-wake-of-obama-xi-pact/d/d-id/1324242"
        ],
        "synonyms": [
          "Zhenbao",
          "TEMP.Zhenbao"
        ]
      },
      "uuid": "1f2762d9-a4b5-4457-ac51-00be05be9e23",
      "value": "Hammer Panda"
    },
    {
      "description": "Infy is a group of suspected Iranian origin.\nSince early 2013, we have observed activity from a unique threat actor group, which we began to investigate based on increased activities against human right activists in the beginning of 2015. In line5with other research on the campaign, released prior to publication of this document, we have adopted the name “Infy”, which is based on labels used in the infrastructure and its two families of malware agents.\nThanks to information we have been able to collect during the course of our research, such as characteristics of the group’s malware and development cycle, our research strongly supports the claim that the Infy group is of Iranian origin and potentially connected to the Iranian state. Amongst a backdrop of other incidents, Infy became one of the most frequently observed agents for attempted malware attacks against Iranian civil society beginning in late 2014, growing in use up to the February 2016 parliamentary election in Iran. After the conclusion of the parliamentary election, the rate of attempted intrusions and new compromises through the Infy agent slowed, but did not end. The trends witnessed in reports from recipients are reinforced through telemetry provided by design failures in more recent versions of the Infy malware.",
      "meta": {
        "attribution-confidence": "50",
        "cfr-suspected-state-sponsor": "Iran (Islamic Republic of)",
        "cfr-suspected-victims": [
          "Israel",
          "Iran",
          "France",
          "China",
          "Sweden",
          "United States",
          "United Kingdom",
          "Germany",
          "Syria",
          "Italy",
          "Denmark",
          "Canada",
          "Russia",
          "Saudi Arabia",
          "Bahrain"
        ],
        "cfr-target-category": [
          "Government",
          "Private sector"
        ],
        "cfr-type-of-incident": "Espionage",
        "country": "IR",
        "refs": [
          "https://www.blackhat.com/docs/us-16/materials/us-16-Guarnieri-Iran-And-The-Soft-War-For-Internet-Dominance-wp.pdf",
          "https://iranthreats.github.io/",
          "http://researchcenter.paloaltonetworks.com/2016/05/prince-of-persia-infy-malware-active-in-decade-of-targeted-attacks/",
          "https://researchcenter.paloaltonetworks.com/2017/08/unit42-prince-persia-ride-lightning-infy-returns-foudre/",
          "https://www.cfr.org/interactive/cyber-operations/prince-persia",
          "https://unit42.paloaltonetworks.com/prince-of-persia-infy-malware-active-in-decade-of-targeted-attacks/",
          "https://unit42.paloaltonetworks.com/unit42-prince-persia-ride-lightning-infy-returns-foudre/"
        ],
        "synonyms": [
          "Operation Mermaid",
          "Prince of Persia"
        ]
      },
      "uuid": "1671be1b-c844-48f5-84c8-54ac4fe4d71e",
      "value": "Infy"
    },
    {
      "description": "Sima is a group of suspected Iranian origin targeting Iranians in diaspora.\nIn February 2016, Iran-focused individuals received messages purporting to be from Human RightsWatch's (HRW) Emergencies Director, requesting that they read an article about Iran pressing Afghanr efugees to fight in Syria. While referencing a real report published by HRW, the links provided for the Director’s biography and article directed the recipient to malware hosted elsewhere. These spear-phishing attempts represent an evolution of Iranian actors based on their social engineering tactics and narrow targeting. Although the messages still had minor grammatical and stylistic errors that would be obvious to a native speaker, the actors demonstrated stronger English-language proficiency than past intrusion sets and a deeper investment in background research prior to the attempt. The actors appropriated a real identity that would be expected to professionally interact with the subject, then offered validation through links to their biography and social media, the former of which itself was malware as well. The bait documents contained a real article relevant to their interests and topic referenced, and the message attempted to address to how it aligned with their professional research or field of employment. The referenced documents sent were malware binaries posing as legitimate files using the common right-to-left filenames tactic in order to conceal the actual file extension. All of these techniques, while common pretexting mechanisms, are a refinement compared to a tendency amongst other groups to simply continually send different forms of generic malware or phishing, in the hopes that one would eventually be successful.",
      "meta": {
        "attribution-confidence": "50",
        "country": "IR",
        "refs": [
          "https://www.blackhat.com/docs/us-16/materials/us-16-Guarnieri-Iran-And-The-Soft-War-For-Internet-Dominance-wp.pdf",
          "https://iranthreats.github.io/"
        ]
      },
      "uuid": "80f9184d-1df3-4ad0-a452-cdb90fe57216",
      "value": "Sima"
    },
    {
      "description": "Blue Termite is a group of suspected Chinese origin active in Japan.",
      "meta": {
        "attribution-confidence": "50",
        "cfr-suspected-state-sponsor": "Unknown",
        "cfr-suspected-victims": [
          "Japan"
        ],
        "cfr-target-category": [
          "Government",
          "Private sector"
        ],
        "cfr-type-of-incident": "Espionage",
        "country": "CN",
        "refs": [
          "https://securelist.com/blog/research/71876/new-activity-of-the-blue-termite-apt/",
          "http://www.kaspersky.com/about/news/virus/2015/Blue-Termite-A-Sophisticated-Cyber-Espionage-Campaign-is-After-High-Profile-Japanese-Targets",
          "https://www.cfr.org/interactive/cyber-operations/blue-termite"
        ],
        "synonyms": [
          "Cloudy Omega",
          "Emdivi"
        ]
      },
      "uuid": "a250af72-f66c-4d02-9f36-ab764ce9fe85",
      "value": "Blue Termite"
    },
    {
      "description": "Groundbait is a group targeting anti-government separatists in the self-declared Donetsk and Luhansk People’s Republics.",
      "meta": {
        "attribution-confidence": "50",
        "country": "UA",
        "refs": [
          "http://www.welivesecurity.com/2016/05/18/groundbait"
        ]
      },
      "uuid": "8ed5e3f0-ed30-4eb8-bbee-4e221bd76d73",
      "value": "Groundbait"
    },
    {
      "description": "Longhorn has been active since at least 2011. It has used a range of back door Trojans in addition to zero-day vulnerabilities to compromise its targets. Longhorn has infiltrated governments and internationally operating organizations, in addition to targets in the financial, telecoms, energy, aerospace, information technology, education, and natural resources sectors. All of the organizations targeted would be of interest to a nation-state attacker.  Longhorn has infected 40 targets in at least 16 countries across the Middle East, Europe, Asia, and Africa. On one occasion a computer in the United States was compromised but, following infection, an uninstaller was launched within hours, which may indicate this victim was infected unintentionally. According to cfr, this threat actor compromises governments, international organizations, academic institutions, and financial, telecommunications, energy, aerospace, information technology, and natural resource  industries for espionage purposes. Some of the tools used by this threat actor were released by Wikileaks under the name \"Vault 7.\"",
      "meta": {
        "attribution-confidence": "50",
        "cfr-suspected-state-sponsor": "United States",
        "cfr-suspected-victims": [
          "Global"
        ],
        "cfr-target-category": [
          "Private sector",
          "Government"
        ],
        "cfr-type-of-incident": "Espionage",
        "country": "US",
        "refs": [
          "https://www.symantec.com/connect/blogs/longhorn-tools-used-cyberespionage-group-linked-vault-7",
          "https://www.bleepingcomputer.com/news/security/longhorn-cyber-espionage-group-is-actually-the-cia/",
          "https://www.cfr.org/interactive/cyber-operations/longhorn"
        ],
        "synonyms": [
          "Lamberts",
          "the Lamberts"
        ]
      },
      "related": [
        {
          "dest-uuid": "7036fb3d-86b7-4d9c-bc66-1e1ead8b7840",
          "tags": [
            "estimative-language:likelihood-probability=\"likely\""
          ],
          "type": "similar"
        }
      ],
      "uuid": "2f3311cd-8476-4be7-9005-ead920afc781",
      "value": "Longhorn"
    },
    {
      "description": "The Callisto Group is an advanced threat actor whose known targets include military personnel, government officials, think tanks, and journalists in Europe and the South Caucasus. Their primary interest appears to be gathering intelligence related to foreign and security policy in the Eastern Europe and South Caucasus regions.",
      "meta": {
        "refs": [
          "https://www.f-secure.com/documents/996508/1030745/callisto-group"
        ]
      },
      "uuid": "fbd279ab-c095-48dc-ba48-4bece3dd5b0f",
      "value": "Callisto"
    },
    {
      "description": "Cyber espionage actors, now designated by FireEye as APT32 (OceanLotus Group), are carrying out intrusions into private sector companies across multiple industries and have also targeted foreign governments, dissidents, and journalists. FireEye assesses that APT32 leverages a unique suite of fully-featured malware, in conjunction with commercially-available tools, to conduct targeted operations that are aligned with Vietnamese state interests.",
      "meta": {
        "attribution-confidence": "50",
        "cfr-suspected-state-sponsor": "Vietnam",
        "cfr-suspected-victims": [
          "China",
          "Germany",
          "United States",
          "Vietnam",
          "Philippines",
          "Association of Southeast Asian Nations"
        ],
        "cfr-target-category": [
          "Government",
          "Private sector",
          "Civil society"
        ],
        "cfr-type-of-incident": "Espionage",
        "country": "VN",
        "refs": [
          "https://www.fireeye.com/blog/threat-research/2017/05/cyber-espionage-apt32.html",
          "https://www.cybereason.com/labs-operation-cobalt-kitty-a-large-scale-apt-in-asia-carried-out-by-the-oceanlotus-group/",
          "https://www.scmagazineuk.com/ocean-lotus-groupapt-32-identified-as-vietnamese-apt-group/article/663565/",
          "https://www.brighttalk.com/webcast/10703/261205",
          "https://github.com/eset/malware-research/tree/master/oceanlotus",
          "https://www.cfr.org/interactive/cyber-operations/ocean-lotus"
        ],
        "synonyms": [
          "OceanLotus Group",
          "Ocean Lotus",
          "OceanLotus",
          "Cobalt Kitty",
          "APT-C-00",
          "SeaLotus",
          "Sea Lotus",
          "APT-32",
          "APT 32",
          "Ocean Buffalo"
        ]
      },
      "related": [
        {
          "dest-uuid": "247cb30b-955f-42eb-97a5-a89fef69341e",
          "tags": [
            "estimative-language:likelihood-probability=\"likely\""
          ],
          "type": "similar"
        },
        {
          "dest-uuid": "7e5a571f-dee2-4cae-a960-f8ab8a8fb1cf",
          "tags": [
            "estimative-language:likelihood-probability=\"likely\""
          ],
          "type": "similar"
        }
      ],
      "uuid": "aa29ae56-e54b-47a2-ad16-d3ab0242d5d7",
      "value": "APT32"
    },
    {
      "description": "As these tools rise and fall in popularity (and more importantly, as detection rates by antivirus vendors improve), SilverTerrier actors have consistently adopted new malware families and shifted to the latest packing tools available. ",
      "meta": {
        "attribution-confidence": "50",
        "country": "NG",
        "refs": [
          "https://www.paloaltonetworks.com/content/dam/pan/en_US/assets/pdf/reports/Unit_42/silverterrier-next-evolution-in-nigerian-cybercrime.pdf"
        ]
      },
      "uuid": "acbfd9e4-f78c-4ae0-9b52-c35ed679e546",
      "value": "SilverTerrier"
    },
    {
      "description": "A corporate espionage group has compromised a string of major corporations over the past three years in order to steal confidential information and intellectual property. The gang, which Symantec calls Butterfly, is not-state sponsored, rather financially motivated. It has attacked multi-billion dollar companies operating in the internet, IT software, pharmaceutical, and commodities sectors. Twitter, Facebook, Apple, and Microsoft are among the companies who have publicly acknowledged attacks.\n Butterfly is technically proficient and well resourced. The group has developed a suite of custom malware tools capable of attacking both Windows and Apple computers, and appears to have used at least one zero-day vulnerability in its attacks. It keeps a low profile and maintains good operational security. After successfully compromising a target organization, it cleans up after itself before moving on to its next target.\n This group operates at a much higher level than the average cybercrime gang. It is not interested in stealing credit card details or customer databases and is instead focused on high-level corporate information. Butterfly may be selling this information to the highest bidder or may be operating as hackers for hire. Stolen information could also be used for insider-trading purposes.",
      "meta": {
        "refs": [
          "https://www.symantec.com/connect/blogs/butterfly-profiting-high-level-corporate-attacks",
          "https://securelist.com/wild-neutron-economic-espionage-threat-actor-returns-with-new-tricks/71275/",
          "https://research.kudelskisecurity.com/2015/11/05/sphinx-moth-expanding-our-knowledge-of-the-wild-neutron-morpho-apt/",
          "https://blog.twitter.com/official/en_us/a/2013/keeping-our-users-secure.html",
          "https://www.facebook.com/notes/facebook-security/protecting-people-on-facebook/10151249208250766",
          "https://www.reuters.com/article/us-apple-hackers/exclusive-apple-macs-hit-by-hackers-who-targeted-facebook-idUSBRE91I10920130219",
          "https://blogs.technet.microsoft.com/msrc/2013/02/22/recent-cyberattacks/"
        ],
        "synonyms": [
          "Butterfly",
          "Morpho",
          "Sphinx Moth"
        ]
      },
      "uuid": "e7df3572-0c96-4968-8e5a-803ef4219762",
      "value": "WildNeutron"
    },
    {
      "description": "PLATINUM has been targeting its victims since at least as early as 2009, and may have been active for several years prior. Its activities are distinctly different not only from those typically seen in untargeted attacks, but from many targeted attacks as well. A large share of targeted attacks can be characterized as opportunistic: the activity group changes its target profiles and attack geographies based on geopolitical seasons, and may attack institutions all over the world. Like many such groups, PLATINUM seeks to steal sensitive intellectual property related to government interests, but its range of preferred targets is consistently limited to specific governmental organizations, defense institutes, intelligence agencies, diplomatic institutions, and telecommunication providers in South and Southeast Asia. The group’s persistent use of spear phishing tactics (phishing attempts aimed at specific individuals) and access to previously undiscovered zero-day exploits have made it a highly resilient threat.",
      "meta": {
        "refs": [
          "http://download.microsoft.com/download/2/2/5/225BFE3E-E1DE-4F5B-A77B-71200928D209/Platinum%20feature%20article%20-%20Targeted%20attacks%20in%20South%20and%20Southeast%20Asia%20April%202016.pdf",
          "https://blogs.technet.microsoft.com/mmpc/2016/04/26/digging-deep-for-platinum/",
          "https://attack.mitre.org/groups/G0068/"
        ],
        "synonyms": [
          "TwoForOne"
        ]
      },
      "related": [
        {
          "dest-uuid": "f9c06633-dcff-48a1-8588-759e7cec5694",
          "tags": [
            "estimative-language:likelihood-probability=\"likely\""
          ],
          "type": "similar"
        },
        {
          "dest-uuid": "154e97b5-47ef-415a-99a6-2157f1b50339",
          "tags": [
            "estimative-language:likelihood-probability=\"likely\""
          ],
          "type": "similar"
        }
      ],
      "uuid": "1fc5671f-5757-43bf-8d6d-a9a93b03713a",
      "value": "PLATINUM"
    },
    {
      "description": "Adversaries abusing ICS (based on Dragos Inc adversary list). Dragos, Inc. tracks the adversary group behind CRASHOVERRIDE as ELECTRUM and assesses with high confidence through confidential sources that ELECTRUM has direct ties to the Sandworm team. Our intelligence ICS WorldView customers have received a comprehensive report and this industry report will not get into sensitive technical details but instead focus on information needed for defense and impact awareness.",
      "meta": {
        "capabilities": "CRASHOVERRIDE",
        "mode-of-operation": "Electric grid disruption and long-term persistence",
        "refs": [
          "https://dragos.com/blog/crashoverride/CrashOverride-01.pdf",
          "https://www.welivesecurity.com/wp-content/uploads/2017/06/Win32_Industroyer.pdf",
          "https://dragos.com/media/2017-Review-Industrial-Control-System-Threats.pdf",
          "https://dragos.com/adversaries.html"
        ],
        "since": "2016",
        "synonyms": [
          "Sandworm"
        ],
        "victimology": "Ukraine, Electric Utilities"
      },
      "related": [
        {
          "dest-uuid": "381fcf73-60f6-4ab2-9991-6af3cbc35192",
          "tags": [
            "estimative-language:likelihood-probability=\"likely\""
          ],
          "type": "similar"
        },
        {
          "dest-uuid": "f512de42-f76b-40d2-9923-59e7dbdfec35",
          "tags": [
            "estimative-language:likelihood-probability=\"likely\""
          ],
          "type": "similar"
        },
        {
          "dest-uuid": "b47250ec-2094-4d06-b658-11456e05fe89",
          "tags": [
            "estimative-language:likelihood-probability=\"likely\""
          ],
          "type": "similar"
        }
      ],
      "uuid": "feac86e4-6bb2-4ba0-ac99-806aeb0a776c",
      "value": "ELECTRUM"
    },
    {
      "description": "Dragos has identified a new activity group targeting access operations in the electric utility sector. We call this activity group RASPITE.  Analysis of RASPITE tactics, techniques, and procedures (TTPs) indicate the group has been active in some form since early- to mid-2017. RASPITE targeting includes entities in the US, Middle East, Europe, and East Asia. Operations against electric utility organizations appear limited to the US at this time.  RASPITE leverages strategic website compromise to gain initial access to target networks. RASPITE uses the same methodology as DYMALLOY and ALLANITE in embedding a link to a resource to prompt an SMB connection, from which it harvests Windows credentials. The group then deploys install scripts for a malicious service to beacon back to RASPITE-controlled infrastructure, allowing the adversary to remotely access the victim machine.",
      "meta": {
        "refs": [
          "https://dragos.com/blog/20180802Raspite.html",
          "https://www.symantec.com/blogs/threat-intelligence/leafminer-espionage-middle-east",
          "https://attack.mitre.org/groups/G0077/"
        ],
        "since": "2017",
        "synonyms": [
          "LeafMiner",
          "Raspite"
        ],
        "victimology": "Electric utility sector"
      },
      "uuid": "2c8994ba-367c-46f6-bfb0-390c8760dd9e",
      "value": "RASPITE"
    },
    {
      "description": "FIN8 is a financially motivated group targeting the retail, hospitality and entertainment industries. The actor had previously conducted several tailored spearphishing campaigns using the downloader PUNCHBUGGY and POS malware PUNCHTRACK.",
      "meta": {
        "refs": [
          "https://www.fireeye.com/blog/threat-research/2016/05/windows-zero-day-payment-cards.html",
          "https://www2.fireeye.com/WBNR-Know-Your-Enemy-UNC622-Spear-Phishing.html",
          "https://www.root9b.com/sites/default/files/whitepapers/PoS%20Malware%20ShellTea%20PoSlurp.pdf",
          "http://files.shareholder.com/downloads/AMDA-254Q5F/0x0x938351/665BA6A3-9573-486C-B96F-80FA35759E8C/FEYE_rpt-mtrends-2017_FINAL2.pdf",
          "https://www.fireeye.com/blog/threat-research/2017/06/obfuscation-in-the-wild.html",
          "https://attack.mitre.org/groups/G0061"
        ]
      },
      "related": [
        {
          "dest-uuid": "fd19bd82-1b14-49a1-a176-6cdc46b8a826",
          "tags": [
            "estimative-language:likelihood-probability=\"likely\""
          ],
          "type": "similar"
        }
      ],
      "uuid": "a78ae9fe-71cd-4563-9213-7b6260bd9a73",
      "value": "FIN8"
    },
    {
      "description": "El Machete is one of these threats that was first publicly disclosed and named by Kaspersky here. We’ve found that this group has continued to operate successfully, predominantly in Latin America, since 2014. All attackers simply moved to new C2 infrastructure, based largely around dynamic DNS domains, in addition to making minimal changes to the malware in order to evade signature-based detection.",
      "meta": {
        "attribution-confidence": "50",
        "cfr-suspected-state-sponsor": "Unknown",
        "cfr-suspected-victims": [
          "Venezuela",
          "Russia",
          "Cuba",
          "China",
          "Belgium",
          "Ecuador",
          "Brazil",
          "Spain",
          "Germany",
          "France",
          "Colombia",
          "Peru",
          "Sweden",
          "United States",
          "Malaysia"
        ],
        "cfr-target-category": [
          "Military",
          "Government"
        ],
        "cfr-type-of-incident": "Espionage",
        "refs": [
          "https://securelist.com/el-machete/66108/",
          "https://www.cylance.com/en_us/blog/el-machete-malware-attacks-cut-through-latam.html",
          "https://www.cfr.org/interactive/cyber-operations/machete",
          "https://threatvector.cylance.com/en_us/home/el-machete-malware-attacks-cut-through-latam.html"
        ],
        "synonyms": [
          "Machete",
          "machete-apt"
        ]
      },
      "uuid": "827c17e0-c3f5-4ad1-a4f4-30a40ed0a2d3",
      "value": "El Machete"
    },
    {
      "description": "A criminal group dubbed Cobalt is behind synchronized ATM heists that saw machines across Europe, CIS countries (including Russia), and Malaysia being raided simultaneously, in the span of a few hours. The group has been active since June 2016, and their latest attacks happened in July and August.",
      "meta": {
        "refs": [
          "https://www.helpnetsecurity.com/2016/11/22/cobalt-hackers-synchronized-atm-heists/",
          "https://www.bleepingcomputer.com/news/security/cobalt-hacking-group-tests-banks-in-russia-and-romania/",
          "https://www.secureworks.com/blog/cybercriminals-increasingly-trying-to-ensnare-the-big-financial-fish",
          "https://www.crowdstrike.com/blog/meet-crowdstrikes-adversary-of-the-month-for-september-cobalt-spider/",
          "https://www.group-ib.com/blog/cobalt",
          "https://www.reuters.com/article/us-taiwan-cyber-atms/taiwan-atm-heist-linked-to-european-hacking-spree-security-firm-idUSKBN14P0CX",
          "https://www.proofpoint.com/us/threat-insight/post/microsoft-word-intruder-integrates-cve-2017-0199-utilized-cobalt-group-target",
          "https://blog.trendmicro.com/trendlabs-security-intelligence/cobalt-spam-runs-use-macros-cve-2017-8759-exploit/",
          "https://www.riskiq.com/blog/labs/cobalt-strike/",
          "https://www.riskiq.com/blog/labs/cobalt-group-spear-phishing-russian-banks/",
          "https://unit42.paloaltonetworks.com/unit42-new-techniques-uncover-attribute-cobalt-gang-commodity-builders-infrastructure-revealed/",
          "https://www.europol.europa.eu/newsroom/news/mastermind-behind-eur-1-billion-cyber-bank-robbery-arrested-in-spain",
          "https://www.computerweekly.com/news/252446153/Three-Carbanak-cyber-heist-gang-members-arrested",
          "https://www.ptsecurity.com/upload/corporate/ww-en/analytics/Cobalt-2017-eng.pdf",
          "https://attack.mitre.org/groups/G0080/"
        ],
        "synonyms": [
          "Cobalt group",
          "Cobalt Group",
          "Cobalt gang",
          "Cobalt Gang",
          "GOLD KINGSWOOD",
          "Cobalt Spider"
        ]
      },
      "uuid": "01967480-c49b-4d4a-a7fa-aef0eaf535fe",
      "value": "Cobalt"
    },
    {
      "meta": {
        "attribution-confidence": "50",
        "country": "CN",
        "refs": [
          "https://www.proofpoint.com/us/threat-insight/post/apt-targets-financial-analysts",
          "https://attack.mitre.org/groups/G0062/"
        ]
      },
      "related": [
        {
          "dest-uuid": "62a64fd3-aaf7-4d09-a375-d6f8bb118481",
          "tags": [
            "estimative-language:likelihood-probability=\"likely\""
          ],
          "type": "similar"
        }
      ],
      "uuid": "c6472ae1-c6ad-4cf1-8d6e-8c94b94fe314",
      "value": "TA459"
    },
    {
      "meta": {
        "attribution-confidence": "50",
        "country": "RU",
        "refs": [
          "https://www.threatconnect.com/blog/russia-hacks-bellingcat-mh17-investigation/#.V-wnrubaeEU.twitter"
        ]
      },
      "uuid": "4d9f68ba-cb2b-40bf-ba4b-6a5a9f2e1cf8",
      "value": "Cyber Berkut"
    },
    {
      "meta": {
        "attribution-confidence": "50",
        "country": "CN",
        "refs": [
          "https://www.wsj.com/articles/chinas-secret-weapon-in-south-korea-missile-fight-hackers-1492766403?emailToken=JRrydPtyYnqTg9EyZsw31FwuZ7JNEOKCXF7LaW/HM1DLsjnUp6e6wLgph560pnmiTAN/5ssf7moyADPQj2p2Gc+YkL1yi0zhIiUM9M6aj1HTYQ==",
          "https://arstechnica.com/information-technology/2017/04/researchers-claim-china-trying-to-hack-south-korea-missile-defense-efforts/"
        ]
      },
      "uuid": "0ab7c8de-fc23-4793-99aa-7ee336199e26",
      "value": "Tonto Team"
    },
    {
      "meta": {
        "refs": [
          "https://securelist.com/analysis/publications/74828/cve-2015-2545-overview-of-current-threats/"
        ]
      },
      "uuid": "fb745fe1-5478-4d47-ad3d-7389fa4a6f77",
      "value": "Danti"
    },
    {
      "description": "We have observed one APT group, which we call APT5, particularly focused on telecommunications and technology companies. More than half of the organizations we have observed being targeted or breached by APT5 operate in these sectors. Several times, APT5 has targeted organizations and personnel based in Southeast Asia. APT5 has been active since at least 2007. It appears to be a large threat group that consists of several subgroups, often with distinct tactics and infrastructure. APT5 has targeted or breached organizations across multiple industries, but its focus appears to be on telecommunications and technology companies, especially information about satellite communications. \nAPT5 targeted the network of an electronics firm that sells products for both industrial and military applications. The group subsequently stole communications related to the firm’s business relationship with a national military, including inventories and memoranda about specific products they provided. \nIn one case in late 2014, APT5 breached the network of an international telecommunications company. The group used malware with keylogging capabilities to monitor the computer of an executive who manages the company’s relationships with other telecommunications companies",
      "meta": {
        "refs": [
          "https://www.fireeye.com/current-threats/apt-groups.html",
          "https://www.fireeye.com/content/dam/fireeye-www/current-threats/pdfs/rpt-southeast-asia-threat-landscape.pdf"
        ],
        "synonyms": [
          "MANGANESE"
        ]
      },
      "uuid": "a47b79ae-7a0c-4308-9efc-294af19cc795",
      "value": "APT5"
    },
    {
      "meta": {
        "attribution-confidence": "50",
        "country": "CN",
        "refs": [
          "http://www.slideshare.net/CTruncer/ever-present-persistence-established-footholds-seen-in-the-wild"
        ],
        "synonyms": [
          "APT22"
        ]
      },
      "uuid": "7a2457d6-148a-4ce1-9e79-aa43352ee842",
      "value": "APT 22"
    },
    {
      "description": "This threat actor targets organizations in the critical infrastructure, heavy industry, manufacturing, and international relations sectors for espionage purposes.",
      "meta": {
        "attribution-confidence": "50",
        "cfr-suspected-state-sponsor": "China",
        "cfr-suspected-victims": [
          "Japan",
          "China",
          "Korea (Republic of)",
          "Russian Federation"
        ],
        "cfr-target-category": [
          "Private sector"
        ],
        "cfr-type-of-incident": "Espionage",
        "country": "CN",
        "refs": [
          "https://www.symantec.com/connect/blogs/tick-cyberespionage-group-zeros-japan",
          "https://www.secureworks.jp/resources/rp-bronze-butler",
          "https://researchcenter.paloaltonetworks.com/2017/07/unit42-tick-group-continues-attacks/",
          "http://blog.jpcert.or.jp/2017/08/detecting-datper-malware-from-proxy-logs.html",
          "https://www.cfr.org/interactive/cyber-operations/bronze-butler",
          "https://www.secureworks.com/research/bronze-butler-targets-japanese-businesses",
          "https://blog.trendmicro.com/trendlabs-security-intelligence/redbaldknight-bronze-butler-daserf-backdoor-now-using-steganography/",
          "https://attack.mitre.org/groups/G0060/"
        ],
        "synonyms": [
          "Bronze Butler",
          "RedBaldKnight"
        ]
      },
      "related": [
        {
          "dest-uuid": "93f52415-0fe4-4d3d-896c-fc9b8e88ab90",
          "tags": [
            "estimative-language:likelihood-probability=\"likely\""
          ],
          "type": "similar"
        }
      ],
      "uuid": "add6554a-815a-4ac3-9b22-9337b9661ab8",
      "value": "Tick"
    },
    {
      "meta": {
        "attribution-confidence": "50",
        "country": "CN",
        "synonyms": [
          "APT26",
          "Hippo Team",
          "JerseyMikes",
          "Turbine Panda"
        ]
      },
      "related": [
        {
          "dest-uuid": "7a19ecb1-3c65-4de3-a230-993516aed6a6",
          "tags": [
            "estimative-language:likelihood-probability=\"likely\""
          ],
          "type": "similar"
        },
        {
          "dest-uuid": "fa80877c-f509-4daf-8b62-20aba1635f68",
          "tags": [
            "estimative-language:likelihood-probability=\"likely\""
          ],
          "type": "similar"
        }
      ],
      "uuid": "c097471c-2405-4393-b6d7-afbcb5f0cd11",
      "value": "APT 26"
    },
    {
      "meta": {
        "attribution-confidence": "50",
        "country": "CN",
        "refs": [
          "http://go.crowdstrike.com/rs/281-OBQ-266/images/ReportGlobalThreatIntelligence.pdf"
        ]
      },
      "uuid": "67adfa07-869f-4052-9d56-b88a51489902",
      "value": "Sabre Panda"
    },
    {
      "meta": {
        "attribution-confidence": "50",
        "country": "CN",
        "refs": [
          "http://www.darkreading.com/attacks-and-breaches/crowdstrike-falcon-traces-attacks-back-to-hackers/d/d-id/1110402?"
        ]
      },
      "uuid": "06e89270-ca1b-4cd4-85f3-940d23c76766",
      "value": "Big Panda"
    },
    {
      "meta": {
        "attribution-confidence": "50",
        "country": "CN",
        "refs": [
          "http://files.sans.org/summit/Threat_Hunting_Incident_Response_Summit_2016/PDFs/Detecting-and-Responding-to-Pandas-and-Bears-Christopher-Scott-CrowdStrike-and-Wendi-Whitmore-IBM.pdf"
        ]
      },
      "uuid": "5bc7382d-ddc6-46d3-96f5-1dbdadbd601c",
      "value": "Poisonous Panda"
    },
    {
      "meta": {
        "refs": [
          "https://www.rsaconference.com/writable/presentations/file_upload/anf-t07b-the-art-of-attribution-identifying-and-pursuing-your-cyber-adversaries_final.pdf"
        ]
      },
      "uuid": "7ad01582-d6a7-4a40-a0ee-7727e268cd15",
      "value": "Ghost Jackal"
    },
    {
      "meta": {
        "attribution-confidence": "50",
        "country": "KP",
        "refs": [
          "https://www.isightpartners.com/2016/02/threatscape-media-highlights-update-week-of-february-17th/"
        ]
      },
      "uuid": "73c636ae-e55c-4167-bf40-315789698adb",
      "value": "TEMP.Hermit"
    },
    {
      "meta": {
        "attribution-confidence": "50",
        "cfr-suspected-state-sponsor": "China",
        "cfr-suspected-victims": [
          "Myanmar",
          "Germany",
          "Singapore",
          "Canada",
          "India",
          "United States",
          "South Korea"
        ],
        "cfr-target-category": [
          "Government",
          "Private sector"
        ],
        "cfr-type-of-incident": "Espionage",
        "country": "CN",
        "refs": [
          "https://blog.fox-it.com/2016/06/15/mofang-a-politically-motivated-information-stealing-adversary/",
          "https://www.threatconnect.com/china-superman-apt/",
          "https://www.cfr.org/interactive/cyber-operations/mofang",
          "https://foxitsecurity.files.wordpress.com/2016/06/fox-it_mofang_threatreport_tlp-white.pdf"
        ],
        "synonyms": [
          "Superman"
        ]
      },
      "uuid": "999f3008-2b2f-467d-ab4d-c5a2fd80b344",
      "value": "Mofang"
    },
    {
      "meta": {
        "attribution-confidence": "50",
        "cfr-suspected-state-sponsor": "Iran (Islamic Republic of)",
        "cfr-suspected-victims": [
          "Israel",
          "Jordan",
          "Saudi Arabia",
          "Germany",
          "United States"
        ],
        "cfr-target-category": [
          "Government",
          "Private sector",
          "Civil society"
        ],
        "cfr-type-of-incident": "Espionage",
        "country": "IR",
        "refs": [
          "https://s3-eu-west-1.amazonaws.com/minervaresearchpublic/CopyKittens/CopyKittens.pdf",
          "https://blog.domaintools.com/2017/03/hunt-case-study-hunting-campaign-indicators-on-privacy-protected-attack-infrastructure/",
          "http://www.clearskysec.com/copykitten-jpost/",
          "http://www.clearskysec.com/tulip/",
          "https://www.cfr.org/interactive/cyber-operations/copykittens",
          "https://www.clearskysec.com/wp-content/uploads/2017/07/Operation_Wilted_Tulip.pdf",
          "https://attack.mitre.org/groups/G0052/"
        ],
        "synonyms": [
          "Slayer Kitten"
        ]
      },
      "related": [
        {
          "dest-uuid": "dcd81c6e-ebf7-4a16-93e0-9a97fa49c88a",
          "tags": [
            "estimative-language:likelihood-probability=\"likely\""
          ],
          "type": "similar"
        }
      ],
      "uuid": "8cca9a1d-66e4-4bc4-ad49-95f759f4c1ae",
      "value": "CopyKittens"
    },
    {
      "meta": {
        "refs": [
          "https://www.fireeye.com/blog/threat-research/2015/12/the-eps-awakens-part-two.html"
        ]
      },
      "uuid": "9035bfbf-a73f-4948-9df2-bd893e9cafef",
      "value": "EvilPost"
    },
    {
      "description": "The referenced link links this group to Temper Panda",
      "meta": {
        "attribution-confidence": "50",
        "country": "CN",
        "refs": [
          "https://securelist.com/analysis/publications/74828/cve-2015-2545-overview-of-current-threats/"
        ]
      },
      "uuid": "70b80bcc-58e3-4a09-a3bf-98c0412bb7d3",
      "value": "SVCMONDR"
    },
    {
      "meta": {
        "attribution-confidence": "50",
        "country": "CN",
        "refs": [
          "http://www.slideshare.net/CrowdStrike/crowd-casts-monthly-you-have-an-adversary-problem"
        ]
      },
      "uuid": "cd6ac640-9ae9-4aa9-89cd-89b95be1a3ab",
      "value": "Test Panda"
    },
    {
      "description": "Kaspersky Lab and Seculert worked together to sinkhole the Madi Command & Control (C&C) servers to monitor the campaign. Kaspersky Lab and Seculert identified more than 800 victims located in Iran, Israel and select countries across the globe connecting to the C&Cs over the past eight months. Statistics from the sinkhole revealed that the victims were primarily business people working on Iranian and Israeli critical infrastructure projects, Israeli financial institutions, Middle Eastern engineering students, and various government agencies communicating in the Middle East.\nCommon applications and websites that were spied on include accounts on Gmail, Hotmail, Yahoo! Mail, ICQ, Skype, Google+, and Facebook. Surveillance is also performed over integrated ERP/CRM systems, business contracts, and financial management systems.",
      "meta": {
        "attribution-confidence": "50",
        "cfr-suspected-state-sponsor": "Iran (Islamic Republic of)",
        "cfr-suspected-victims": [
          "Iran",
          "Pakistan",
          "Israel",
          "United States"
        ],
        "cfr-target-category": [
          "Government",
          "Private sector"
        ],
        "cfr-type-of-incident": "Espionage",
        "country": "IR",
        "refs": [
          "https://securelist.com/the-madi-campaign-part-i-5/33693/",
          "https://securelist.com/the-madi-campaign-part-ii-53/33701/",
          "https://www.cfr.org/interactive/cyber-operations/madi",
          "https://www.kaspersky.com/about/press-releases/2012_kaspersky-lab-and-seculert-announce--madi--a-newly-discovered-cyber-espionage-campaign-in-the-middle-east",
          "https://threatpost.com/new-and-improved-madi-spyware-campaign-continues-072512/76849/",
          "https://www.symantec.com/connect/blogs/madi-attacks-series-social-engineering-campaigns"
        ]
      },
      "uuid": "d5dacda0-12c2-4e80-bdf2-1c5019ec40e2",
      "value": "Madi"
    },
    {
      "meta": {
        "attribution-confidence": "50",
        "country": "CN",
        "refs": [
          "http://www.slideshare.net/CrowdStrike/crowd-casts-monthly-you-have-an-adversary-problem"
        ]
      },
      "uuid": "69059ec9-45c9-4961-a07e-6b2f2228f0ce",
      "value": "Electric Panda"
    },
    {
      "meta": {
        "attribution-confidence": "50",
        "cfr-suspected-state-sponsor": "China",
        "cfr-suspected-victims": [
          "United States",
          "United Kingdom",
          "Hong Kong"
        ],
        "cfr-target-category": [
          "Private sector",
          "Military"
        ],
        "cfr-type-of-incident": "Espionage",
        "country": "CN",
        "refs": [
          "https://www.alienvault.com/open-threat-exchange/blog/new-sykipot-developments",
          "http://blog.trendmicro.com/trendlabs-security-intelligence/sykipot-now-targeting-us-civil-aviation-sector-information/",
          "https://www.sans.org/reading-room/whitepapers/malicious/detailed-analysis-sykipot-smartcard-proxy-variant-33919",
          "https://www.cfr.org/interactive/cyber-operations/sykipot"
        ],
        "synonyms": [
          "PLA Navy",
          "Sykipot"
        ]
      },
      "related": [
        {
          "dest-uuid": "38fd6a28-3353-4f2b-bb2b-459fecd5c648",
          "tags": [
            "estimative-language:likelihood-probability=\"likely\""
          ],
          "type": "similar"
        },
        {
          "dest-uuid": "9a683d9c-8f7d-43df-bba2-ad0ca71e277c",
          "tags": [
            "estimative-language:likelihood-probability=\"likely\""
          ],
          "type": "similar"
        },
        {
          "dest-uuid": "2fb07fa4-0d7f-43c7-8ff4-b28404313fe7",
          "tags": [
            "estimative-language:likelihood-probability=\"likely\""
          ],
          "type": "similar"
        }
      ],
      "uuid": "8e28dbee-4e9e-4491-9a6c-ee9c9ec4b28b",
      "value": "Maverick Panda"
    },
    {
      "description": "This threat actor targets South Korean think tanks, industry, nuclear power operators, and the Ministry of Unification for espionage purposes.",
      "meta": {
        "attribution-confidence": "50",
        "cfr-suspected-state-sponsor": "Korea (Democratic People's Republic of)",
        "cfr-suspected-victims": [
          "Ministry of Unification",
          "Sejong Institute",
          "Korea Institute for Defense Analyses"
        ],
        "cfr-target-category": [
          "Government",
          "Private sector"
        ],
        "cfr-type-of-incident": "Espionage",
        "country": "KP",
        "refs": [
          "https://securelist.com/the-kimsuky-operation-a-north-korean-apt/57915/",
          "https://www.cfr.org/interactive/cyber-operations/kimsuky"
        ],
        "synonyms": [
          "Kimsuky",
          "Velvet Chollima"
        ]
      },
      "uuid": "bcaaad6f-0597-4b89-b69b-84a6be2b7bc3",
      "value": "Kimsuki"
    },
    {
      "description": "While investigating some of the smaller name servers that APT28/Sofacy routinely use to host their infrastructure, Cylance discovered another prolonged campaign that appeared to exclusively target Japanese companies and individuals that began around August 2016. The later registration style was eerily close to previously registered APT28 domains, however, the malware used in the attacks did not seem to line up at all. During the course of our investigation, JPCERT published this analysis of one of the group’s backdoors. Cylance tracks this threat group internally as ‘Snake Wine’.\nThe Snake Wine group has proven to be highly adaptable and has continued to adopt new tactics in order to establish footholds inside victim environments. The exclusive interest in Japanese government, education, and commerce will likely continue into the future as the group is just starting to build and utilize their existing current attack infrastructure.",
      "meta": {
        "refs": [
          "https://www.cylance.com/en_us/blog/the-deception-project-a-new-japanese-centric-threat.html",
          "https://threatvector.cylance.com/en_us/home/the-deception-project-a-new-japanese-centric-threat.html",
          "https://www.jpcert.or.jp/magazine/acreport-ChChes.html"
        ]
      },
      "uuid": "7b6ba207-94de-4f94-bc7f-52cd0dafade5",
      "value": "Snake Wine"
    },
    {
      "description": "This threat actor targets governments, diplomatic missions, private companies in the energy sector, and academics for espionage purposes.\nThe Mask is an advanced threat actor that has been involved in cyber-espionage operations since at least 2007. The name \"Mask\" comes from the Spanish slang word \"Careto\" (\"Ugly Face\" or “Mask”) which the authors included in some of the malware modules.\n More than 380 unique victims in 31 countries have been observed to date.What makes “The Mask” special is the complexity of the toolset used by the attackers. This includes an extremely sophisticated malware, a rootkit, a bootkit, 32-and 64-bit Windows versions, Mac OS X and Linux versions and possibly versions for Android and iPad/iPhone (Apple iOS).",
      "meta": {
        "attribution-confidence": "50",
        "cfr-suspected-state-sponsor": "Spain",
        "cfr-suspected-victims": [
          "Morocco",
          "France",
          "Libya",
          "Venezuela",
          "Poland",
          "Brazil",
          "Spain",
          "United States",
          "South Africa",
          "Tunisia",
          "United Kingdom",
          "Switzerland",
          "Iran",
          "Germany"
        ],
        "cfr-target-category": [
          "Government",
          "Private sector"
        ],
        "cfr-type-of-incident": "Espionage",
        "country": "ES",
        "refs": [
          "https://securelist.com/the-caretomask-apt-frequently-asked-questions/58254/",
          "https://www.cfr.org/interactive/cyber-operations/careto",
          "https://d2538mqrb7brka.cloudfront.net/wp-content/uploads/sites/43/2018/03/20133638/unveilingthemask_v1.0.pdf"
        ],
        "synonyms": [
          "The Mask",
          "Mask",
          "Ugly Face"
        ]
      },
      "uuid": "069ba781-b2d9-4403-9d9d-c599f5e0181d",
      "value": "Careto"
    },
    {
      "meta": {
        "attribution-confidence": "50",
        "country": "CN",
        "refs": [
          "http://www.slideshare.net/CrowdStrike/crowd-casts-monthly-you-have-an-adversary-problem"
        ]
      },
      "uuid": "b07cf296-7ab9-4b85-a07e-421607c212b0",
      "value": "Gibberish Panda"
    },
    {
      "description": "This threat actor targets the South Korean government, transportation, and energy sectors.",
      "meta": {
        "attribution-confidence": "50",
        "cfr-suspected-state-sponsor": "Unknown",
        "cfr-suspected-victims": [
          "South Korea"
        ],
        "cfr-target-category": [
          "Government",
          "Private sector"
        ],
        "cfr-type-of-incident": "Espionage",
        "country": "KP",
        "refs": [
          "http://news.softpedia.com/news/korean-energy-and-transportation-targets-attacked-by-oniondog-apt-501534.shtml",
          "https://www.cfr.org/interactive/cyber-operations/onion-dog"
        ]
      },
      "uuid": "5898e11e-a023-464d-975c-b36fb1639e69",
      "value": "OnionDog"
    },
    {
      "meta": {
        "attribution-confidence": "50",
        "country": "IR",
        "refs": [
          "http://www.crowdstrike.com/blog/whois-clever-kitten/"
        ],
        "synonyms": [
          "Group 41"
        ]
      },
      "related": [
        {
          "dest-uuid": "8f5e8dc7-739d-4f5e-a8a1-a66e004d7063",
          "tags": [
            "estimative-language:likelihood-probability=\"likely\""
          ],
          "type": "similar"
        },
        {
          "dest-uuid": "11e17436-6ede-4733-8547-4ce0254ea19e",
          "tags": [
            "estimative-language:likelihood-probability=\"likely\""
          ],
          "type": "similar"
        },
        {
          "dest-uuid": "86724806-7ec9-4a48-a0a7-ecbde3bf4810",
          "tags": [
            "estimative-language:likelihood-probability=\"likely\""
          ],
          "type": "similar"
        },
        {
          "dest-uuid": "42be2a84-5a5c-4c6d-9864-3f09d75bb0ba",
          "tags": [
            "estimative-language:likelihood-probability=\"likely\""
          ],
          "type": "similar"
        },
        {
          "dest-uuid": "a0082cfa-32e2-42b8-92d8-5c7a7409dcf1",
          "tags": [
            "estimative-language:likelihood-probability=\"likely\""
          ],
          "type": "similar"
        },
        {
          "dest-uuid": "b96e02f1-4037-463f-b158-5a964352f8d9",
          "tags": [
            "estimative-language:likelihood-probability=\"likely\""
          ],
          "type": "similar"
        },
        {
          "dest-uuid": "f9d6633a-55e6-4adc-9263-6ae080421a13",
          "tags": [
            "estimative-language:likelihood-probability=\"likely\""
          ],
          "type": "similar"
        },
        {
          "dest-uuid": "ba724df5-9aa0-45ca-8e0e-7101c208ae48",
          "tags": [
            "estimative-language:likelihood-probability=\"likely\""
          ],
          "type": "similar"
        },
        {
          "dest-uuid": "f98bac6b-12fd-4cad-be84-c84666932232",
          "tags": [
            "estimative-language:likelihood-probability=\"likely\""
          ],
          "type": "similar"
        },
        {
          "dest-uuid": "f873db71-3d53-41d5-b141-530675ade27a",
          "tags": [
            "estimative-language:likelihood-probability=\"likely\""
          ],
          "type": "similar"
        }
      ],
      "uuid": "d56c99fa-4710-472c-81a6-41b7a84ea4be",
      "value": "Clever Kitten"
    },
    {
      "meta": {
        "refs": [
          "https://www.rsaconference.com/writable/presentations/file_upload/anf-t07b-the-art-of-attribution-identifying-and-pursuing-your-cyber-adversaries_final.pdf"
        ]
      },
      "uuid": "e85ab78c-5e86-403c-b444-9cdcc167fb77",
      "value": "Andromeda Spider"
    },
    {
      "meta": {
        "refs": [
          "https://en.wikipedia.org/wiki/Islamic_State_Hacking_Division",
          "https://ent.siteintelgroup.com/index.php?option=com_customproperties&view=search&task=tag&bind_to_category=content:37&tagId=697"
        ],
        "synonyms": [
          "Islamic State Hacking Division",
          "CCA",
          "United Cyber Caliphate",
          "UUC",
          "CyberCaliphate"
        ]
      },
      "uuid": "76f6ad4e-2ff3-4ccb-b81d-18162f290af0",
      "value": "Cyber Caliphate Army"
    },
    {
      "meta": {
        "attribution-confidence": "50",
        "country": "RU",
        "refs": [
          "http://go.crowdstrike.com/rs/281-OBQ-266/images/ReportGlobalThreatIntelligence.pdf"
        ]
      },
      "uuid": "430ba885-cd24-492e-804c-815176ed9b1e",
      "value": "Magnetic Spider"
    },
    {
      "description": "Arbor’s ASERT team is now reporting that, after looking deeper at that particular campaign, and by exposing a new trail in the group’s activities, they managed to identify a new RAT that was undetectable at that time by most antivirus vendors.\nNamed Trochilus, this new RAT was part of Group 27’s malware portfolio that included six other malware strains, all served together or in different combinations, based on the data that needed to be stolen from each victim.\nThis collection of malware, dubbed the Seven Pointed Dagger by ASERT experts, included two different PlugX versions, two different Trochilus RAT versions, one version of the 3012 variant of the 9002 RAT, one EvilGrab RAT version, and one unknown piece of malware, which the team has not entirely decloaked just yet.",
      "meta": {
        "attribution-confidence": "50",
        "country": "CN",
        "refs": [
          "https://www.arbornetworks.com/blog/asert/wp-content/uploads/2016/01/ASERT-Threat-Intelligence-Brief-2015-08-Uncovering-the-Seven-Pointed-Dagger.pdf",
          "https://news.softpedia.com/news/trochilus-rat-evades-antivirus-detection-used-for-cyber-espionage-in-south-east-asia-498776.shtml",
          "https://unit42.paloaltonetworks.com/unit42-trochilus-rat-new-moonwind-rat-used-attack-thai-utility-organizations/"
        ]
      },
      "uuid": "73e4728a-955e-426a-b144-8cb95131f2ca",
      "value": "Group 27"
    },
    {
      "meta": {
        "refs": [
          "https://www.rsaconference.com/writable/presentations/file_upload/anf-t07b-the-art-of-attribution-identifying-and-pursuing-your-cyber-adversaries_final.pdf"
        ]
      },
      "uuid": "769bf551-ff39-4f84-b7f2-654a28df1e50",
      "value": "Singing Spider"
    },
    {
      "meta": {
        "attribution-confidence": "50",
        "country": "IR",
        "refs": [
          "http://pastebin.com/u/QassamCyberFighters",
          "http://ddanchev.blogspot.com.es/2012/09/dissecting-operation-ababil-osint.html"
        ],
        "synonyms": [
          "Fraternal Jackal"
        ]
      },
      "uuid": "22c2b363-5d8f-4b04-96db-1b6cf4d7e8db",
      "value": "Cyber fighters of Izz Ad-Din Al Qassam"
    },
    {
      "description": "The FBI issued a rare bulletin admitting that a group named Advanced Persistent Threat 6 (APT6) hacked into US government computer systems as far back as 2011 and for years stole sensitive data.\nThe FBI alert was issued in February and went largely unnoticed. Nearly a month later, security experts are now shining a bright light on the alert and the mysterious group behind the attack.\n“This is a rare alert and a little late, but one that is welcomed by all security vendors as it offers a chance to mitigate their customers and also collaborate further in what appears to be an ongoing FBI investigation,” said Deepen Desai, director of security research at the security firm Zscaler in an email to Threatpost.\nDetails regarding the actual attack and what government systems were infected are scant. Government officials said they knew the initial attack occurred in 2011, but are unaware of who specifically is behind the attacks.\n“Given the nature of malware payload involved and the duration of this compromise being unnoticed – the scope of lateral movement inside the compromised network is very high possibly exposing all the critical systems,”Deepen said.",
      "meta": {
        "attribution-confidence": "50",
        "country": "CN",
        "refs": [
          "https://threatpost.com/fbi-quietly-admits-to-multi-year-apt-attack-sensitive-data-stolen/117267/"
        ],
        "synonyms": [
          "1.php Group",
          "APT6"
        ]
      },
      "uuid": "1a2592a3-eab7-417c-bf2d-9c0558c2b3e7",
      "value": "APT 6"
    },
    {
      "meta": {
        "refs": [
          "http://www.trendmicro.com/cloud-content/us/pdfs/security-intelligence/white-papers/wp-operation-arid-viper.pdf",
          "http://securityaffairs.co/wordpress/33785/cyber-crime/arid-viper-israel-sex-video.html",
          "https://securelist.com/blog/research/68817/the-desert-falcons-targeted-attacks/",
          "https://ti.360.com/upload/report/file/APTSWXLVJ8fnjoxck.pdf",
          "https://blog.lookout.com/blog/2017/02/16/viperrat-mobile-apt/",
          "https://securelist.com/blog/incidents/77562/breaking-the-weakest-link-of-the-strongest-chain/",
          "https://www.proofpoint.com/us/threat-insight/post/Operation-Arid-Viper-Slithers-Back-Into-View",
          "https://www.ci-project.org/blog/2017/3/4/arid-viper",
          "http://blog.talosintelligence.com/2017/06/palestine-delphi.html",
          "https://www.threatconnect.com/blog/kasperagent-malware-campaign/",
          "https://www.trendmicro.com/vinfo/us/security/news/cyber-attacks/sexually-explicit-material-used-as-lures-in-cyber-attacks?linkId=12425812",
          "<https://media.kasperskycontenthub.com/wp-content/uploads/sites/43/2018/03/08064309/The-Desert-Falcons-targeted-attacks.pdf"
        ],
        "synonyms": [
          "Desert Falcon",
          "Arid Viper",
          "APT-C-23"
        ]
      },
      "uuid": "0cfff0f4-868c-40a1-b9b4-0d153c0b33b6",
      "value": "AridViper"
    },
    {
      "meta": {
        "refs": [
          "https://www.rsaconference.com/writable/presentations/file_upload/anf-t07b-the-art-of-attribution-identifying-and-pursuing-your-cyber-adversaries_final.pdf"
        ]
      },
      "uuid": "445c7b62-028b-455e-9d65-74899b7006a4",
      "value": "Dextorous Spider"
    },
    {
      "meta": {
        "attribution-confidence": "50",
        "cfr-suspected-state-sponsor": "Israel",
        "cfr-suspected-victims": [
          "Iran",
          "Sudan"
        ],
        "cfr-target-category": [
          "Military",
          "Government",
          "Private sector"
        ],
        "cfr-type-of-incident": "Espionage",
        "country": "IL",
        "refs": [
          "https://securelist.com/blog/research/70504/the-mystery-of-duqu-2-0-a-sophisticated-cyberespionage-actor-returns/",
          "https://archive.org/details/Stuxnet",
          "https://www.cfr.org/interactive/cyber-operations/duqu",
          "https://www.cfr.org/interactive/cyber-operations/duqu-20"
        ],
        "synonyms": [
          "Duqu Group"
        ]
      },
      "uuid": "e9a6cbd7-ca27-4894-ae20-9d11c06fdc02",
      "value": "Unit 8200"
    },
    {
      "description": "As a part of our Kaspersky APT Intelligence Reporting subscription, customers received an update in mid-February 2017 on some interesting APT activity that we called WhiteBear. Much of the contents of that report are reproduced here. WhiteBear is a parallel project or second stage of the Skipper Turla cluster of activity documented in another private intelligence report “Skipper Turla – the White Atlas framework” from mid-2016. Like previous Turla activity, WhiteBear leverages compromised websites and hijacked satellite connections for command and control (C2) infrastructure. As a matter of fact, WhiteBear infrastructure has overlap with other Turla campaigns, like those deploying Kopiluwak, as documented in “KopiLuwak – A New JavaScript Payload from Turla” in December 2016. WhiteBear infected systems maintained a dropper (which was typically signed) as well as a complex malicious platform which was always preceded by WhiteAtlas module deployment attempts. However, despite the similarities to previous Turla campaigns, we believe that WhiteBear is a distinct project with a separate focus. We note that this observation of delineated target focus, tooling, and project context is an interesting one that also can be repeated across broadly labeled Turla and Sofacy activity.\nFrom February to September 2016, WhiteBear activity was narrowly focused on embassies and consular operations around the world. All of these early WhiteBear targets were related to embassies and diplomatic/foreign affair organizations. Continued WhiteBear activity later shifted to include defense-related organizations into June 2017. When compared to WhiteAtlas infections, WhiteBear deployments are relatively rare and represent a departure from the broader Skipper Turla target set. Additionally, a comparison of the WhiteAtlas framework to WhiteBear components indicates that the malware is the product of separate development efforts. WhiteBear infections appear to be preceded by a condensed spearphishing dropper, lack Firefox extension installer payloads, and contain several new components signed with a new code signing digital certificate, unlike WhiteAtlas incidents and modules.",
      "meta": {
        "attribution-confidence": "50",
        "cfr-suspected-state-sponsor": "Russian Federation",
        "cfr-suspected-victims": [
          "United States",
          "South Korea",
          "United Kingdom",
          "Uzbekistan"
        ],
        "cfr-target-category": [
          "Government",
          "Private sector"
        ],
        "cfr-type-of-incident": "Espionage",
        "country": "RU",
        "refs": [
          "https://securelist.com/introducing-whitebear/81638/",
          "https://www.cfr.org/interactive/cyber-operations/whitebears"
        ],
        "synonyms": [
          "Skipper Turla"
        ]
      },
      "uuid": "dc6c6cbc-9dc6-4ace-a2d2-fadefe45cce6",
      "value": "White Bear"
    },
    {
      "meta": {
        "attribution-confidence": "50",
        "country": "CN",
        "refs": [
          "http://go.crowdstrike.com/rs/281-OBQ-266/images/ReportGlobalThreatIntelligence.pdf"
        ]
      },
      "uuid": "43992f81-fd29-4228-94e0-c3aa3e65aab7",
      "value": "Pale Panda"
    },
    {
      "meta": {
        "attribution-confidence": "50",
        "country": "CN",
        "refs": [
          "https://www.isightpartners.com/2016/02/threatscape-media-highlights-update-week-of-february-17th/"
        ]
      },
      "uuid": "110792e8-38d2-4df2-9ea3-08b60321e994",
      "value": "Mana Team"
    },
    {
      "description": "Sowbug has been conducting highly targeted cyber attacks against organizations in South America and Southeast Asia and appears to be heavily focused on foreign policy institutions and diplomatic targets. Sowbug has been seen mounting classic espionage attacks by stealing documents from the organizations it infiltrates. ",
      "meta": {
        "attribution-confidence": "50",
        "cfr-suspected-state-sponsor": "Unknown",
        "cfr-suspected-victims": [
          "Argentina",
          "Ecuador",
          "Brazil",
          "Brunei",
          "Peru",
          "Malaysia"
        ],
        "cfr-target-category": [
          "Government"
        ],
        "cfr-type-of-incident": "Espionage",
        "refs": [
          "https://www.symantec.com/connect/blogs/sowbug-cyber-espionage-group-targets-south-american-and-southeast-asian-governments",
          "https://www.cfr.org/interactive/cyber-operations/sowbug",
          "https://attack.mitre.org/groups/G0054/"
        ]
      },
      "related": [
        {
          "dest-uuid": "d1acfbb3-647b-4723-9154-800ec119006e",
          "tags": [
            "estimative-language:likelihood-probability=\"likely\""
          ],
          "type": "similar"
        }
      ],
      "uuid": "1ca3b039-404e-4132-88c2-4e41235cd2f5",
      "value": "Sowbug"
    },
    {
      "description": "The MuddyWater attacks are primarily against Middle Eastern nations. However, we have also observed attacks against surrounding nations and beyond, including targets in India and the USA. MuddyWater attacks are characterized by the use of a slowly evolving PowerShell-based first stage backdoor we call “POWERSTATS”. Despite broad scrutiny and reports on MuddyWater attacks, the activity continues with only incremental changes to the tools and techniques.",
      "meta": {
        "attribution-confidence": "50",
        "cfr-suspected-state-sponsor": "Iran (Islamic Republic of)",
        "cfr-suspected-victims": [
          "Saudi Arabia",
          "Georgia",
          "Turkey",
          "Iraq",
          "Israel",
          "India",
          "United Arab Emirates",
          "Pakistan",
          "United States"
        ],
        "cfr-target-category": [
          "Government"
        ],
        "cfr-type-of-incident": "Espionage",
        "country": "IR",
        "refs": [
          "https://unit42.paloaltonetworks.com/unit42-muddying-the-water-targeted-attacks-in-the-middle-east/",
          "https://www.cfr.org/interactive/cyber-operations/muddywater",
          "https://www.fireeye.com/blog/threat-research/2018/03/iranian-threat-group-updates-ttps-in-spear-phishing-campaign.html",
          "https://blog.trendmicro.com/trendlabs-security-intelligence/campaign-possibly-connected-muddywater-surfaces-middle-east-central-asia/",
          "https://blog.trendmicro.com/trendlabs-security-intelligence/another-potential-muddywater-campaign-uses-powershell-based-prb-backdoor/",
          "https://securelist.com/muddywater/88059/",
          "https://www.symantec.com/blogs/threat-intelligence/seedworm-espionage-group",
          "https://www.clearskysec.com/wp-content/uploads/2018/11/MuddyWater-Operations-in-Lebanon-and-Oman.pdf",
          "https://www.clearskysec.com/muddywater-targets-kurdish-groups-turkish-orgs/",
          "https://blog.talosintelligence.com/2019/05/recent-muddywater-associated-blackwater.html",
          "https://www.zdnet.com/article/new-leaks-of-iranian-cyber-espionage-operations-hit-telegram-and-the-dark-web/",
          "https://attack.mitre.org/groups/G0069/"
        ],
        "synonyms": [
          "TEMP.Zagros",
          "Static Kitten",
          "Seedworm"
        ]
      },
      "related": [
        {
          "dest-uuid": "269e8108-68c6-4f99-b911-14b2e765dec2",
          "tags": [
            "estimative-language:likelihood-probability=\"likely\""
          ],
          "type": "similar"
        }
      ],
      "uuid": "a29af069-03c3-4534-b78b-7d1a77ea085b",
      "value": "MuddyWater"
    },
    {
      "description": "In less than two years, this group has conducted over 20 successful attacks on financial institutions and legal firms in the USA, UK and Russia. The group has primarily been targeting card processing systems, including the AWS CBR (Russian Interbank System) and purportedly SWIFT (US). Given the wide usage of STAR in LATAM, financial institutions in LATAM could have particular exposure to a potential interest from the MoneyTaker group.",
      "meta": {
        "refs": [
          "https://www.bleepingcomputer.com/news/security/moneytaker-hacker-group-steals-millions-from-us-and-russian-banks/",
          "https://www.group-ib.com/resources/reports/money-taker.html",
          "https://www.group-ib.com/blog/moneytaker"
        ]
      },
      "uuid": "7d78ec00-dfdc-4a80-a4da-63f1ae63bd7f",
      "value": "MoneyTaker"
    },
    {
      "description": "We’re already used to the fact that complex cyberattacks use 0-day vulnerabilities, bypassing digital signature checks, virtual file systems, non-standard encryption algorithms and other tricks. Sometimes, however, all of this may be done in much simpler ways, as was the case in the malicious campaign that we detected a while ago – we named it ‘Microcin’ after microini, one of the malicious components used in it.",
      "meta": {
        "refs": [
          "https://securelist.com/a-simple-example-of-a-complex-cyberattack/82636/",
          "https://cdn.securelist.com/files/2017/09/Microcin_Technical_4PDF_eng_final_s.pdf"
        ]
      },
      "uuid": "0a6b31cd-54cd-4f82-9b87-aab780604632",
      "value": "Microcin"
    },
    {
      "description": "Lookout and Electronic Frontier Foundation (EFF) have discovered Dark Caracal, a persistent and prolific actor, who at the time of writing is believed to be administered out of a building belonging to the Lebanese General Security Directorate in Beirut. At present, we have knowledge of hundreds of gigabytes of exfiltrated data, in 21+ countries, across thousands of victims. Stolen data includes enterprise intellectual property and personally identifiable information.",
      "meta": {
        "attribution-confidence": "50",
        "country": "LB",
        "refs": [
          "https://info.lookout.com/rs/051-ESQ-475/images/Lookout_Dark-Caracal_srr_20180118_us_v.1.0.pdf",
          "https://attack.mitre.org/groups/G0070/"
        ]
      },
      "uuid": "3d449c83-4426-431a-b06a-cb4f8a0fca94",
      "value": "Dark Caracal"
    },
    {
      "description": "Nexus Zeta is no stranger when it comes to implementing SOAP related exploits. The threat actor has already been observed in implementing two other known SOAP related exploits, CVE-2014–8361 and CVE-2017–17215 in his Satori botnet project. A third SOAP exploit, TR-069 bug has also been observed previously in IoT botnets. This makes EDB 38722 the fourth SOAP related exploit which is discovered in the wild by IoT botnets.",
      "meta": {
        "refs": [
          "https://blog.newskysecurity.com/masuta-satori-creators-second-botnet-weaponizes-a-new-router-exploit-2ddc51cc52a7"
        ]
      },
      "uuid": "8c21ce09-33c3-412c-bb55-323765e89a60",
      "value": "Nexus Zeta"
    },
    {
      "description": "APT37 has likely been active since at least 2012 and focuses on targeting the public and private sectors primarily in South Korea. In 2017, APT37 expanded its targeting beyond the Korean peninsula to include Japan, Vietnam and the Middle East, and to a wider range of industry verticals, including chemicals, electronics, manufacturing, aerospace, automotive and healthcare entities",
      "meta": {
        "attribution-confidence": "50",
        "cfr-suspected-state-sponsor": "Korea (Democratic People's Republic of)",
        "cfr-suspected-victims": [
          "Republic of Korea",
          "Japan",
          "Vietnam"
        ],
        "cfr-target-category": [
          "Government",
          "Private sector"
        ],
        "country": "KP",
        "refs": [
          "https://www.fireeye.com/blog/threat-research/2018/02/apt37-overlooked-north-korean-actor.html",
          "https://www2.fireeye.com/rs/848-DID-242/images/rpt_APT37.pdf",
          "http://blog.talosintelligence.com/2018/01/korea-in-crosshairs.html",
          "https://twitter.com/mstoned7/status/966126706107953152",
          "https://www.cfr.org/interactive/cyber-operations/apt-37",
          "https://www.bleepingcomputer.com/news/security/report-ties-north-korean-attacks-to-new-malware-linked-by-word-macros/",
          "https://unit42.paloaltonetworks.com/unit42-freemilk-highly-targeted-spear-phishing-campaign/",
          "https://blog.talosintelligence.com/2018/01/korea-in-crosshairs.html",
          "https://attack.mitre.org/groups/G0067/"
        ],
        "synonyms": [
          "APT 37",
          "Group 123",
          "Group123",
          "Starcruft",
          "Reaper",
          "Reaper Group",
          "Red Eyes",
          "Ricochet Chollima",
          "StarCruft",
          "Operation Daybreak",
          "Operation Erebus",
          "Venus 121"
        ]
      },
      "related": [
        {
          "dest-uuid": "4a2ce82e-1a74-468a-a6fb-bbead541383c",
          "tags": [
            "estimative-language:likelihood-probability=\"likely\""
          ],
          "type": "similar"
        },
        {
          "dest-uuid": "bb446dc2-4fee-4212-8b2c-3ffa2917e338",
          "tags": [
            "estimative-language:likelihood-probability=\"likely\""
          ],
          "type": "similar"
        },
        {
          "dest-uuid": "68391641-859f-4a9a-9a1e-3e5cf71ec376",
          "tags": [
            "estimative-language:likelihood-probability=\"likely\""
          ],
          "type": "linked-to"
        }
      ],
      "uuid": "50cd027f-df14-40b2-aa22-bf5de5061163",
      "value": "APT37"
    },
    {
      "description": "Leviathan is an espionage actor targeting organizations and high-value targets in defense and government. Active since at least 2014, this actor has long-standing interest in maritime industries, naval defense contractors, and associated research institutions in the United States and Western Europe.",
      "meta": {
        "attribution-confidence": "50",
        "cfr-suspected-state-sponsor": "China",
        "cfr-suspected-victims": [
          "United States",
          "Hong Kong",
          "The Philippines",
          "Asia Pacific Economic Cooperation"
        ],
        "cfr-target-category": [
          "Government",
          "Private sector"
        ],
        "cfr-type-of-incident": "Espionage",
        "country": "CN",
        "refs": [
          "https://www.proofpoint.com/us/threat-insight/post/leviathan-espionage-actor-spearphishes-maritime-and-defense-targets",
          "https://www.fireeye.com/blog/threat-research/2018/03/suspected-chinese-espionage-group-targeting-maritime-and-engineering-industries.html",
          "https://www.cfr.org/interactive/cyber-operations/leviathan",
          "https://www.fireeye.com/blog/threat-research/2019/03/apt40-examining-a-china-nexus-espionage-actor.html",
          "https://www.recordedfuture.com/chinese-threat-actor-tempperiscope/",
          "https://www.fireeye.com/blog/threat-research/2018/07/chinese-espionage-group-targets-cambodia-ahead-of-elections.html",
          "https://attack.mitre.org/groups/G0065/"
        ],
        "synonyms": [
          "TEMP.Periscope",
          "TEMP.Jumper",
          "APT 40",
          "APT40",
          "BRONZE MOHAWK",
          "GADOLINIUM"
        ]
      },
      "related": [
        {
          "dest-uuid": "7113eaa5-ba79-4fb3-b68a-398ee9cd698e",
          "tags": [
            "estimative-language:likelihood-probability=\"likely\""
          ],
          "type": "similar"
        }
      ],
      "uuid": "5b4b6980-3bc7-11e8-84d6-879aaac37dd9",
      "value": "Leviathan"
    },
    {
      "description": "Since at least 2014, an Iranian threat group tracked by FireEye as APT34 has conducted reconnaissance aligned with the strategic interests of Iran. The group conducts operations primarily in the Middle East, targeting financial, government, energy, chemical, telecommunications and other industries. Repeated targeting of Middle Eastern financial, energy and government organizations leads FireEye to assess that those sectors are a primary concern of APT34. The use of infrastructure tied to Iranian operations, timing and alignment with the national interests of Iran also lead FireEye to assess that APT34 acts on behalf of the Iranian government.",
      "meta": {
        "attribution-confidence": "50",
        "cfr-suspected-state-sponsor": "Iran (Islamic Republic of)",
        "cfr-suspected-victims": [
          "Middle East"
        ],
        "cfr-target-category": [
          "Government",
          "Private sector"
        ],
        "cfr-type-of-incident": "Espionage",
        "country": "IR",
        "refs": [
          "https://www.fireeye.com/content/dam/collateral/en/mtrends-2018.pdf",
          "https://www.wired.com/story/apt-34-iranian-hackers-critical-infrastructure-companies/  ",
          "https://www.fireeye.com/blog/threat-research/2017/12/targeted-attack-in-middle-east-by-apt34.html",
          "https://www.cfr.org/interactive/cyber-operations/apt-34"
        ],
        "synonyms": [
          "APT 34"
        ]
      },
      "related": [
        {
          "dest-uuid": "68ba94ab-78b8-43e7-83e2-aed3466882c6",
          "tags": [
            "estimative-language:likelihood-probability=\"likely\""
          ],
          "type": "similar"
        }
      ],
      "uuid": "73a521f6-3bc7-11e8-9e30-df7c90e50dda",
      "value": "APT34"
    },
    {
      "description": "FireEye has identified APT35 operations dating back to 2014. APT35, also known as the Newscaster Team, is a threat group sponsored by the Iranian government that conducts long term, resource-intensive operations to collect strategic intelligence. APT35 typically targets U.S. and the Middle Eastern military, diplomatic and government personnel, organizations in the media, energy and defense industrial base (DIB), and engineering, business services and telecommunications sectors.",
      "meta": {
        "attribution-confidence": "50",
        "country": "IR",
        "refs": [
          "https://www.fireeye.com/content/dam/collateral/en/mtrends-2018.pdf"
        ],
        "synonyms": [
          "APT 35",
          "Newscaster Team"
        ]
      },
      "uuid": "b8967b3c-3bc9-11e8-8701-8b1ead8c099e",
      "value": "APT35"
    },
    {
      "description": "Symantec has identified a previously unknown group called Orangeworm that has been observed installing a custom backdoor called Trojan.Kwampirs within large international corporations that operate within the healthcare sector in the United States, Europe, and Asia.\nFirst identified in January 2015, Orangeworm has also conducted targeted attacks against organizations in related industries as part of a larger supply-chain attack in order to reach their intended victims. Known victims include healthcare providers, pharmaceuticals, IT solution providers for healthcare and equipment manufacturers that serve the healthcare industry, likely for the purpose of corporate espionage.",
      "meta": {
        "refs": [
          "https://www.symantec.com/blogs/threat-intelligence/orangeworm-targets-healthcare-us-europe-asia",
          "https://attack.mitre.org/groups/G0071/"
        ]
      },
      "uuid": "35d71626-4794-11e8-b74d-bbcbe48fee3c",
      "value": "Orangeworm"
    },
    {
      "description": "Adversaries abusing ICS (based on Dragos Inc adversary list).\nALLANITE accesses business and industrial control (ICS) networks, conducts reconnaissance, and gathers intelligence in United States and United Kingdom electric utility sectors. Dragos assesses with moderate confidence that ALLANITE operators continue to maintain ICS network access to: (1) understand the operational environment necessary to develop disruptive capabilities, (2) have ready access from which to disrupt electric utilities.\nALLANITE uses email phishing campaigns and compromised websites called watering holes to steal credentials and gain access to target networks, including collecting and distributing screenshots of industrial control systems. ALLANITE operations limit themselves to information gathering and have not demonstrated any disruptive or damaging capabilities.\nALLANITE conducts malware-less operations primarily leveraging legitimate and available tools in the Windows operating system.",
      "meta": {
        "capabilities": "Powershell scripts, THC Hydra, SecretsDump, Inveigh, PSExec",
        "mode-of-operation": "Watering-hole and phishing leading to ICS recon and screenshot collection",
        "refs": [
          "https://dragos.com/adversaries.html",
          "https://dragos.com/blog/20180510Allanite.html"
        ],
        "since": "2017",
        "synonyms": [
          "Palmetto Fusion",
          "Allanite"
        ],
        "victimology": "Electric utilities, US and UK"
      },
      "uuid": "a9000eaf-2b75-4ec7-8dcf-fe1bb5c77470",
      "value": "ALLANITE"
    },
    {
      "description": "Adversaries abusing ICS (based on Dragos Inc adversary list).\nThis threat actor targets organizations involved in oil, gas, and electricity production, primarily in the Gulf region, for espionage purposes. According to one cybersecurity company, the threat actor “compromises a target machine and passes it off to another threat actor for further exploitation.”",
      "meta": {
        "attribution-confidence": "50",
        "capabilities": "Watering holes, 64-bit malware, covert C2 via IPv6 DNS, ISMDOOR",
        "cfr-suspected-state-sponsor": "Unknown",
        "cfr-suspected-victims": [
          "Iraq",
          "United Kingdom",
          "Pakistan",
          "Israel"
        ],
        "cfr-target-category": [
          "Private sector"
        ],
        "cfr-type-of-incident": "Espionage",
        "mode-of-operation": "IT compromise, information gathering and recon against industrial orgs",
        "refs": [
          "https://dragos.com/adversaries.html",
          "https://dragos.com/media/2017-Review-Industrial-Control-System-Threats.pdf",
          "https://www.cfr.org/interactive/cyber-operations/chrysene"
        ],
        "since": "2017",
        "synonyms": [
          "OilRig",
          "Greenbug"
        ],
        "victimology": "Oil and Gas, Manufacturing, Europe, MENA, North America"
      },
      "related": [
        {
          "dest-uuid": "8f5e8dc7-739d-4f5e-a8a1-a66e004d7063",
          "tags": [
            "estimative-language:likelihood-probability=\"likely\""
          ],
          "type": "similar"
        },
        {
          "dest-uuid": "11e17436-6ede-4733-8547-4ce0254ea19e",
          "tags": [
            "estimative-language:likelihood-probability=\"likely\""
          ],
          "type": "similar"
        },
        {
          "dest-uuid": "86724806-7ec9-4a48-a0a7-ecbde3bf4810",
          "tags": [
            "estimative-language:likelihood-probability=\"likely\""
          ],
          "type": "similar"
        },
        {
          "dest-uuid": "42be2a84-5a5c-4c6d-9864-3f09d75bb0ba",
          "tags": [
            "estimative-language:likelihood-probability=\"likely\""
          ],
          "type": "similar"
        },
        {
          "dest-uuid": "d56c99fa-4710-472c-81a6-41b7a84ea4be",
          "tags": [
            "estimative-language:likelihood-probability=\"likely\""
          ],
          "type": "similar"
        },
        {
          "dest-uuid": "4ca1929c-7d64-4aab-b849-badbfc0c760d",
          "tags": [
            "estimative-language:likelihood-probability=\"likely\""
          ],
          "type": "similar"
        },
        {
          "dest-uuid": "b96e02f1-4037-463f-b158-5a964352f8d9",
          "tags": [
            "estimative-language:likelihood-probability=\"likely\""
          ],
          "type": "similar"
        },
        {
          "dest-uuid": "f9d6633a-55e6-4adc-9263-6ae080421a13",
          "tags": [
            "estimative-language:likelihood-probability=\"likely\""
          ],
          "type": "similar"
        },
        {
          "dest-uuid": "ba724df5-9aa0-45ca-8e0e-7101c208ae48",
          "tags": [
            "estimative-language:likelihood-probability=\"likely\""
          ],
          "type": "similar"
        },
        {
          "dest-uuid": "f98bac6b-12fd-4cad-be84-c84666932232",
          "tags": [
            "estimative-language:likelihood-probability=\"likely\""
          ],
          "type": "similar"
        },
        {
          "dest-uuid": "f873db71-3d53-41d5-b141-530675ade27a",
          "tags": [
            "estimative-language:likelihood-probability=\"likely\""
          ],
          "type": "similar"
        },
        {
          "dest-uuid": "47204403-34c9-4d25-a006-296a0939d1a2",
          "tags": [
            "estimative-language:likelihood-probability=\"likely\""
          ],
          "type": "similar"
        }
      ],
      "uuid": "a0082cfa-32e2-42b8-92d8-5c7a7409dcf1",
      "value": "CHRYSENE"
    },
    {
      "description": "Adversaries abusing ICS (based on Dragos Inc adversary list).\nThis threat actor compromises the networks of companies involved in electric power, specifically looking for intellectual property and information about the companies’ operations.",
      "meta": {
        "attribution-confidence": "50",
        "capabilities": "Encoded binaries in documents, evasion techniques",
        "cfr-suspected-state-sponsor": "Unknown",
        "cfr-suspected-victims": [
          "United States"
        ],
        "cfr-target-category": [
          "Private sector"
        ],
        "cfr-type-of-incident": "Espionage",
        "mode-of-operation": "IT compromise with hardened anti-analysis malware against industrial orgs",
        "refs": [
          "https://dragos.com/adversaries.html",
          "https://dragos.com/media/2017-Review-Industrial-Control-System-Threats.pdf",
          "https://www.cfr.org/interactive/cyber-operations/covellite"
        ],
        "since": "2017",
        "synonyms": [
          "Lazarus",
          "Hidden Cobra"
        ],
        "victimology": "Electric Utilities, US"
      },
      "related": [
        {
          "dest-uuid": "c93fccb1-e8e8-42cf-ae33-2ad1d183913a",
          "tags": [
            "estimative-language:likelihood-probability=\"likely\""
          ],
          "type": "similar"
        },
        {
          "dest-uuid": "68391641-859f-4a9a-9a1e-3e5cf71ec376",
          "tags": [
            "estimative-language:likelihood-probability=\"likely\""
          ],
          "type": "similar"
        }
      ],
      "uuid": "027a1428-6e79-4a4b-82b9-e698e8525c2b",
      "value": "COVELLITE"
    },
    {
      "description": "Adversaries abusing ICS (based on Dragos Inc adversary list).\nThis threat actor targets industrial control systems in Turkey, Europe, and North America.\n    Believed to be linked to Crouching Yeti",
      "meta": {
        "attribution-confidence": "50",
        "capabilities": "GOODOR, DORSHEL, KARAGANY, Mimikatz",
        "cfr-suspected-state-sponsor": "Unknown",
        "cfr-suspected-victims": [
          "Turkey"
        ],
        "cfr-target-category": [
          "Private sector"
        ],
        "cfr-type-of-incident": "Espionage",
        "mode-of-operation": "Deep ICS environment information gathering, operator credentials, industrial process details",
        "refs": [
          "https://dragos.com/adversaries.html",
          "https://dragos.com/media/2017-Review-Industrial-Control-System-Threats.pdf",
          "https://www.cfr.org/interactive/cyber-operations/dymalloy"
        ],
        "since": "2016",
        "synonyms": [
          "Dragonfly 2.0",
          "Dragonfly2",
          "Berserker Bear"
        ],
        "victimology": "Turkey, Europe, US"
      },
      "uuid": "a08ab076-33c1-4350-b021-650c34277f2d",
      "value": "DYMALLOY"
    },
    {
      "description": "Adversaries abusing ICS (based on Dragos Inc adversary list).",
      "meta": {
        "attribution-confidence": "50",
        "capabilities": "STONEDRILL wiper, variants of TURNEDUP malware",
        "cfr-suspected-state-sponsor": "Iran (Islamic Republic of)",
        "cfr-suspected-victims": [
          "United States",
          "Saudi Arabia",
          "South Korea"
        ],
        "cfr-target-category": [
          "Private sector"
        ],
        "cfr-type-of-incident": "Espionage",
        "country": "IR",
        "mode-of-operation": "IT network limited, information gathering against industrial orgs",
        "refs": [
          "https://dragos.com/adversaries.html",
          "https://dragos.com/media/2017-Review-Industrial-Control-System-Threats.pdf",
          "https://www.cfr.org/interactive/cyber-operations/apt-33"
        ],
        "since": "2016",
        "synonyms": [
          "APT33"
        ],
        "victimology": "Petrochemical, Aerospace, Saudi Arabia"
      },
      "related": [
        {
          "dest-uuid": "fbd29c89-18ba-4c2d-b792-51c0adee049f",
          "tags": [
            "estimative-language:likelihood-probability=\"likely\""
          ],
          "type": "similar"
        },
        {
          "dest-uuid": "4f69ec6d-cb6b-42af-b8e2-920a2aa4be10",
          "tags": [
            "estimative-language:likelihood-probability=\"likely\""
          ],
          "type": "similar"
        }
      ],
      "uuid": "accd848b-b8f4-46ba-a408-9063b35cfbf2",
      "value": "MAGNALLIUM"
    },
    {
      "description": "Adversaries abusing ICS (based on Dragos Inc adversary list).",
      "meta": {
        "capabilities": "TRISIS, custom credential harvesting",
        "mode-of-operation": "Focused on physical destruction and long-term persistence",
        "refs": [
          "https://dragos.com/adversaries.html"
        ],
        "since": "2014",
        "synonyms": [],
        "victimology": "Oil and Gas, Middle East"
      },
      "uuid": "3dddc77e-a52a-466a-bf1c-1463e352077f",
      "value": "XENOTIME"
    },
    {
      "description": "ZooPark is a cyberespionage operation that has been focusing on Middle Eastern targets since at least June 2015. The threat actors behind ZooPark infect Android devices using several generations of malware we label from v1-v4, with v4 being the most recent version deployed in 2017.",
      "meta": {
        "refs": [
          "https://media.kasperskycontenthub.com/wp-content/uploads/sites/43/2018/05/03095519/ZooPark_for_public_final.pdf"
        ]
      },
      "uuid": "4defbf2e-4f73-11e8-807f-578d61da7568",
      "value": "ZooPark"
    },
    {
      "description": "Experts assigned the codename of LuckyMouse to the group behind this hack, but they later realized the attackers were an older Chinese threat actor known under various names in the reports of other cyber-security firms, such as Emissary Panda, APT27, Threat Group 3390, Bronze Union, ZipToken, and Iron Tiger",
      "meta": {
        "attribution-confidence": "50",
        "cfr-suspected-state-sponsor": "Unknown",
        "cfr-suspected-victims": [
          "United States",
          "Japan",
          "Taiwan",
          "India",
          "Canada",
          "China",
          "Thailand",
          "Israel",
          "Australia",
          "Republic of Korea",
          "Russia",
          "Iran"
        ],
        "cfr-target-category": [
          "Government",
          "Private sector"
        ],
        "cfr-type-of-incident": "Espionage",
        "refs": [
          "https://www.bleepingcomputer.com/news/security/chinese-cyber-espionage-group-hacked-government-data-center/",
          "https://www.secureworks.com/research/bronze-union",
          "http://newsroom.trendmicro.com/blog/operation-iron-tiger-attackers-shift-east-asia-united-states",
          "https://www.secureworks.com/research/threat-group-3390-targets-organizations-for-cyberespionage",
          "https://www.threatconnect.com/blog/threatconnect-discovers-chinese-apt-activity-in-europe/",
          "https://www.nccgroup.trust/uk/about-us/newsroom-and-events/blogs/2018/april/decoding-network-data-from-a-gh0st-rat-variant/",
          "https://securelist.com/luckymouse-ndisproxy-driver/87914/",
          "https://paper.seebug.org/papers/APT/APT_CyberCriminal_Campagin/2015/2015.09.17.Operation_Iron_Tiger/Operation%20Iron%20Tiger%20Appendix.pdf",
          "https://www.cfr.org/interactive/cyber-operations/iron-tiger",
          "https://arstechnica.com/information-technology/2015/08/newly-discovered-chinese-hacking-group-hacked-100-websites-to-use-as-watering-holes/",
          "https://labs.bitdefender.com/2018/02/operation-pzchao-a-possible-return-of-the-iron-tiger-apt/",
          "https://securelist.com/luckymouse-hits-national-data-center/86083/",
          "https://attack.mitre.org/groups/G0027/"
        ],
        "synonyms": [
          "Emissary Panda",
          "APT27",
          "APT 27",
          "Threat Group 3390",
          "Bronze Union",
          "Iron Tiger",
          "TG-3390",
          "TEMP.Hippo",
          "Group 35",
          "ZipToken"
        ]
      },
      "related": [
        {
          "dest-uuid": "fb366179-766c-4a4a-afa1-52bff1fd601c",
          "tags": [
            "estimative-language:likelihood-probability=\"likely\""
          ],
          "type": "similar"
        },
        {
          "dest-uuid": "834e0acd-d92a-4e38-bb14-dc4159d7cb32",
          "tags": [
            "estimative-language:likelihood-probability=\"likely\""
          ],
          "type": "similar"
        },
        {
          "dest-uuid": "f1b9f7d6-6ab1-404b-91a6-a1ed1845c045",
          "tags": [
            "estimative-language:likelihood-probability=\"likely\""
          ],
          "type": "similar"
        }
      ],
      "uuid": "4af45fea-72d3-11e8-846c-d37699506c8d",
      "value": "LuckyMouse"
    },
    {
      "description": "The Rancor group’s attacks use two primary malware families which are naming DDKONG and PLAINTEE. DDKONG is used throughout the campaign and PLAINTEE appears to be new addition to these attackers’ toolkit.  Countries Unit 42 has identified as targeted by Rancor with these malware families include, but are not limited to Singapore and Cambodia.",
      "meta": {
        "attribution-confidence": "50",
        "cfr-suspected-state-sponsor": "China",
        "cfr-suspected-victims": [
          "Singapore",
          "Cambodia"
        ],
        "cfr-target-category": [
          "Government",
          "Civil society"
        ],
        "cfr-type-of-incident": "Espionage",
        "country": "CN",
        "refs": [
          "https://unit42.paloaltonetworks.com/unit42-rancor-targeted-attacks-south-east-asia-using-plaintee-ddkong-malware-families/",
          "https://www.cfr.org/interactive/cyber-operations/rancor",
          "https://attack.mitre.org/groups/G0075/"
        ],
        "synonyms": [
          "Rancor group",
          "Rancor",
          "Rancor Group"
        ]
      },
      "uuid": "79c7c7e0-79d5-11e8-9b9c-1ff96be20c0b",
      "value": "RANCOR"
    },
    {
      "description": "While it is not clear exactly what the attacker is looking for, what is clear is that once he finds it, a second stage of the attack awaits, fetching additional modules and/or malware from the Command and Control server. This then is a surveillance attack in progress and has been dubbed ‘Big Bang’ due to the attacker’s fondness for the ‘Big Bang Theory’ TV show, after which some of the malware’s modules are named.",
      "meta": {
        "refs": [
          "https://research.checkpoint.com/apt-attack-middle-east-big-bang/",
          "https://blog.talosintelligence.com/2017/06/palestine-delphi.html"
        ]
      },
      "uuid": "a3cc5105-3bc6-498b-8d53-981e12d86909",
      "value": "The Big Bang"
    },
    {
      "description": "In mid-July, Palo Alto Networks Unit 42 identified a small targeted phishing campaign aimed at a government organization. While tracking the activities of this campaign, we identified a repository of additional malware, including a web server that was used to host the payloads used for both this attack as well as others.",
      "meta": {
        "refs": [
          "https://researchcenter.paloaltonetworks.com/2017/10/unit42-tracking-subaat-targeted-phishing-attacks-point-leader-threat-actors-repository/"
        ]
      },
      "uuid": "a7bc4ef2-971a-11e8-9bf0-13aa7d6d8651",
      "value": "Subaat"
    },
    {
      "description": "Unit 42 researchers have been tracking Subaat, an attacker, since 2017. Recently Subaat drew our attention due to renewed targeted attack activity. Part of monitoring Subaat included realizing the actor was possibly part of a larger crew of individuals responsible for carrying out targeted attacks against worldwide governmental organizations. Technical analysis on some of the attacks as well as attribution links with Pakistan actors have been already depicted by 360 and Tuisec, in which they found interesting connections to a larger group of attackers Unit 42 researchers have been tracking, which we are calling Gorgon Group.",
      "meta": {
        "refs": [
          "https://unit42.paloaltonetworks.com/unit42-gorgon-group-slithering-nation-state-cybercrime/",
          "https://unit42.paloaltonetworks.com/unit42-tracking-subaat-targeted-phishing-attacks-point-leader-threat-actors-repository/",
          "https://unit42.paloaltonetworks.com/aggah-campaign-bit-ly-blogspot-and-pastebin-used-for-c2-in-large-scale-campaign/",
          "https://attack.mitre.org/groups/G0078/"
        ],
        "synonyms": [
          "Gorgon Group",
          "Subaat"
        ]
      },
      "uuid": "e47c2c4d-706b-4098-92a2-b93e7103e131",
      "value": "The Gorgon Group"
    },
    {
      "description": "In July 2018, Unit 42 analyzed a targeted attack using a novel file type against at least one government agency in the Middle East. It was carried out by a previously unpublished threat group we track as DarkHydrus. Based on our telemetry, we were able to uncover additional artifacts leading us to believe this adversary group has been in operation with their current playbook since early 2016. This attack diverged from previous attacks we observed from this group as it involved spear-phishing emails sent to targeted organizations with password protected RAR archive attachments that contained malicious Excel Web Query files (.iqy).",
      "meta": {
        "refs": [
          "https://researchcenter.paloaltonetworks.com/2018/07/unit42-new-threat-actor-group-darkhydrus-targets-middle-east-government/",
          "https://mobile.twitter.com/360TIC/status/1083289987339042817",
          "https://ti.360.net/blog/articles/latest-target-attack-of-darkhydruns-group-against-middle-east-en/",
          "https://unit42.paloaltonetworks.com/unit42-darkhydrus-uses-phishery-harvest-credentials-middle-east/",
          "https://unit42.paloaltonetworks.com/darkhydrus-delivers-new-trojan-that-can-use-google-drive-for-c2-communications/",
          "https://attack.mitre.org/groups/G0079/"
        ],
        "synonyms": [
          "LazyMeerkat"
        ]
      },
      "uuid": "ce2c2dfd-2445-4fbc-a747-9e7092e383f9",
      "value": "DarkHydrus"
    },
    {
      "description": "Recorded Future’s Insikt Group has identified two new cyberespionage campaigns targeting the Tibetan Community over the past two years. The campaigns, which we are collectively naming RedAlpha, combine light reconnaissance, selective targeting, and diverse malicious tooling. We discovered this activity as the result of pivoting off of a new malware sample observed targeting the Tibetan community based in India.",
      "meta": {
        "refs": [
          "https://www.recordedfuture.com/redalpha-cyber-campaigns/",
          "https://go.recordedfuture.com/hubfs/reports/cta-2018-0626.pdf"
        ]
      },
      "uuid": "71a3b962-9a36-11e8-88f8-b31d20c6fa2a",
      "value": "RedAlpha"
    },
    {
      "description": "In March 2017, the 360 Chasing Team found a sample of targeted attacks that confirmed the previously unknown sample of APT's attack actions, which the organization can now trace back at least in April 2016. The chasing team named the attack organization APT-C-35. In June 2017, the 360 Threat Intelligence Center discovered the organization’s new attack activity, confirmed and exposed the gang’s targeted attacks against Pakistan, and analyzed in detail. The unique EHDevel malicious code framework used by the organization",
      "meta": {
        "refs": [
          "https://ti.360.net/blog/articles/latest-activity-of-apt-c-35/",
          "https://www.netscout.com/blog/asert/donot-team-leverages-new-modular-malware-framework-south-asia",
          "https://ti.360.net/blog/articles/donot-group-is-targeting-pakistani-businessman-working-in-china-en/"
        ],
        "synonyms": [
          "DoNot Team",
          "Donot Team",
          "APT-C-35"
        ]
      },
      "uuid": "b9dc4e81-909f-4324-8b25-a0f359cd88e0",
      "value": "APT-C-35"
    },
    {
      "description": "This threat actor targets organizations in the finance, defense, aerospace, technology, health-care, and automotive sectors and media organizations in East Asia for the purpose of espionage. Believed to be responsible for the targeting of South Korean actors prior to the meeting of Donald J. Trump and Kim Jong-un",
      "meta": {
        "attribution-confidence": "50",
        "cfr-suspected-state-sponsor": "China",
        "cfr-suspected-victims": [
          "South Korea",
          "Japan"
        ],
        "cfr-target-category": [
          "Government",
          "Private sector"
        ],
        "country": "CN",
        "refs": [
          "https://www.cfr.org/interactive/cyber-operations/temptick"
        ]
      },
      "uuid": "3f3ff6de-a6a7-11e8-92b4-3743eb1c7762",
      "value": "TempTick"
    },
    {
      "description": "This threat actor uses spear-phishing techniques to target parliaments, government ministries, academics, and media organizations, primarily in the Middle East, for the purpose of espionage.\nBased on our findings, we believe the attackers represent a previously unknown geopolitically motivated threat actor. The campaign started in 2017, with the attackers doing just enough to achieve their goals. They most likely have access to additional tools when needed and appear to have access to an elaborate database of contacts in sensitive organizations and personnel worldwide, especially of vulnerable and non-trained staff. The victim systems range from personal desktop or laptop systems to large servers with domain controller roles or similar. The nature of the targeted ministries varied, including those responsible for telecommunications, health, energy, justice, finance and so on.\nOperation Parliament appears to be another symptom of escalating tensions in the Middle East region. The attackers have taken great care to stay under the radar, imitating another attack group in the region. They have been particularly careful to verify victim devices before proceeding with the infection, safeguarding their command and control servers. The targeting seems to have slowed down since the beginning of 2018, probably winding down when the desired data or access was obtained. The targeting of specific victims is unlike previously seen behavior in regional campaigns by Gaza Cybergang or Desert Falcons and points to an elaborate information-gathering exercise that was carried out before the attacks (physical and/or digital).\nWith deception and false flags increasingly being employed by threat actors, attribution is a hard and complicated task that requires solid evidence, especially in complex regions such as the Middle East.",
      "meta": {
        "attribution-confidence": "50",
        "cfr-suspected-state-sponsor": "Unknown",
        "cfr-suspected-victims": [
          "Palestine",
          "United Arab Emirates",
          "Qatar",
          "Somalia",
          "Syria",
          "Canada",
          "Germany",
          "Serbia",
          "Kuwait",
          "Egypt",
          "Saudi Arabia",
          "Chile",
          "Iraq",
          "India",
          "United States",
          "Israel",
          "Russia",
          "South Korea",
          "Jordan",
          "Djibouti",
          "Lebonon",
          "Morocco",
          "Iran",
          "United Kingdom",
          "Afghanistan",
          "Oman",
          "Denmark"
        ],
        "cfr-target-category": [
          "Government",
          "Civil society"
        ],
        "cfr-type-of-incident": "Espionage",
        "refs": [
          "https://www.cfr.org/interactive/cyber-operations/operation-parliament",
          "https://securelist.com/operation-parliament-who-is-doing-what/85237/",
          "https://blog.talosintelligence.com/2018/02/targeted-attacks-in-middle-east.html"
        ]
      },
      "uuid": "e20e8eb8-a6b4-11e8-8a92-6ba6e7540c6d",
      "value": "Operation Parliament"
    },
    {
      "description": "This threat actor uses spear-phishing techniques to target private-sector energy, defense, aerospace, research, and media organizations and embassies in Africa, Europe, and the Middle East, for the purpose of espionage.",
      "meta": {
        "attribution-confidence": "50",
        "cfr-suspected-state-sponsor": "Unknown",
        "cfr-suspected-victims": [
          "South Africa",
          "Malaysia",
          "Kenya",
          "Suriname",
          "United Kingdom"
        ],
        "cfr-target-category": [
          "Government",
          "Private sector"
        ],
        "cfr-type-of-incident": "Espionage",
        "refs": [
          "https://www.cfr.org/interactive/cyber-operations/inception-framework",
          "https://www.symantec.com/connect/blogs/blue-coat-exposes-inception-framework-very-sophisticated-layered-malware-attack-targeted-milit",
          "https://securelist.com/red-october-diplomatic-cyber-attacks-investigation/36740/%238",
          "https://www.symantec.com/blogs/threat-intelligence/inception-framework-hiding-behind-proxies",
          "https://securelist.com/cloud-atlas-redoctober-apt-is-back-in-style/68083/",
          "https://www.akamai.com/uk/en/multimedia/documents/white-paper/upnproxy-blackhat-proxies-via-nat-injections-white-paper.pdf"
        ]
      },
      "uuid": "71ef51ca-a791-11e8-a026-07980ca910ca",
      "value": "Inception Framework"
    },
    {
      "description": "This threat actor targets software companies and political organizations in the United States, China, Japan, and South Korea. It primarily acts to support cyber operations conducted by other threat actors affiliated with Chinese intelligence services.\nBelieved to be associated with the Axiom, APT 17, and Mirage threat actors. Believed to share the same tools and infrastructure as the threat actors that carried out Operation Aurora, the 2015 targeting of video game companies, the 2015 targeting of the Thai government, and the 2017 targeting of Chinese-language news websites",
      "meta": {
        "attribution-confidence": "50",
        "cfr-suspected-state-sponsor": "China",
        "cfr-suspected-victims": [
          "United States",
          "South Korea",
          "United Kingdom",
          "China",
          "Japan"
        ],
        "cfr-target-category": [
          "Private sector"
        ],
        "cfr-type-of-incident": "Espionage",
        "country": "CN",
        "refs": [
          "https://www.cfr.org/interactive/cyber-operations/winnti-umbrella"
        ]
      },
      "uuid": "9cebfaa8-a797-11e8-99e0-3ffa312b9a10",
      "value": "Winnti Umbrella"
    },
    {
      "description": "This threat actor targets Uighurs—a minority ethnic group located primarily in northwestern China—and devices from Chinese mobile phone manufacturer Xiaomi, for espionage purposes.",
      "meta": {
        "attribution-confidence": "50",
        "cfr-suspected-state-sponsor": "China",
        "cfr-suspected-victims": [
          "Uighurs"
        ],
        "cfr-target-category": [
          "Civil society"
        ],
        "cfr-type-of-incident": "Espionage",
        "country": "CN",
        "refs": [
          "https://www.cfr.org/interactive/cyber-operations/henbox"
        ]
      },
      "uuid": "36ee04f4-a9df-11e8-b92b-d7ddfd3a8896",
      "value": "HenBox"
    },
    {
      "description": "This threat actor targets nongovernmental organizations using Mongolian-themed lures for espionage purposes.\nIn April 2017, CrowdStrike Falcon Intelligence observed a previously unattributed actor group with a Chinese nexus targeting a U.S.-based think tank. Further analysis revealed a wider campaign with unique tactics, techniques, and procedures (TTPs). This adversary targets non-governmental organizations (NGOs) in general, but uses Mongolian language decoys and themes, suggesting this actor has a specific focus on gathering intelligence on Mongolia. These campaigns involve the use of shared malware like Poison Ivy or PlugX.\nRecently, Falcon Intelligence observed new activity from MUSTANG PANDA, using a unique infection chain to target likely Mongolia-based victims. This newly observed activity uses a series of redirections and fileless, malicious implementations of legitimate tools to gain access to the targeted systems. Additionally, MUSTANG PANDA actors reused previously-observed legitimate domains to host files.",
      "meta": {
        "attribution-confidence": "50",
        "cfr-suspected-state-sponsor": "China",
        "cfr-suspected-victims": [
          "United States"
        ],
        "cfr-target-category": [
          "Civil society"
        ],
        "cfr-type-of-incident": "Espionage",
        "country": "CN",
        "refs": [
          "https://www.cfr.org/interactive/cyber-operations/mustang-panda",
          "https://www.crowdstrike.com/blog/meet-crowdstrikes-adversary-of-the-month-for-june-mustang-panda/"
        ]
      },
      "uuid": "78bf726c-a9e6-11e8-9e43-77249a2f7339",
      "value": "Mustang Panda"
    },
    {
      "description": "This threat actor targets organizations in the satellite communications, telecommunications, geospatial-imaging, and defense sectors in the United States and Southeast Asia for espionage purposes.",
      "meta": {
        "attribution-confidence": "50",
        "cfr-suspected-state-sponsor": "Unknown",
        "cfr-suspected-victims": [
          "United States"
        ],
        "cfr-target-category": [
          "Private sector"
        ],
        "cfr-type-of-incident": "Espionage",
        "refs": [
          "https://www.cfr.org/interactive/cyber-operations/thrip",
          "https://www.symantec.com/blogs/threat-intelligence/thrip-hits-satellite-telecoms-defense-targets",
          "https://attack.mitre.org/groups/G0076/"
        ]
      },
      "uuid": "98be4300-a9ef-11e8-9a95-bb9221083cfc",
      "value": "Thrip"
    },
    {
      "description": "This threat actor targets organizations in the satellite communications, telecommunications, geospatial-imaging, and defense sectors in the United States and Southeast Asia for espionage purposes.",
      "meta": {
        "attribution-confidence": "50",
        "cfr-suspected-state-sponsor": "Pakistan",
        "cfr-suspected-victims": [
          "Pakistan",
          "Iraq",
          "Australia",
          "Afghanistan",
          "United Arab Emirates",
          "Germany",
          "India",
          "United States"
        ],
        "cfr-target-category": [
          "Government",
          "Civil society"
        ],
        "cfr-type-of-incident": "Espionage",
        "country": "PK",
        "refs": [
          "https://www.cfr.org/interactive/cyber-operations/stealth-mango-and-tangelo"
        ]
      },
      "uuid": "f82b352e-a9f8-11e8-8be8-fbcf6eddd58c",
      "value": " Stealth Mango and Tangelo "
    },
    {
      "description": "Malware developers have started to use the zero-day exploit for Task Scheduler component in Windows, two days after proof-of-concept code for the vulnerability appeared online.\n\nA security researcher who uses the online name SandboxEscaper on August 27 released the source code for exploiting a security bug in the Advanced Local Procedure Call (ALPC) interface used by Windows Task Scheduler.\n\nMore specifically, the problem is with the SchRpcSetSecurity API function, which fails to properly check user's permissions, allowing write privileges on files in C:\\Windows\\Task.\n\nThe vulnerability affects Windows versions 7 through 10 and can be used by an attacker to escalate their privileges to all-access SYSTEM account level.\n\nA couple of days after the exploit code became available (source and binary), malware researchers at ESET noticed its use in active malicious campaigns from a threat actor they call PowerPool, because of their tendency to use tools mostly written in PowerShell for lateral movement.\n\nThe group appears to have a small number of victims in the following countries: Chile, Germany, India, the Philippines, Poland, Russia, the United Kingdom, the United States, and Ukraine.\n\nThe researchers say that PowerPool developers did not use the binary version of the exploit, deciding instead to make some subtle changes to the source code before recompiling it.",
      "meta": {
        "refs": [
          "https://www.bleepingcomputer.com/news/security/windows-task-scheduler-zero-day-exploited-by-malware/"
        ]
      },
      "uuid": "abd89986-b1b0-11e8-b857-efe290264006",
      "value": "PowerPool"
    },
    {
      "description": "Bahamut is a threat actor primarily operating in Middle East and Central Asia, suspected to be a private contractor to several state sponsored actors. They were observed conduct phishing as well as desktop and mobile malware campaigns.",
      "meta": {
        "refs": [
          "https://www.bellingcat.com/news/mena/2017/06/12/bahamut-pursuing-cyber-espionage-actor-middle-east/",
          "https://www.bellingcat.com/resources/case-studies/2017/10/27/bahamut-revisited-cyber-espionage-middle-east-south-asia/"
        ]
      },
      "uuid": "dc3edacc-bb24-11e8-81fb-8c16458922a7",
      "value": "Bahamut"
    },
    {
      "description": "Iron group has developed multiple types of malware (backdoors, crypto-miners, and ransomware) for Windows, Linux and Android platforms. They have used their malware to successfully infect, at least, a few thousand victims.",
      "meta": {
        "refs": [
          "https://www.intezer.com/iron-cybercrime-group-under-the-scope-2/"
        ],
        "synonyms": [
          "Iron Cyber Group"
        ]
      },
      "uuid": "6a0ea861-229a-45a6-98f5-228f69b43905",
      "value": "Iron Group"
    },
    {
      "description": "This threat actor targets critical infrastructure entities in the oil and gas sector, primarily in Ukraine. The threat actors deploy the BugDrop malware to remotely access the microphones in their targets' computers to eavesdrop on conversations.",
      "meta": {
        "attribution-confidence": "50",
        "cfr-suspected-state-sponsor": "Russian Federation",
        "cfr-suspected-victims": [
          "Ukraine",
          "Austria",
          "Russia",
          "Saudi Arabia"
        ],
        "cfr-target-category": [
          "Private sector"
        ],
        "cfr-type-of-incident": "Espionage",
        "country": "RU",
        "refs": [
          "https://www.cfr.org/interactive/cyber-operations/operation-bugdrop"
        ]
      },
      "uuid": "75ae52b2-bca3-11e8-af90-a78f33eee6c1",
      "value": "Operation BugDrop"
    },
    {
      "description": "This threat actor targets governments, diplomatic missions, academics, and energy and aerospace organizations for the purpose of espionage. Also known as the Rocra and believed to be the same threat actor as Cloud Atlas",
      "meta": {
        "attribution-confidence": "50",
        "cfr-suspected-state-sponsor": "Russian Federation",
        "cfr-suspected-victims": [
          "Russia",
          "Belgium",
          "Armenia",
          "Ukraine",
          "Belarus",
          "Kazakhstan",
          "India",
          "Iran",
          "United States",
          "Greece",
          "Azerbaijan",
          "Afghanistan",
          "Turkmenistan",
          "Vietnam",
          "Italy"
        ],
        "cfr-target-category": [
          "Government",
          "Private sector"
        ],
        "cfr-type-of-incident": "Espionage",
        "country": "RU",
        "refs": [
          "https://www.cfr.org/interactive/cyber-operations/red-october"
        ],
        "synonyms": [
          "the Rocra"
        ]
      },
      "uuid": "358b8982-bcaa-11e8-8a5b-4b618197c5b0",
      "value": "Red October"
    },
    {
      "description": "This threat actor targets governments and diplomatic organizations for espionage purposes.",
      "meta": {
        "attribution-confidence": "50",
        "cfr-suspected-state-sponsor": "Russian Federation",
        "cfr-suspected-victims": [
          "Russia",
          "India",
          "Kazakhstan",
          "Czech Republic",
          "Belarus"
        ],
        "cfr-target-category": [
          "Government"
        ],
        "cfr-type-of-incident": "Espionage",
        "country": "RU",
        "refs": [
          "https://www.cfr.org/interactive/cyber-operations/cloud-atlas"
        ]
      },
      "uuid": "1572f618-bcb3-11e8-841b-1fd7f9cfe126",
      "value": "Cloud Atlas"
    },
    {
      "description": "This threat actor compromises civil society groups the Chinese Communist Party views as hostile to its interests, such as Tibetan, Uyghur, Hong Kong, and Taiwanese activist. The threat actor also targeted the Myanmar electoral commission. ",
      "meta": {
        "attribution-confidence": "50",
        "cfr-suspected-state-sponsor": "China",
        "cfr-suspected-victims": [
          "China",
          "Myanmar",
          "Hong Kong",
          "Taiwan"
        ],
        "cfr-target-category": [
          "Civil society",
          "Government"
        ],
        "cfr-type-of-incident": "Espionage",
        "country": "CN",
        "refs": [
          "https://www.cfr.org/interactive/cyber-operations/unnamed-actor"
        ]
      },
      "uuid": "bea5e256-bcc0-11e8-a478-bbf7e7585a1e",
      "value": "Unnamed Actor"
    },
    {
      "description": "”A threat group associated with the Iranian government. The threat group created lookalike domains to phish targets and used credentials to steal intellectual property from specific resources, including library systems.”",
      "meta": {
        "refs": [
          "https://www.bleepingcomputer.com/news/security/iranian-hackers-charged-in-march-are-still-actively-phishing-universities/",
          "https://www.cyberscoop.com/cobalt-dickens-iran-mabna-institiute-dell-secureworks/"
        ],
        "synonyms": [
          "Cobalt Dickens"
        ]
      },
      "uuid": "6c79bd1a-bfde-11e8-8c33-db4d9968671a",
      "value": "COBALT DICKENS"
    },
    {
      "description": "Digital threat management company RiskIQ tracks the activity of MageCart group and reported their use of web-based card skimmers since 2016.",
      "meta": {
        "refs": [
          "https://www.bleepingcomputer.com/news/security/british-airways-fell-victim-to-card-scraping-attack/",
          "https://www.bleepingcomputer.com/news/security/feedify-hacked-with-magecart-information-stealing-script/",
          "https://www.bleepingcomputer.com/news/security/magecart-group-compromises-plugin-used-in-thousands-of-stores-makes-rookie-mistake/",
          "https://www.bleepingcomputer.com/news/security/visiondirect-data-breach-caused-by-magecart-attack/",
          "https://www.bleepingcomputer.com/news/security/magecart-group-sabotages-rival-to-ruin-data-and-reputation/"
        ]
      },
      "uuid": "0768fd50-c547-11e8-9aa5-776183769eab",
      "value": "MageCart"
    },
    {
      "description": "An extensive surveillance operation targets specific groups of individuals with malicious mobile apps that collect sensitive information on the device along with surrounding voice recordings. Researchers with CheckPoint discovered the attack and named it Domestic Kitten. The targets are Kurdish and Turkish natives, and ISIS supporters, all Iranian citizens.",
      "meta": {
        "refs": [
          "https://www.bleepingcomputer.com/news/security/domestic-kitten-apt-operates-in-silence-since-2016/"
        ]
      },
      "uuid": "dda1b28e-c558-11e8-8666-27cf61d1d7ee",
      "value": "Domestic Kitten"
    },
    {
      "description": "Treasury has identified a sophisticated cyber-enabled ATM cash out campaign we are calling FASTCash. FASTCash has been active since late 2016 targeting banks in Africa and Asia to remotely compromise payment switch application servers within banks to facilitate fraudulent transactions, primarily involving ATMs, to steal cash equivalent to tens of millions of dollars. FBI has attributed malware used in this campaign to the North Korean government. We expect FASTCash to continue targeting retail payment systems vulnerable to remote exploitation.",
      "uuid": "e38d32a2-c708-11e8-8785-472c4cfccd85",
      "value": "FASTCash"
    },
    {
      "description": "According to new research by Kaspersky's GReAT team, the online criminal activities of the Roaming Mantis Group have continued to evolve since they were first discovered in April 2018. As part of their activities, this group hacks into exploitable routers and changes their DNS configuration. This allows the attackers to redirect the router user's traffic to malicious Android apps disguised as Facebook and Chrome or to Apple phishing pages that were used to steal Apple ID credentials.\nRecently, Kaspersky has discovered that this group is testing a new monetization scheme by redirecting iOS users to pages that contain the Coinhive in-browser mining script rather than the normal Apple phishing page. When users are redirected to these pages, they will be shown a blank page in the browser, but their CPU utilization will jump to 90% or higher.",
      "meta": {
        "refs": [
          "https://www.bleepingcomputer.com/news/security/roaming-mantis-group-testing-coinhive-miner-redirects-on-iphones/"
        ],
        "synonyms": [
          "Roaming Mantis Group"
        ]
      },
      "uuid": "b27beb94-ce25-11e8-8e11-2f1a59bd0e91",
      "value": "Roaming Mantis"
    },
    {
      "description": "ESET research reveals a successor to the infamous BlackEnergy APT group targeting critical infrastructure, quite possibly in preparation for damaging attacks",
      "meta": {
        "refs": [
          "https://www.eset.com/int/greyenergy-exposed/",
          "https://www.welivesecurity.com/2018/10/17/greyenergy-updated-arsenal-dangerous-threat-actors/"
        ]
      },
      "related": [
        {
          "dest-uuid": "f512de42-f76b-40d2-9923-59e7dbdfec35",
          "tags": [
            "estimative-language:likelihood-probability=\"likely\""
          ],
          "type": "similar"
        }
      ],
      "uuid": "d52ca4c4-d214-11e8-8d29-c3e7cb78acce",
      "value": "GreyEnergy"
    },
    {
      "description": "The Shadow Brokers (TSB) is a hacker group who first appeared in the summer of 2016. They published several leaks containing hacking tools from the National Security Agency (NSA, including several zero-day exploits.[1] Specifically, these exploits and vulnerabilities targeted enterprise firewalls, antivirus software, and Microsoft products. The Shadow Brokers originally attributed the leaks to the Equation Group threat actor, who have been tied to the NSA's Tailored Access Operations unit.",
      "meta": {
        "refs": [
          "https://en.wikipedia.org/wiki/The_Shadow_Brokers",
          "https://securelist.com/darkpulsar/88199/",
          "https://musalbas.com/blog/2016/08/16/equation-group-firewall-operations-catalogue.html",
          "https://www.vice.com/en_us/article/53djj3/shadow-brokers-whine-that-nobody-is-buying-their-hacked-nsa-files",
          "https://www.scmagazineuk.com/second-shadow-brokers-dump-released/article/1476023",
          "https://www.cyberscoop.com/nsa-shadow-brokers-leaks-iran-russia-optimusprime-stoicsurgeon/",
          "https://www.csoonline.com/article/3190055/new-nsa-leak-may-expose-its-bank-spying-windows-exploits.html",
          "https://threatpost.com/shadowbrokers-dump-more-equation-group-hacks-auction-file-password/124882/",
          "http://securityaffairs.co/wordpress/62770/hacking/shadowbrokers-return.html",
          "https://www.hackread.com/nsa-data-dump-shadowbrokers-expose-unitedrake-malware/",
          "https://blacklakesecurity.com/who-was-the-nsa-contractor-arrested-for-leaking-the-shadow-brokers-hacking-tools/"
        ],
        "synonyms": [
          "The ShadowBrokers",
          "TSB",
          "Shadow Brokers",
          "ShadowBrokers"
        ]
      },
      "uuid": "d5e90854-d5c9-11e8-98b9-1f98eb80d30a",
      "value": "The Shadow Brokers"
    },
    {
      "description": "Malware experts at CSE Cybsec uncovered a massive malvertising campaign dubbed EvilTraffic leveraging tens of thousands compromised websites. Crooks exploited some CMS vulnerabilities to upload and execute arbitrary PHP pages used to generate revenues via advertising.",
      "meta": {
        "refs": [
          "http://securityaffairs.co/wordpress/68059/cyber-crime/eviltraffic-malvertising-campaign.html",
          "http://csecybsec.com/download/zlab/20180121_CSE_Massive_Malvertising_Report.pdf"
        ],
        "synonyms": [
          "Operation EvilTraffic"
        ]
      },
      "uuid": "c2d5a052-dc30-11e8-9643-d76f3b9c94fa",
      "value": "EvilTraffic"
    },
    {
      "description": "HookAds is a malvertising campaign that purchases cheap ad space on low quality ad networks commonly used by adult web sites, online games, or blackhat seo sites. These ads will include JavaScript that redirects a visitor through a serious of decoy sites that look like pages filled with native advertisements, online games, or other low quality pages. Under the right circumstances, a visitor will silently load the Fallout exploit kit, which will try and install its malware payload.",
      "meta": {
        "refs": [
          "https://www.bleepingcomputer.com/news/security/hookads-malvertising-installing-malware-via-the-fallout-exploit-kit/"
        ]
      },
      "uuid": "dce617eb-a3b6-4a9a-bd76-575c424f9761",
      "value": "HookAds"
    },
    {
      "description": "INDRIK SPIDER is a sophisticated eCrime group that has been operating Dridex since June 2014. In 2015 and 2016, Dridex was one of the most prolific eCrime banking trojans on the market and, since 2014, those efforts are thought to have netted INDRIK SPIDER millions of dollars in criminal profits. Throughout its years of operation, Dridex has received multiple updates with new modules developed and new anti-analysis features added to the malware.\nIn August 2017, a new ransomware variant identified as BitPaymer was reported to have ransomed the U.K.’s National Health Service (NHS), with a high ransom demand of 53 BTC (approximately $200,000 USD). The targeting of an organization rather than individuals, and the high ransom demands, made BitPaymer stand out from other contemporary ransomware at the time. Though the encryption and ransom functionality of BitPaymer was not technically sophisticated, the malware contained multiple anti-analysis features that overlapped with Dridex. Later technical analysis of BitPaymer indicated that it had been developed by INDRIK SPIDER, suggesting the group had expanded its criminal operation to include ransomware as a monetization strategy.",
      "meta": {
        "refs": [
          "https://www.crowdstrike.com/blog/big-game-hunting-the-evolution-of-indrik-spider-from-dridex-wire-fraud-to-bitpaymer-targeted-ransomware/"
        ]
      },
      "uuid": "658314bc-3bb8-48d2-913a-c528607b75c8",
      "value": "INDRIK SPIDER"
    },
    {
      "description": "Cisco Talos recently discovered a new campaign targeting Lebanon and the United Arab Emirates (UAE) affecting .gov domains, as well as a private Lebanese airline company. Based on our research, it's clear that this adversary spent time understanding the victims' network infrastructure in order to remain under the radar and act as inconspicuous as possible during their attacks.\nBased on this actor's infrastructure and TTPs, we haven't been able to connect them with any other campaign or actor that's been observed recently. This particular campaign utilizes two fake, malicious websites containing job postings that are used to compromise targets via malicious Microsoft Office documents with embedded macros. The malware utilized by this actor, which we are calling \"DNSpionage,\" supports HTTP and DNS communication with the attackers.\nIn a separate campaign, the attackers used the same IP to redirect the DNS of legitimate .gov and private company domains. During each DNS compromise, the actor carefully generated Let's Encrypt certificates for the redirected domains. These certificates provide X.509 certificates for TLS free of charge to the user. We don't know at this time if the DNS redirections were successful.\nIn this post, we will break down the attackers' methods and show how they used malicious documents to attempt to trick users into opening malicious websites that are disguised as \"help wanted\" sites for job seekers. Additionally, we will describe the malicious DNS redirection and the timeline of the events.",
      "meta": {
        "refs": [
          "https://blog.talosintelligence.com/2018/11/dnspionage-campaign-targets-middle-east.html",
          "https://blog.talosintelligence.com/2019/04/dnspionage-brings-out-karkoff.html",
          "https://www.fireeye.com/blog/threat-research/2019/01/global-dns-hijacking-campaign-dns-record-manipulation-at-scale.html",
          "https://www.crowdstrike.com/blog/widespread-dns-hijacking-activity-targets-multiple-sectors/",
          "https://krebsonsecurity.com/tag/dnspionage/"
        ]
      },
      "uuid": "608a903a-8145-4fd1-84bc-235e278480bf",
      "value": "DNSpionage"
    },
    {
      "description": "Dubbed DarkVishnya, the attacks targeted at least eight banks using readily-available gear such as netbooks or inexpensive laptops, Raspberry Pi mini-computers, or a Bash Bunny - a USB-sized piece hardware for penetration testing purposes that can pose as a keyboard, flash storage, network adapter, or as any serial device.",
      "meta": {
        "refs": [
          "https://www.bleepingcomputer.com/news/security/netbooks-rpis-and-bash-bunny-gear-attacking-banks-from-the-inside/"
        ]
      },
      "uuid": "db7fd7dd-28f7-4e8d-a807-8405e4b0f4e2",
      "value": "DarkVishnya"
    },
    {
      "description": "What’s noteworthy is that according to the introduction on the compromised website of the polyclinic (http://www.p2f.ru), the institution was established in 1965 and it was founded by the Presidential Administration of Russia. The multidisciplinary outpatient institution mainly serves the civil servants of the highest executive, legislative, judicial authorities of the Russian Federation, as well as famous figures of science and art.\nSince it is the first detection of this APT attack by 360 Security on a global scale, we code-named it as “Operation Poison Needles”, considering that the target was a medical institution. Currently, the attribution of the attacker is still under investigation. However, the special background of the polyclinic and the sensitiveness of the group it served both indicate the attack is highly targeted. Simultaneously, the attack occurred at a very sensitive timing of the Kerch Strait Incident, so it also aroused the assumption on the political attribution of the attack.",
      "meta": {
        "refs": [
          "http://blogs.360.cn/post/PoisonNeedles_CVE-2018-15982_EN"
        ]
      },
      "uuid": "08ff3cb6-c292-4360-a978-6f05775881ed",
      "value": "Operation Poison Needles"
    },
    {
      "description": "From November 2017 to October 2018, we attributed 14 campaigns to the GC threat actors that used a specific MaaS provider (hereinafter “the Provider”) offered by a known individual (hereinafter “the Provider Operator”).",
      "meta": {
        "refs": [
          "https://medium.com/@quoscient/golden-chickens-uncovering-a-malware-as-a-service-maas-provider-and-two-new-threat-actors-using-61cf0cb87648"
        ],
        "synonyms": [
          "Golden Chickens",
          "Golden Chickens01",
          "Golden Chickens 01"
        ]
      },
      "related": [
        {
          "dest-uuid": "6d50a8a2-fdf5-11e8-9db3-833f231caac8",
          "tags": [
            "estimative-language:likelihood-probability=\"likely\""
          ],
          "type": "similar"
        }
      ],
      "uuid": "6bd7c91a-fdf5-11e8-95a8-e712ad4b0a9d",
      "value": "GC01"
    },
    {
      "description": "From November 2017 to October 2018, we attributed 14 campaigns to the GC threat actors that used a specific MaaS provider (hereinafter “the Provider”) offered by a known individual (hereinafter “the Provider Operator”).",
      "meta": {
        "refs": [
          "https://medium.com/@quoscient/golden-chickens-uncovering-a-malware-as-a-service-maas-provider-and-two-new-threat-actors-using-61cf0cb87648"
        ],
        "synonyms": [
          "Golden Chickens",
          "Golden Chickens02",
          "Golden Chickens 02"
        ]
      },
      "related": [
        {
          "dest-uuid": "6bd7c91a-fdf5-11e8-95a8-e712ad4b0a9d",
          "tags": [
            "estimative-language:likelihood-probability=\"likely\""
          ],
          "type": "similar"
        }
      ],
      "uuid": "6d50a8a2-fdf5-11e8-9db3-833f231caac8",
      "value": "GC02"
    },
    {
      "description": "The McAfee Advanced Threat Research team and McAfee Labs Malware Operations Group have discovered a new global campaign targeting nuclear, defense, energy, and financial companies, based on McAfee® Global Threat Intelligence. This campaign, Operation Sharpshooter, leverages an in-memory implant to download and retrieve a second-stage implant—which we call Rising Sun—for further exploitation. According to our analysis, the Rising Sun implant uses source code from the Lazarus Group’s 2015 backdoor Trojan Duuzer in a new framework to infiltrate these key industries.\nOperation Sharpshooter’s numerous technical links to the Lazarus Group seem too obvious to immediately draw the conclusion that they are responsible for the attacks, and instead indicate a potential for false flags. Our research focuses on how this actor operates, the global impact, and how to detect the attack. We shall leave attribution to the broader security community.",
      "meta": {
        "refs": [
          "https://securingtomorrow.mcafee.com/other-blogs/mcafee-labs/operation-sharpshooter-targets-global-defense-critical-infrastructure/",
          "https://www.bleepingcomputer.com/news/security/op-sharpshooter-connected-to-north-koreas-lazarus-group/"
        ]
      },
      "related": [
        {
          "dest-uuid": "68391641-859f-4a9a-9a1e-3e5cf71ec376",
          "tags": [
            "estimative-language:likelihood-probability=\"likely\""
          ],
          "type": "similar"
        }
      ],
      "uuid": "b06c3af1-0243-4428-88da-b3451c345e1e",
      "value": "Operation Sharpshooter"
    },
    {
      "description": "TA505, the name given by Proofpoint, has been in the cybercrime business for at least four years. This is the group behind the infamous Dridex banking trojan and Locky ransomware, delivered through malicious email campaigns via Necurs botnet. Other malware associated with TA505 include Philadelphia and GlobeImposter ransomware families.",
      "meta": {
        "refs": [
          "https://www.bleepingcomputer.com/news/security/ta505-group-adopts-new-servhelper-backdoor-and-flawedgrace-rat/",
          "https://www.proofpoint.com/sites/default/files/ta505_timeline_final4_0.png",
          "https://www.proofpoint.com/us/threat-insight/post/threat-actor-profile-ta505-dridex-globeimposter",
          "https://www.cybereason.com/blog/threat-actor-ta505-targets-financial-enterprises-using-lolbins-and-a-new-backdoor-malware",
          "https://e.cyberint.com/hubfs/Report%20Legit%20Remote%20Access%20Tools%20Turn%20Into%20Threat%20Actors%20Tools/CyberInt_Legit%20Remote%20Access%20Tools%20Turn%20Into%20Threat%20Actors'%20Tools_Report.pdf",
          "https://threatpost.com/ta505-servhelper-malware/140792/",
          "https://blog.yoroi.company/research/the-stealthy-email-stealer-in-the-ta505-arsenal/",
          "https://threatrecon.nshc.net/2019/08/29/sectorj04-groups-increased-activity-in-2019/"
        ],
        "synonyms": [
          "SectorJ04 Group"
        ]
      },
      "uuid": "03c80674-35f8-4fe0-be2b-226ed0fcd69f",
      "value": "TA505"
    },
    {
      "description": "GRIM SPIDER is a sophisticated eCrime group that has been operating the Ryuk ransomware since August 2018, targeting large organizations for a high-ransom return. This methodology, known as “big game hunting,” signals a shift in operations for WIZARD SPIDER, a criminal enterprise of which GRIM SPIDER appears to be a cell. The WIZARD SPIDER threat group, known as the Russia-based operator of the TrickBot banking malware, had focused primarily on wire fraud in the past.\nSimilar to Samas and BitPaymer, Ryuk is specifically used to target enterprise environments. Code comparison between versions of Ryuk and Hermes ransomware indicates that Ryuk was derived from the Hermes source code and has been under steady development since its release. Hermes is commodity ransomware that has been observed for sale on forums and used by multiple threat actors. However, Ryuk is only used by GRIM SPIDER and, unlike Hermes, Ryuk has only been used to target enterprise environments. Since Ryuk’s appearance in August, the threat actors operating it have netted over 705.80 BTC across 52 transactions for a total current value of $3,701,893.98 USD.\nGrim Spider is reportedly associated with Lunar Spider and Wizard Spider.",
      "meta": {
        "refs": [
          "https://www.crowdstrike.com/blog/big-game-hunting-with-ryuk-another-lucrative-targeted-ransomware/",
          "https://www.fireeye.com/blog/threat-research/2019/01/a-nasty-trick-from-credential-theft-malware-to-business-disruption.html"
        ]
      },
      "uuid": "3cf6dbb5-bf9e-47d4-a8d5-b6d76f5a791f",
      "value": "GRIM SPIDER"
    },
    {
      "description": "Wizard Spider is reportedly associated with Grim Spider and Lunar Spider.\nThe WIZARD SPIDER threat group is the Russia-based operator of the TrickBot banking malware. This group represents a growing criminal enterprise of which GRIM SPIDER appears to be a subset. The LUNAR SPIDER threat group is the Eastern European-based operator and developer of the commodity banking malware called BokBot (aka IcedID), which was first observed in April 2017. The BokBot malware provides LUNAR SPIDER affiliates with a variety of capabilities to enable credential theft and wire fraud, through the use of webinjects and a malware distribution function.\nGRIM SPIDER is a sophisticated eCrime group that has been operating the Ryuk ransomware since August 2018, targeting large organizations for a high-ransom return. This methodology, known as “big game hunting,” signals a shift in operations for WIZARD SPIDER, a criminal enterprise of which GRIM SPIDER appears to be a cell. The WIZARD SPIDER threat group, known as the Russia-based operator of the TrickBot banking malware, had focused primarily on wire fraud in the past.",
      "meta": {
        "refs": [
          "https://www.crowdstrike.com/blog/big-game-hunting-with-ryuk-another-lucrative-targeted-ransomware/",
          "https://www.crowdstrike.com/blog/sin-ful-spiders-wizard-spider-and-lunar-spider-sharing-the-same-web/",
          "https://www.crowdstrike.com/blog/wizard-spider-lunar-spider-shared-proxy-module/"
        ]
      },
      "uuid": "bdf4fe4f-af8a-495f-a719-cf175cecda1f",
      "value": "WIZARD SPIDER"
    },
    {
      "description": "MUMMY SPIDER is a criminal entity linked to the core development of the malware most commonly known as Emotet or Geodo. First observed in mid-2014, this malware shared code with the Bugat (aka Feodo) banking Trojan. However, MUMMY SPIDER swiftly developed the malware’s capabilities to include an RSA key exchange for command and control (C2) communication and a modular architecture.\nMUMMY SPIDER does not follow typical criminal behavioral patterns. In particular, MUMMY SPIDER usually conducts attacks for a few months before ceasing operations for a period of between three and 12 months, before returning with a new variant or version.\nAfter a 10 month hiatus, MUMMY SPIDER returned Emotet to operation in December 2016 but the latest variant is not deploying a banking Trojan module with web injects, it is currently acting as a ‘loader’ delivering other malware packages. The primary modules perform reconnaissance on victim machines, drop freeware tools for credential collection from web browsers and mail clients and a spam plugin for self-propagation. The malware is also issuing commands to download and execute other malware families such as the banking Trojans Dridex and Qakbot.\n MUMMY SPIDER advertised Emotet on underground forums until 2015, at which time it became private. Therefore, it is highly likely that Emotet is operate",
      "meta": {
        "refs": [
          "https://www.crowdstrike.com/blog/big-game-hunting-with-ryuk-another-lucrative-targeted-ransomware/",
          "https://www.crowdstrike.com/blog/meet-crowdstrikes-adversary-of-the-month-for-february-mummy-spider/",
          "https://www.proofpoint.com/us/threat-insight/post/threat-actor-profile-ta542-banker-malware-distribution-service"
        ],
        "synonyms": [
          "TA542",
          "Mummy Spider"
        ]
      },
      "uuid": "c93281be-f6cd-4cd0-a5a3-defde9d77d8b",
      "value": "MUMMY SPIDER"
    },
    {
      "description": "Open-source reporting has claimed that the Hermes ransomware was developed by the North Korean group STARDUST CHOLLIMA (activities of which have been public reported as part of the “Lazarus Group”), because Hermes was executed on a host during the SWIFT compromise of FEIB in October 2017. ",
      "meta": {
        "refs": [
          "https://www.crowdstrike.com/blog/big-game-hunting-with-ryuk-another-lucrative-targeted-ransomware/"
        ]
      },
      "uuid": "d8e1762a-0063-48c2-9ea1-8d176d14b70f",
      "value": "STARDUST CHOLLIMA"
    },
    {
      "description": "In short, “Cold River” is a sophisticated threat (actor) that utilizes DNS subdomain hijacking, certificate spoofing, and covert tunneled command and control traffic in combination with complex and convincing lure documents and custom implants.",
      "meta": {
        "refs": [
          "https://www.lastline.com/labsblog/threat-actor-cold-river-network-traffic-analysis-and-a-deep-dive-on-agent-drable/"
        ],
        "synonyms": [
          "Nahr Elbard",
          "Nahr el bared"
        ]
      },
      "uuid": "7d99d2f7-adf0-44e4-9044-d18ff6842a16",
      "value": "Cold River"
    },
    {
      "description": "a relatively new threat actor that’s been operating since mid-2016\nGroup-IB has exposed the attacks committed by Silence cybercriminal group. While the gang had previously targeted Russian banks, Group-IB experts also have discovered evidence of the group's activity in more than 25 countries worldwide. Group-IB has published its first detailed report on tactics and tools employed by Silence. Group-IB security analysts' hypothesis is that at least one of the gang members appears to be a former or current employee of a cyber security company. The confirmed damage from Silence activity is estimated at 800 000 USD.\nSilence is a group of Russian-speaking hackers, based on their commands language, the location of infrastructure they used, and the geography of their targets (Russia, Ukraine, Belarus, Azerbaijan, Poland, and Kazakhstan). Although phishing emails were also sent to bank employees in Central and Western Europe, Africa, and Asia). Furthermore, Silence used Russian words typed on an English keyboard layout for the commands of the employed backdoor. The hackers also used Russian-language web hosting services.",
      "meta": {
        "refs": [
          "https://reaqta.com/2019/01/silence-group-targeting-russian-banks/",
          "https://www.group-ib.com/blog/silence",
          "https://securelist.com/the-silence/83009/"
        ],
        "synonyms": [
          "Silence"
        ]
      },
      "uuid": "0d5e17fd-7a71-47fd-b4bc-867cdb833726",
      "value": "Silence group"
    },
    {
      "description": "APT39 was created to bring together previous activities and methods used by this actor, and its activities largely align with a group publicly referred to as \"Chafer.\" However, there are differences in what has been publicly reported due to the variances in how organizations track activity. APT39 primarily leverages the SEAWEED and CACHEMONEY backdoors along with a specific variant of the POWBAT backdoor. While APT39's targeting scope is global, its activities are concentrated in the Middle East. APT39 has prioritized the telecommunications sector, with additional targeting of the travel industry and IT firms that support it and the high-tech industry.",
      "meta": {
        "refs": [
          "https://www.fireeye.com/blog/threat-research/2019/01/apt39-iranian-cyber-espionage-group-focused-on-personal-information.html",
          "https://www.symantec.com/blogs/threat-intelligence/chafer-latest-attacks-reveal-heightened-ambitions",
          "https://unit42.paloaltonetworks.com/new-python-based-payload-mechaflounder-used-by-chafer/",
          "https://securelist.com/chafer-used-remexi-malware/89538/",
          "https://www.symantec.com/connect/blogs/iran-based-attackers-use-back-door-threats-spy-middle-eastern-targets",
          "https://attack.mitre.org/groups/G0087/"
        ],
        "synonyms": [
          "APT 39",
          "Chafer"
        ]
      },
      "uuid": "c2c64bd3-a325-446f-91a8-b4c0f173a30b",
      "value": "APT39"
    },
    {
      "description": "FireEye recently looked deeper into the activity discussed in TrendMicro’s blog and dubbed the “Siesta” campaign. The tools, modus operandi, and infrastructure used in the campaign present two possibilities: either the Chinese cyber-espionage unit APT1 is perpetrating this activity, or another group is using the same tactics and tools as the legacy APT1.\nThe Siesta campaign reinforces the fact that analysts and network defenders should remain on the lookout for known, public indicators and for shared attributes that allow security experts to detect multiple actors with one signature.",
      "meta": {
        "refs": [
          "https://www.fireeye.com/blog/threat-research/2014/03/a-detailed-examination-of-the-siesta-campaign.html"
        ]
      },
      "uuid": "27c97181-b8e9-43e1-93c0-f953cac45326",
      "value": "Siesta"
    },
    {
      "description": "Symantec researchers have uncovered a previously unknown attack group that is targeting government and military targets, including several overseas embassies of an Eastern European country, and military and defense targets in the Middle East. This group eschews custom malware and uses living off the land (LotL) tactics and publicly available hack tools to carry out activities that bear all the hallmarks of a cyber espionage campaign.\nThe group, which we have given the name Gallmaker, has been operating since at least December 2017, with its most recent activity observed in June 2018.",
      "meta": {
        "refs": [
          "https://www.symantec.com/blogs/threat-intelligence/gallmaker-attack-group"
        ]
      },
      "uuid": "c79dab01-3f9f-491e-8a5f-6423339c9f76",
      "value": "Gallmaker"
    },
    {
      "description": "Throughout 2018, CrowdStrike Intelligence tracked BOSS SPIDER as it regularly updated Samas ransomware and received payments to known Bitcoin (BTC) addresses. This consistent pace of activity came to an abrupt halt at the end of November 2018 when the U.S. DoJ released an indictment for Iran-based individuals Faramarz Shahi Savandi and Mohammad Mehdi Shah Mansouri, alleged members of the group.",
      "meta": {
        "refs": [
          "https://www.crowdstrike.com/resources/reports/2019-crowdstrike-global-threat-report/"
        ]
      },
      "uuid": "d6a13387-4c98-4a0c-a516-6c36c081b64c",
      "value": "Boss Spider"
    },
    {
      "description": "First observed in January 2018, GandCrab ransomware quickly began to proliferate and receive regular updates from its developer, PINCHY SPIDER, which over the course of the year established a RaaS operation with a dedicated set of affiliates.\nCrowdStrike Intelligence has recently observed PINCHY SPIDER affiliates deploying GandCrab ransomware in enterprise environments, using lateral movement techniques and tooling commonly associated with nation-state adversary groups and penetration testing teams. This change in tactics makes PINCHY SPIDER and its affiliates the latest eCrime adversaries to join the growing trend of targeted, low-volume/high-return ransomware deployments known as “big game hunting.”\n PINCHY SPIDER is the criminal group behind the development of the ransomware most commonly known as GandCrab, which has been active since January 2018. PINCHY SPIDER sells access to use GandCrab ransomware under a partnership program with a limited number of accounts. The program is operated with a 60-40 split in profits (60 percent to the customer), as is common among eCrime actors, but PINCHY SPIDER is also willing to negotiate up to a 70-30 split for “sophisticated” customers.",
      "meta": {
        "refs": [
          "https://www.crowdstrike.com/resources/reports/2019-crowdstrike-global-threat-report/",
          "https://www.crowdstrike.com/blog/pinchy-spider-adopts-big-game-hunting/"
        ]
      },
      "uuid": "80f07c15-cad3-44a2-a8a4-dd14490b5117",
      "value": "Pinchy Spider"
    },
    {
      "description": "Early in 2018, CrowdStrike Intelligence observed GURU SPIDER supporting the distribution of multiple crimeware families through its flagship malware loader, Quant Loader.",
      "meta": {
        "refs": [
          "https://www.crowdstrike.com/resources/reports/2019-crowdstrike-global-threat-report/"
        ]
      },
      "uuid": "0a667713-bc31-4a72-9ea3-34fc094a9dde",
      "value": "Guru Spider"
    },
    {
      "description": "Beginning in January 2018 and persisting through the first half of the year, CrowdStrike Intelligence observed SALTY SPIDER, developer and operator of the long-running Sality botnet, distribute malware designed to target cryptocurrency users.",
      "meta": {
        "refs": [
          "https://www.crowdstrike.com/resources/reports/2019-crowdstrike-global-threat-report/"
        ]
      },
      "uuid": "7e37be6b-5a94-45f3-bdeb-f494c520eee3",
      "value": "Salty Spider"
    },
    {
      "description": "This adversary is suspected of continuing to target upstream providers (e.g., law firms and managed service providers) to support additional intrusions against high-profile assets. In 2018, CrowdStrike observed this adversary using spear-phishing, URL 'web bugs' and scheduled tasks to automate credential harvesting.",
      "meta": {
        "refs": [
          "https://www.crowdstrike.com/resources/reports/2019-crowdstrike-global-threat-report/"
        ]
      },
      "uuid": "d7a41ada-6687-4a6b-8b5c-396808cdd758",
      "value": "Judgment Panda"
    },
    {
      "description": "One of the first observed adopters of the 8.t exploit document builder in late 2017, further KRYPTONITE PANDA activity was limited in 2018. Last known activity for this adversary occurred in June 2018 and involved suspected targeting of Cambodia.",
      "meta": {
        "refs": [
          "https://www.crowdstrike.com/resources/reports/2019-crowdstrike-global-threat-report/"
        ]
      },
      "uuid": "393ebaad-4f05-4b35-bd31-45ac4ae7472d",
      "value": "Kryptonite Panda"
    },
    {
      "description": "In the first quarter of 2018, CrowdStrike Intelligence identified NOMAD PANDA activity targeting Central Asian nations with exploit documents built with the 8.t tool.",
      "meta": {
        "refs": [
          "https://www.crowdstrike.com/resources/reports/2019-crowdstrike-global-threat-report/"
        ]
      },
      "uuid": "4b7df353-fbcc-4f00-a54f-5121c5edb9be",
      "value": "Nomad Panda"
    },
    {
      "description": "This suspected Iran-based adversary conducted long-running SWC campaigns from December 2016 until public disclosure in July 2018. Like other Iran-based actors, the target scope for FLASH KITTEN appears to be focused on the MENA region.",
      "meta": {
        "refs": [
          "https://www.crowdstrike.com/resources/reports/2019-crowdstrike-global-threat-report/"
        ]
      },
      "uuid": "6e899dd4-f95e-42a0-a5a3-e57249f017cf",
      "value": "Flash Kitten"
    },
    {
      "description": "According to CrowdStrike, this actor is using FrameworkPOS, potentially buying access through Dridex infections.",
      "meta": {
        "refs": [
          "https://www.crowdstrike.com/resources/reports/2019-crowdstrike-global-threat-report/"
        ]
      },
      "uuid": "998b0a78-ff3e-4928-802f-b42e3f5cf491",
      "value": "Skeleton Spider"
    },
    {
      "description": "According to CrowdStrike, this actor is using TinyLoader and TinyPOS, potentially buying access through Dridex infections.",
      "meta": {
        "refs": [
          "https://www.crowdstrike.com/resources/reports/2019-crowdstrike-global-threat-report/"
        ]
      },
      "uuid": "89a05f9f-a6dc-4426-8c15-a8d5ef6d8524",
      "value": "Tiny Spider"
    },
    {
      "description": "According to CrowdStrike, this actor is using BokBok/IcedID, potentially buying distribution through Emotet infections.\nOn March 17, 2019, CrowdStrike Intelligence observed the use of a new BokBot (developed and operated by LUNAR SPIDER) proxy module in conjunction with TrickBot (developed and operated by WIZARD SPIDER), which may provide WIZARD SPIDER with additional tools to steal sensitive information and conduct fraudulent wire transfers. This activity also provides further evidence to support the existence of a flourishing relationship between these two actors.\nLunar Spider is reportedly associated withGrim Spider and Wizard Spider.",
      "meta": {
        "refs": [
          "https://www.crowdstrike.com/resources/reports/2019-crowdstrike-global-threat-report/",
          "https://www.crowdstrike.com/blog/wizard-spider-lunar-spider-shared-proxy-module/",
          "https://www.crowdstrike.com/blog/sin-ful-spiders-wizard-spider-and-lunar-spider-sharing-the-same-web/"
        ]
      },
      "uuid": "0db4c708-f33d-4d46-906d-12fdf7415f62",
      "value": "Lunar Spider"
    },
    {
      "description": "In July 2018, the source code of Pegasus, RATPAK SPIDER’s malware framework, was anonymously leaked. This malware has been linked to the targeting of Russia’s financial sector. Associated malware, Buhtrap, which has been leaked previously, was observed this year in connection with SWC campaigns that also targeted Russian users.",
      "meta": {
        "refs": [
          "https://www.crowdstrike.com/resources/reports/2019-crowdstrike-global-threat-report/"
        ]
      },
      "uuid": "ec3fda76-8c1c-4019-8109-3f92e6b15633",
      "value": "Ratpak Spider"
    },
    {
      "description": "ASERT has learned of an APT campaign, possibly originating from DPRK, we are calling STOLEN PENCIL that is targeting academic institutions since at least May 2018.",
      "meta": {
        "refs": [
          "https://asert.arbornetworks.com/stolen-pencil-campaign-targets-academia/",
          "https://unit42.paloaltonetworks.com/new-babyshark-malware-targets-u-s-national-security-think-tanks/",
          "https://www.netscout.com/blog/asert/stolen-pencil-campaign-targets-academia",
          "https://attack.mitre.org/groups/G0086/"
        ]
      },
      "uuid": "769aeaa6-d193-4e90-a818-d74c6ff7b845",
      "value": "STOLEN PENCIL"
    },
    {
      "meta": {
        "refs": [
          "http://download.ahnlab.com/kr/site/library/%5bAnalysis_Report%5dOperation_Kabar_Cobra.pdf",
          "https://www.ahnlab.com/kr/site/securityinfo/secunews/secuNewsView.do?menu_dist=2&curPage=1&seq=28102"
        ]
      },
      "uuid": "9ba291f2-b107-402d-9083-3128395ff26e",
      "value": "Operation Kabar Cobra"
    },
    {
      "description": "Since April 2018, an APT group (Blind Eagle, APT-C-36) suspected coming from South America carried out continuous targeted attacks against Colombian government institutions as well as important corporations in financial sector, petroleum industry, professional manufacturing, etc.",
      "meta": {
        "refs": [
          "https://ti.360.net/blog/articles/apt-c-36-continuous-attacks-targeting-colombian-government-institutions-and-corporations-en/"
        ],
        "synonyms": [
          "Blind Eagle"
        ]
      },
      "uuid": "ae1c64ff-5a37-4291-97f8-ea402c63efd0",
      "value": "APT-C-36"
    },
    {
      "description": "Resecurity’s research indicates that the attack on Parliament is a part of a multi-year cyberespionage campaign orchestrated by a nation-state actor whom we are calling IRIDIUM. This actor targets sensitive government, diplomatic, and military resources in the countries comprising the Five Eyes intelligence alliance (which includes Australia, Canada, New Zealand, the United Kingdom and the United States)",
      "meta": {
        "attribution-confidence": "10",
        "country": "IR",
        "refs": [
          "https://resecurity.com/blog/parliament_races/",
          "https://www.nbcnews.com/politics/national-security/iranian-backed-hackers-stole-data-major-u-s-government-contractor-n980986",
          "https://threatpost.com/ranian-apt-6tb-data-citrix/142688/",
          "https://hub.packtpub.com/resecurity-reports-iriduim-behind-citrix-data-breach-200-government-agencies-oil-and-gas-companies-and-technology-companies-also-targeted/"
        ]
      },
      "uuid": "29cfe970-5446-4cfc-a2da-00e9f49e02ba",
      "value": "IRIDIUM"
    },
    {
      "description": "SandCat, on the other hand, is a group that was discovered more recently by Kaspersky. One of the Windows vulnerabilities patched by Microsoft in December had been exploited by both FruityArmor and SandCat in attacks targeting the Middle East and Africa.  SandCat has been using FinFisher/FinSpy spyware and CHAINSHOT, a piece of malware analyzed earlier this year by Palo Alto Networks. The group has also used the CVE-2018-8589 and CVE-2018-8611 Windows vulnerabilities in its attacks, both of which had a zero-day status when Microsoft released fixes.",
      "meta": {
        "refs": [
          "https://securelist.com/zero-day-in-windows-kernel-transaction-manager-cve-2018-8611/89253/"
        ]
      },
      "uuid": "dc15f388-a353-4185-b28e-015745f708ba",
      "value": "SandCat"
    },
    {
      "description": "Operation Comando is a pure cybercrime campaign, possibly with Brazilian origin, with a concrete and persistent focus on the hospitality sector, which proves how a threat actor can be successful in pursuing its objectives while maintaining a cheap budget. The use of DDNS services, publicly available remote access tools, and having a minimum knowledge on software development (in this case VB.NET) has been enough for running a campaign lasting month, and potentially gathering credit card information and other possible data. ",
      "meta": {
        "refs": [
          "https://unit42.paloaltonetworks.com/operation-comando-or-how-to-run-a-cheap-and-effective-credit-card-business/"
        ]
      },
      "uuid": "35c40ce2-57c0-479e-8a56-efbb8695e395",
      "value": "Operation Comando"
    },
    {
      "description": "On March 17, 2019, 360 Threat Intelligence Center captured a target attack sample against the Middle East by exploiting WinRAR vulnerability (CVE-2018-20250[6]), and it seems that the attack is carried out by the Goldmouse APT group (APT-C-27). There is a decoy Word document inside the archive regarding terrorist attacks to lure the victim into decompressing. When the archive gets decompressed on the vulnerable computer, the embedded njRAT backdoor (Telegram Desktop.exe) will be extracted to the startup folder and then triggered into execution if the victim restarts the computer or performs re-login. After that, the attacker is capable to control the compromised device.",
      "meta": {
        "refs": [
          "https://ti.360.net/blog/articles/apt-c-27-(goldmouse):-suspected-target-attack-against-the-middle-east-with-winrar-exploit-en/"
        ],
        "synonyms": [
          "GoldMouse"
        ]
      },
      "uuid": "ee7f535d-cc3e-40f3-99f3-c97963cfa250",
      "value": "APT-C-27"
    },
    {
      "description": "Newly discovered supply chain attack that leveraged ASUS Live Update software.\nThe goal of the attack was to surgically target an unknown pool of users, which were identified by their network adapters’ MAC addresses. To achieve this, the attackers had hardcoded a list of MAC addresses in the trojanized samples and this list was used to identify the actual intended targets of this massive operation. We were able to extract more than 600 unique MAC addresses from over 200 samples used in this attack. Of course, there might be other samples out there with different MAC addresses in their list.",
      "meta": {
        "refs": [
          "https://securelist.com/operation-shadowhammer/89992/"
        ]
      },
      "uuid": "401c30c7-4317-458a-9b0a-379a44d63457",
      "value": "Operation ShadowHammer"
    },
    {
      "description": "In July 2018, an attack on Singapore’s largest public health organization, SingHealth, resulted in a reported 1.5 million patient records being stolen. Until now, nothing was known about who was responsible for this attack. Symantec researchers have discovered that this attack group, which we call Whitefly, has been operating since at least 2017, has targeted organizations based mostly in Singapore across a wide variety of sectors, and is primarily interested in stealing large amounts of sensitive information.",
      "meta": {
        "refs": [
          "https://www.symantec.com/blogs/threat-intelligence/whitefly-espionage-singapore",
          "https://www.reuters.com/article/us-singapore-cyberattack/cyberattack-on-singapore-health-database-steals-details-of-1-5-million-including-pm-idUSKBN1KA14J"
        ]
      },
      "uuid": "943f490e-ac7f-40fe-b6f3-33e2623649d2",
      "value": "Whitefly"
    },
    {
      "description": "This blog post discusses the technical details of a state-sponsored attack manipulating DNS systems. While this incident is limited to targeting primarily national security organizations in the Middle East and North Africa, and we do not want to overstate the consequences of this specific campaign, we are concerned that the success of this operation will lead to actors more broadly attacking the global DNS system. DNS is a foundational technology supporting the Internet. Manipulating that system has the potential to undermine the trust users have on the internet. That trust and the stability of the DNS system as a whole drives the global economy. Responsible nations should avoid targeting this system, work together to establish an accepted global norm that this system and the organizations that control it are off-limits, and cooperate in pursuing those actors who act irresponsibly by targeting this system.",
      "meta": {
        "refs": [
          "https://blog.talosintelligence.com/2019/04/seaturtle.html"
        ]
      },
      "uuid": "ce7bba52-5ae8-44ea-9979-68502d832ab7",
      "value": "Sea Turtle"
    },
    {
      "description": "Last Friday, Deputy Attorney General Rod Rosenstein announced the indictment of nine Iranians who worked for an organization named the Mabna Institute. According to prosecutors, the defendants stole more than 31 terabytes of data from universities, companies, and government agencies around the world. The cost to the universities alone reportedly amounted to approximately $3.4 billion. The information stolen from these universities was used by the Islamic Revolutionary Guard Corps (IRGC) or sold for profit inside Iran. PhishLabs has been tracking this same threat group since late-2017, designating them Silent Librarian. Since discovery, we have been working with the FBI, ISAC partners, and other international law enforcement agencies to help understand and mitigate these attacks.",
      "meta": {
        "refs": [
          "https://info.phishlabs.com/blog/silent-librarian-more-to-the-story-of-the-iranian-mabna-institute-indictment",
          "https://info.phishlabs.com/blog/silent-librarian-university-attacks-continue-unabated-in-days-following-indictment",
          "https://www.justice.gov/usao-sdny/pr/nine-iranians-charged-conducting-massive-cyber-theft-campaign-behalf-islamic",
          "https://www.justice.gov/opa/pr/nine-iranians-charged-conducting-massive-cyber-theft-campaign-behalf-islamic-revolutionary",
          "https://www.secureworks.com/blog/back-to-school-cobalt-dickens-targets-universities"
        ],
        "synonyms": [
          "COBALT DICKENS",
          "Mabna Institute"
        ]
      },
      "uuid": "5059b44d-2753-4977-b987-4922f09afe6b",
      "value": "Silent Librarian"
    },
    {
      "description": "FireEye characterizes APT31 as an actor specialized on intellectual property theft, focusing on data and projects that make a particular organization competetive in its field. Based on available data (April 2016), FireEye assesses that APT31 conducts network operations at the behest of the Chinese Government.",
      "meta": {
        "country": "CN",
        "refs": [
          "https://www.microsoft.com/security/blog/2017/03/27/detecting-and-mitigating-elevation-of-privilege-exploit-for-cve-2017-0005/",
          "https://duo.com/decipher/apt-groups-moving-down-the-supply-chain",
          "https://github.com/GuardaCyber/APT-Groups-and-Operations/blob/master/Reports/FireEye%20Intel%20-%20APT31%20Threat%20Group%20Profile.pdf"
        ],
        "synonyms": [
          "APT 31",
          "ZIRCONIUM"
        ]
      },
      "uuid": "6bf7e6b6-5917-45a6-9567-f0baba79768c",
      "value": "APT31"
    },
    {
      "description": "BLACKGEAR is an espionage campaign which has targeted users in Taiwan for many years. Multiple papers and talks have been released covering this campaign, which used the ELIRKS backdoor when it was first discovered in 2012. It is known for using blogs and microblogging services to hide the location of its actual command-and-control (C&C) servers. This allows an attacker to change the C&C server used quickly by changing the information in these posts.\nLike most campaigns, BLACKGEAR has evolved over time. Our research indicates that it has started targeting Japanese users. Two things led us to this conclusion: first, the fake documents that are used as part of its infection routines are now in Japanese. Secondly, it is now using blogging sites and microblogging services based in Japan for its C&C activity.",
      "meta": {
        "refs": [
          "https://blog.trendmicro.com/trendlabs-security-intelligence/blackgear-espionage-campaign-evolves-adds-japan-target-list/",
          "https://blog.trendmicro.com/trendlabs-security-intelligence/blackgear-cyberespionage-campaign-resurfaces-abuses-social-media-for-cc-communication/"
        ],
        "synonyms": [
          "Topgear",
          "Comnie",
          "BLACKGEAR"
        ]
      },
      "uuid": "8b62b20a-5b1c-48af-8424-e8220cd2fbd7",
      "value": "Blackgear"
    },
    {
      "description": "BlackOasis is a Middle Eastern threat group that is believed to be a customer of Gamma Group. The group has shown interest in prominent figures in the United Nations, as well as opposition bloggers, activists, regional news correspondents, and think tanks. A group known by Microsoft as NEODYMIUM is reportedly associated closely with BlackOasis operations, but evidence that the group names are aliases has not been identified.",
      "meta": {
        "refs": [
          "https://securelist.com/blackoasis-apt-and-new-targeted-attacks-leveraging-zero-day-exploit/82732/",
          "https://www.fireeye.com/blog/threat-research/2017/09/zero-day-used-to-distribute-finspy.html",
          "https://attack.mitre.org/groups/G0063/"
        ]
      },
      "uuid": "8fbd195f-5e03-4e85-8ca5-4f1dff300bec",
      "value": "BlackOasis"
    },
    {
      "description": "BlackTech is a cyber espionage group operating against targets in East Asia, particularly Taiwan, and occasionally, Japan and Hong Kong. Based on the mutexes and domain names of some of their C&C servers, BlackTech’s campaigns are likely designed to steal their target’s technology.\nFollowing their activities and evolving tactics and techniques helped us uncover the proverbial red string of fate that connected three seemingly disparate campaigns: PLEAD, Shrouded Crossbow, and of late, Waterbear.\nPLEAD is an information theft campaign with a penchant for confidential documents. Active since 2012, it has so far targeted Taiwanese government agencies and private organizations. PLEAD’s toolset includes the self-named PLEAD backdoor and the DRIGO exfiltration tool. PLEAD uses spear-phishing emails to deliver and install their backdoor, either as an attachment or through links to cloud storage services. Some of the cloud storage accounts used to deliver PLEAD are also used as drop off points for exfiltrated documents stolen by DRIGO.\nPLEAD actors use a router scanner tool to scan for vulnerable routers, after which the attackers will enable the router’s VPN feature then register a machine as virtual server. This virtual server will be used either as a C&C server or an HTTP server that delivers PLEAD malware to their targets.",
      "meta": {
        "refs": [
          "https://blog.trendmicro.com/trendlabs-security-intelligence/following-trail-blacktech-cyber-espionage-campaigns/",
          "https://www.welivesecurity.com/2018/07/09/certificates-stolen-taiwanese-tech-companies-plead-malware-campaign/",
          "https://www.welivesecurity.com/2019/05/14/plead-malware-mitm-asus-webstorage/"
        ]
      },
      "uuid": "320c42f7-eab7-4ef9-b09a-74396caa6c3e",
      "value": "BlackTech"
    },
    {
      "description": "FIN5 is a financially motivated threat group that has targeted personally identifiable information and payment card information. The group has been active since at least 2008 and has targeted the restaurant, gaming, and hotel industries. The group is made up of actors who likely speak Russian.",
      "meta": {
        "refs": [
          "https://www.darkreading.com/analytics/prolific-cybercrime-gang-favors-legit-login-credentials/d/d-id/1322645?",
          "https://attack.mitre.org/groups/G0053/"
        ]
      },
      "uuid": "44dc2f9c-8c28-11e9-9b9a-7fdced8cbf70",
      "value": "FIN5"
    },
    {
      "description": "FireEye has observed multiple targeted intrusions occurring in North America — predominately in Canada — dating back to at least 2013 and continuing through at least 2016, in which the attacker(s) have compromised organizations’ networks and sought to monetize this illicit access by exfiltrating sensitive data and extorting victim organizations. In some cases, when the extortion demand was not met, the attacker(s) destroyed production Windows systems by deleting critical operating system files and then shutting down the impacted systems. Based on near parallel TTPs used by the attacker(s) across these targeted intrusions, we believe these clusters of activity are linked to a single, previously unobserved actor or group that we have dubbed FIN10.",
      "meta": {
        "refs": [
          "https://www2.fireeye.com/rs/848-DID-242/images/rpt-fin10.pdf",
          "https://attack.mitre.org/groups/G0051/"
        ]
      },
      "uuid": "f2d02410-8c2c-11e9-8df1-a31c1fb33d79",
      "value": "FIN10"
    },
    {
      "description": "Cyber espionage is an issue whose time has come. In this second report from the Information Warfare Monitor, we lay out the findings of a 10-month investigation of alleged Chinese cyber spying against Tibetan institutions. The investigation, consisting of fieldwork, technical scouting, and laboratory analysis, discovered a lot more. The investigation ultimately uncovered a network of over 1,295 infected hosts in 103 countries. Up to 30% of the infected hosts are considered high-value targets and include computers located at ministries of foreign affairs, embassies, international organizations, news media, and NGOs. The Tibetan computer systems we manually investigated, and from which our investigations began, were conclusively compromised by multiple infections that gave attackers unprecedented access to potentially sensitive information.\nAttacks on the Dalai Lama’s Private Office The OHHDL started to suspect it was under surveillance while setting up meetings be-tween His Holiness and foreign dignitaries. They sent an email invitation on behalf of His Holiness to a foreign diplomat, but before they could follow it up with a courtesy telephone call, the diplomat’s office was contacted by the Chinese government and warned not to go ahead with the meeting. The Tibetans wondered whether a computer compromise might be the explanation; they called ONI Asia who called us. (Until May 2008, the first author was employed on a studentship funded by the OpenNet Initiative and the second author was a principal investigator for ONI.)",
      "meta": {
        "refs": [
          "http://www.nartv.org/mirror/ghostnet.pdf",
          "https://www.cl.cam.ac.uk/techreports/UCAM-CL-TR-746.pdf",
          "https://en.wikipedia.org/wiki/GhostNet"
        ],
        "synonyms": [
          "Snooping Dragon"
        ]
      },
      "uuid": "cacf2ffc-8c49-11e9-895e-7f5bf9c2ff6d",
      "value": "GhostNet"
    },
    {
      "description": "IBM X-Force Research uncovered a Trojan hybrid spawned from the Nymaim and Gozi ISFB malware. It appears that the operators of Nymaim have recompiled its source code with part of the Gozi ISFB source code, creating a combination that is being actively used in attacks against more than 24 U.S. and Canadian banks, stealing millions of dollars so far. X-Force named this new hybrid GozNym. The new GozNym hybrid takes the best of both the Nymaim and Gozi ISFB malware to create a powerful Trojan. From the Nymaim malware, it leverages the dropper’s stealth and persistence; the Gozi ISFB parts add the banking Trojan’s capabilities to facilitate fraud via infected Internet browsers. The end result is a new banking Trojan in the wild.",
      "meta": {
        "refs": [
          "https://securityintelligence.com/meet-goznym-the-banking-malware-offspring-of-gozi-isfb-and-nymaim/",
          "https://threatpost.com/attackers-behind-goznym-trojan-set-sights-on-europe/117647/",
          "https://threatpost.com/goznym-banking-trojan-targeting-german-banks/120075/",
          "https://www.europol.europa.eu/newsroom/news/goznym-malware-cybercriminal-network-dismantled-in-international-operation"
        ]
      },
      "uuid": "7803b380-8c4c-11e9-90a1-f3880ab3aaa0",
      "value": "GozNym"
    },
    {
      "description": "A threat actor using Iranian-language tools, Iranian hosting companies, operating from the Iranian IP space at times was observed targeting the Syrian opposition in an elaborately staged malware operation, Citizen Lab researchers reveal.\nThe operation was first noticed in late 2015, when a member of the Syrian opposition flagged a suspicious email containing a PowerPoint slideshow, which led researchers to a watering hole website with malicious programs, malicious PowerPoint files, and Android malware.\nThe threat actor was targeting Windows and Android devices of well-connected individuals in the Syrian opposition, researchers discovered. They called the actor Group5, because it targets Syrian opposition after regime-linked malware groups, the Syrian Electronic Army, ISIS (also known as the Islamic State or ISIL), and a group linked to Lebanon did the same in the past",
      "meta": {
        "refs": [
          "https://www.securityweek.com/iranian-actor-group5-targeting-syrian-opposition",
          "https://attack.mitre.org/groups/G0043/"
        ]
      },
      "uuid": "bc8390aa-8c4e-11e9-a9cb-e37c361210af",
      "value": "Group5"
    },
    {
      "description": "McAfee Advanced Threat Research analysts have discovered a new operation targeting humanitarian aid organizations and using North Korean political topics as bait to lure victims into opening malicious Microsoft Word documents. Our analysts have named this Operation Honeybee, based on the names of the malicious documents used in the attacks.\nAdvanced Threat Research analysts have also discovered malicious documents authored by the same actor that indicate a tactical shift. These documents do not contain the typical lures by this actor, instead using Word compatibility messages to entice victims into opening them.\nThe Advanced Threat Research team also observed a heavy concentration of the implant in Vietnam from January 15–17.",
      "meta": {
        "refs": [
          "https://securingtomorrow.mcafee.com/other-blogs/mcafee-labs/mcafee-uncovers-operation-honeybee-malicious-document-campaign-targeting-humanitarian-aid-groups/",
          "https://attack.mitre.org/groups/G0072/"
        ]
      },
      "uuid": "2d82a18e-8c53-11e9-b0ec-536b62fa3d86",
      "value": "Honeybee"
    },
    {
      "description": "A series of attacks, targeting both Indian military research and south Asian shipping organizations, demonstrate the minimum level of effort required to successfully compromise a target and steal sensitive information. The attackers use very simple malware, which required little development time or skills, in conjunction with freely available Web hosting, to implement a highly effective attack. It is a case of the attackers obtaining a maximum return on their investment. The attack shows how an intelligent attacker does not need to be particularly technically skilled in order to steal the information they are after. The attack begins, as is often the case, with an email sent to the victim. A malicious document is attached to the email, which, when loaded, activates the malware. The attackers use tailored emails to encourage the victim to open the email. For example, one email sent to an academic claimed to be a call for papers for a conference (CFP).\nThe vast majority of the victims were based in India, with some in Malaysia. The victim industry was mostly military research and also shipping based in the Arabian and South China seas. In some instances the attackers appeared to have a clear goal, whereby specific files were retrieved from certain compromised computers. In other cases, the attackers used more of a ‘shotgun’ like approach, copying every file from a computer. Military technologies were obviously the focus of one particular attack with what appeared to be source code stolen. 45 different attacker IP addresses were observed. Out of those, 43 were within the same IP address range based in Sichuan province, China. The remaining two were based in South Korea. The pattern of attacker connections implies that the IP addresses are being used as a VPN, probably in an attempt to render the attackers anonymous.ænThe attacks have been active from at least April 2011 up to February 2012. The attackers are intelligent and focused, employing the minimum amount of work necessary for the maximum gain. They do not use zero day exploits or complicated threats, instead they rely on effective social engineering and lax security measures on the part of the victims.",
      "meta": {
        "refs": [
          "https://www.symantec.com/content/en/us/enterprise/media/security_response/whitepapers/the_luckycat_hackers.pdf",
          "https://www.trendmicro.de/cloud-content/us/pdfs/security-intelligence/white-papers/wp_luckycat_redux.pdf"
        ]
      },
      "uuid": "e502802e-8d0a-11e9-bd72-9f046529b3fd",
      "value": "Lucky Cat"
    },
    {
      "description": "There are several groups actively and profitably targeting businesses in Russia. A trend that we have seen unfold before our eyes lately is these cybercriminals’ use of simple backdoors to gain a foothold in their targets’ networks. Once they have this access, a lot of the work is done manually, slowly getting to understand the network layout and deploying custom tools the criminals can use to steal funds from these entities. Some of the groups that best exemplify these trends are Buhtrap, Cobalt and Corkow.\nThe group discussed in this white paper is part of this new trend. We call this new group RTM; it uses custom malware, written in Delphi, that we cover in detail in later sections. The first trace of this tool in our telemetry data dates back to late 2015. The group also makes use of several different modules that they deploy where appropriate to their targets. They are interested in users of remote banking systems (RBS), mainly in Russia and neighboring countries.",
      "meta": {
        "refs": [
          "https://www.welivesecurity.com/wp-content/uploads/2017/02/Read-The-Manual.pdf",
          "https://attack.mitre.org/groups/G0048/"
        ]
      },
      "uuid": "88100602-8e8b-11e9-bb7c-1bf20b58e305",
      "value": "RTM"
    },
    {
      "description": "Shadows in the Cloud documents a complex ecosystem of cyber espionage that systematically compromised government, business, academic, and other computer network systems in India, the Offices of the Dalai Lama, the United Nations, and several other countries. The report also contains an analysis of data which were stolen from politically sensitive targets and recovered during the course of the investigation. These include documents from the Offices of the Dalai Lama and agencies of the Indian national security establishment. Data containing sensitive information on citizens of numerous third-party countries, as well as personal, financial, and business information, were also exfiltrated and recovered during the course of the investigation. The report analyzes the malware ecosystem employed by the Shadows’ attackers, which leveraged multiple redundant cloud computing systems, social networking platforms, and free web hosting services in order to maintain persistent control while operating core servers located in the People’s Republic of China (PRC). Although the identity and motivation of the attackers remain unknown, the report is able to determine the location (Chengdu, PRC) as well as some of the associations of the attackers through circumstantial evidence. The investigation is the product of an eight month, collaborative activity between the Information Warfare Monitor (Citizen Lab and SecDev) and the Shadowserver Foundation. The investigation employed a fusion methodology, combining technical interrogation techniques, data analysis, and field research, to track and uncover the Shadow cyber espionage network.",
      "meta": {
        "refs": [
          "https://citizenlab.ca/wp-content/uploads/2017/05/shadows-in-the-cloud.pdf"
        ]
      },
      "uuid": "ef800f1c-8e90-11e9-972c-53e01614f101",
      "value": "Shadow Network"
    },
    {
      "description": "While analysing an incident which involved a suspected keylogger, we identified a malicious library able to interact with a virtual file system, which is usually the sign of an advanced APT actor. This turned out to be a malicious loader internally named ‘Slingshot’, part of a new, and highly sophisticated attack platform that rivals Project Sauron and Regin in complexity.\nWhile for most victims the infection vector for Slingshot remains unknown, we were able to find several cases where the attackers got access to MikroTik routers and placed a component downloaded by Winbox Loader, a management suite for MikroTik routers. In turn, this infected the administrator of the router.\nWe believe this cluster of activity started in at least 2012 and was still active at the time of this analysis (February 2018).",
      "meta": {
        "refs": [
          "https://securelist.com/apt-slingshot/84312/"
        ]
      },
      "uuid": "4fcbd08a-8ea6-11e9-8bf2-970182ab6bb5",
      "value": "Slingshot"
    },
    {
      "description": "The Taidoor attackers have been actively engaging in targeted attacks since at least March 4, 2009. Despite some exceptions, the Taidoor campaign often used Taiwanese IP addresses as C&C servers and email addresses to send out socially engineered emails with malware as attachments. One of the primary targets of the Taidoor campaign appeared to be the Taiwanese government. The attackers spoofed Taiwanese government email addresses to send out socially engineered emails in the Chinese language that typically leveraged Taiwan-themed issues. The attackers actively sent out malicious documents and maintained several IP addresses for command and control.\nAs part of their social engineering ploy, the Taidoor attackers attach a decoy document to their emails that, when opened, displays the contents of a legitimate document but executes a malicious payload in the background.\nWe were only able to gather a limited amount of information regarding the Taidoor attackers’ activities after they have compromised a target. We did, however, find that the Taidoor malware allowed attackers to operate an interactive shell on compromised computers and to upload and download files. In order to determine the operational capabilities of the attackers behind the Taidoor campaign, we monitored a compromised honeypot. The attackers issued out some basic commands in an attempt to map out the extent of the network compromise but quickly realized that the honeypot was not an intended targeted and so promptly disabled the Taidoor malware running on it. This indicated that while Taidoor malware were more widely distributed compared with those tied to other targeted campaigns, the attackers could quickly assess their targets and distinguish these from inadvertently compromised computers and honeypots.",
      "meta": {
        "refs": [
          "https://www.trendmicro.de/cloud-content/us/pdfs/security-intelligence/white-papers/wp_the_taidoor_campaign.pdf",
          "https://attack.mitre.org/groups/G0015/"
        ]
      },
      "uuid": "e6669606-91ad-11e9-b6f5-374843911989",
      "value": "Taidoor"
    },
    {
      "description": "TEMP.Veles is a Russia-based threat group that has targeted critical infrastructure. The group has been observed utilizing TRITON, a malware framework designed to manipulate industrial safety systems.",
      "meta": {
        "refs": [
          "https://dragos.com/resource/trisis-analyzing-safety-system-targeting-malware/",
          "https://www.fireeye.com/blog/threat-research/2017/12/attackers-deploy-new-ics-attack-framework-triton.html",
          "https://attack.mitre.org/groups/G0088/"
        ],
        "synonyms": [
          "Xenotime"
        ]
      },
      "uuid": "90abfc42-91c6-11e9-89b1-af58de8f7ec2",
      "value": "TEMP.Veles"
    },
    {
      "description": "In August of 2018, DarkMatter released a report entitled “In the Trails of WINDSHIFT APT”, which unveiled a threat actor with TTPs very similar to those of Bahamut. Subsequently, two additional articles were released by Objective-See which provide an analysis of some validated WINDSHIFT samples targeting OSX systems. Pivoting on specific file attributes and infrastructure indicators, Unit 42 was able to identify and correlate additional attacker activity and can now provide specific details on a targeted WINDSHIFT attack as it unfolded at a Middle Eastern government agency.",
      "meta": {
        "refs": [
          "https://unit42.paloaltonetworks.com/shifting-in-the-wind-windshift-attacks-target-middle-eastern-governments/",
          "https://gsec.hitb.org/materials/sg2018/D1%20COMMSEC%20-%20In%20the%20Trails%20of%20WINDSHIFT%20APT%20-%20Taha%20Karim.pdf"
        ]
      },
      "uuid": "cbbbfc82-9294-11e9-8e19-2bc14137b25b",
      "value": "WindShift"
    },
    {
      "description": "Over the last few weeks, several significant leaks regarding a number of Iranian APTs took place. After analyzing and investigating the documents we conclude that they are authentic. Consequently, this causes considerable harm to the groups and their operation. The identity of the actor behind the leak is currently unknown, however based on the scope and the quality of the exposed documents and information, it appears that they are professional and highly capable. This leak will likely hamstring the groups' operation in the near future. Accordingly, in our assessment this will minimize the risk of potential attacks in the next few months and possibly even year. Note -most of the leaks are posted on Telegram channels that were created specifically for this purpose.\n Below are the three main Telegram groups on which the leaks were posted: \nLab Dookhtegam pseudonym (\"The people whose lips are stitched and sealed\" –translation from Persian) –In this channel attack tools attributed to the group 'OilRig' were leaked; including a webshell that was inserted into the Technion, various tools that were used for DNS attacks, and more. \nGreen Leakers–In this channel attack tools attributed to the group 'MuddyWatter' were leaked. The group's name and its symbol are identified with the \"green movement\", which led the protests in Iran after the Presidential elections in 2009. These protests were heavily repressed by the revolutionary guards (IRGC) \nBlack Box–Unlike the previous two channels this has been around for a long time. On Friday May 5th, dozens of confidential documents labeled as \"secret\" (a high confidentiality level in Iran, one before the highest -top secret) were posted on this channel. The documents were related to Iranian attack groups' activity.",
      "meta": {
        "refs": [
          "https://www.clearskysec.com/wp-content/uploads/2019/05/Iranian-Nation-State-APT-Leak-Analysis-and-Overview.pdf"
        ]
      },
      "uuid": "f50a5f64-9296-11e9-9b46-a331d01a008d",
      "value": "[Unnamed group]"
    },
    {
      "description": "DUNGEON SPIDER is a criminal group operating the ransomware most commonly known as Locky, which has been active since February 2016 and was last observed in late 2017. Locky is a ransomware tool that encrypts files using a combination of cryptographic algorithms: RSA with a key size of 2,048 bits, and AES with a key size of 128 bits. Locky targets a large number of file extensions and is able to encrypt data on shared network drives. In an attempt to further impact victims and prevent file recovery, Locky deletes all of the Shadow Volume Copies on the machine.\nDUNGEON SPIDER primarily relies on broad spam campaigns with malicious attachments for distribution. Locky is the community/industry name associated with this actor.",
      "meta": {
        "refs": [
          "https://www.crowdstrike.com/blog/meet-crowdstrikes-adversary-of-the-month-for-october-dungeon-spider/"
        ]
      },
      "uuid": "f1da463c-9297-11e9-875a-d327fc8282f2",
      "value": "Dungeon Spider"
    },
    {
      "description": "Throughout 2017 and 2018, Fxmsp established a network of trusted proxy resellers to promote their breaches on the criminal underground. Some of the known Fxmsp TTPs included accessing network environments via externally available remote desktop protocol (RDP) servers and exposed active directory.\nMost recently, the actor claimed to have developed a credential-stealing botnet capable of infecting high-profile targets in order to exfiltrate sensitive usernames and passwords. Fxmsp has claimed that developing this botnet and improving its capabilities for stealing information from secured systems is their main goal.",
      "meta": {
        "refs": [
          "https://www.advanced-intel.com/blog/top-tier-russian-hacking-collective-claims-breaches-of-three-major-anti-virus-companies"
        ]
      },
      "uuid": "686f4fe0-9298-11e9-b02a-af9595918956",
      "value": "Fxmsp"
    },
    {
      "description": "The hacker said that he put up the data for sale mainly because these companies had failed to protect passwords with strong encryption algorithms like bcrypt.\nMost of the hashed passwords the hacker put up for sale today can cracked with various levels of difficulty --but they can be cracked.\n\"I got upset because I feel no one is learning,\" the hacker told ZDNet in an online chat earlier today. \"I just felt upset at this particular moment, because seeing this lack of security in 2019 is making me angry.\"\nIn a conversation with ZDNet last month, the hacker told us he wanted to hack and put up for sale more than one billion records and then retire and disappear with the money.\nBut in a conversation today, the hacker says this is not his target anymore, as he learned that other hackers have already achieved the same goal before him.\n Gnosticplayers also revealed that not all the data he obtained from hacked companies had been put up for sale. Some companies gave into extortion demands and paid fees so breaches would remain private.\n\"I came to an agreement with some companies, but the concerned startups won't see their data for sale,\" he said. \"I did it that's why I can't publish the rest of my databases or even name them.\"",
      "meta": {
        "refs": [
          "https://www.zdnet.com/article/round-4-hacker-returns-and-puts-26mil-user-records-for-sale-on-the-dark-web/",
          "https://www.theregister.co.uk/2019/02/11/620_million_hacked_accounts_dark_web/",
          "https://www.zdnet.com/article/127-million-user-records-from-8-companies-put-up-for-sale-on-the-dark-web/",
          "https://www.zdnet.com/article/hacker-puts-up-for-sale-third-round-of-hacked-databases-on-the-dark-web/",
          "https://www.zdnet.com/article/a-hacker-has-dumped-nearly-one-billion-user-records-over-the-past-two-months/"
        ]
      },
      "uuid": "f32e3682-9298-11e9-8dcb-639156d97cd1",
      "value": "Gnosticplayers"
    },
    {
      "description": "The many 0-days that had been collected by Hacking Team and which became publicly available during the breach of their organization in 2015, have been used by several APT groups since.\nSince being founded in 2003, the Italian spyware vendor Hacking Team gained notoriety for selling surveillance tools to governments and their agencies across the world.\nThe capabilities of its flagship product, the Remote Control System (RCS), include extracting files from a targeted device, intercepting emails and instant messaging, as well as remotely activating a device’s webcam and microphone. The company has been criticized for selling these capabilities to authoritarian governments – an allegation it has consistently denied.\nWhen the tables turned in July 2015, with Hacking Team itself suffering a damaging hack, the reported use of RCS by oppressive regimes was confirmed. With 400GB of internal data – including the once-secret list of customers, internal communications, and spyware source code – leaked online, Hacking Team was forced to request its customers to suspend all use of RCS, and was left facing an uncertain future.\nFollowing the hack, the security community has been keeping a close eye on the company’s efforts to get back on its feet. The first reports suggesting Hacking Team’s resumed operations came six months later – a new sample of Hacking Team’s Mac spyware was apparently in the wild. A year after the breach, an investment by a company named Tablem Limited brought changes to Hacking Team’s shareholder structure, with Tablem Limited taking 20% of Hacking Team’s shareholding. Tablem Limited is officially based in Cyprus; however, recent news suggests it has ties to Saudi Arabia.",
      "meta": {
        "refs": [
          "https://www.welivesecurity.com/2018/03/09/new-traces-hacking-team-wild/",
          "https://en.wikipedia.org/wiki/Hacking_Team",
          "https://www.vice.com/en_us/article/gvye3m/spy-tech-company-hacking-team-gets-hacked"
        ]
      },
      "uuid": "d7f0d2a8-9329-11e9-851e-dbfc1c517e4e",
      "value": "Hacking Team"
    },
    {
      "description": "OurMine is known for celebrity internet accounts, often causing cyber vandalism, to advertise their commercial services.\n(Trend Micro) In light of the recent report detailing its willingness to pay US$250,000 in exchange for the 1.5 terabytes’ worth of data swiped by hackers from its servers, HBO finds itself dealing with yet another security breach.\nKnown for hijacking prominent social media accounts, the self-styled white hat hacking group OurMine took over a number of verified Twitter and Facebook accounts belonging to the cable network. These include accounts for HBO shows, such as “Game of Thrones,” “Girls,” and “Ballers.”\nThis is not the first time that OurMine has claimed responsibility for hacking high- profile social networking accounts. Last year, the group victimized Marvel, The New York Times, and even the heads of some of the biggest technology companies in the world. Mark Zuckerberg, Jack Dorsey, Sundar Pichai, and Daniel Ek — the CEOs of Facebook, Twitter, Google and Spotify, respectively — have also fallen victim to the hackers, dispelling the notion that a career in software and technology exempts one from being compromised.",
      "meta": {
        "refs": [
          "https://www.trendmicro.com/vinfo/us/security/news/cybercrime-and-digital-threats/hbo-twitter-and-facebook-accounts-hacked-by-ourmine",
          "https://gizmodo.com/welp-vevo-just-got-hacked-1813390834",
          "https://www.grahamcluley.com/despite-appearances-wikileaks-wasnt-hacked/",
          "https://en.wikipedia.org/wiki/OurMine"
        ]
      },
      "uuid": "2c9e1964-9357-11e9-ad8f-5f422851e912",
      "value": "OurMine"
    },
    {
      "description": "Antd is a miner found in the wild on September 18, 2018. Recently we discovered that the authors from Antd are actively delivering newer campaigns deploying a broad number of components, most of them completely undetected and operating within compromised third party Linux servers. Furthermore, we have observed that some of the techniques implemented by this group are unconventional, and there is an element of sophistication to them. We believe the authors behind this malware are from Chinese origin. We have labeled the undetected Linux.Antd variants, Linux.GreedyAntd and classified the threat actor as Pacha Group.",
      "meta": {
        "refs": [
          "https://www.intezer.com/blog-technical-analysis-pacha-group/",
          "https://www.intezer.com/blog-technical-analysis-cryptocurrency-mining-war-on-the-cloud/"
        ]
      },
      "uuid": "aa469d96-9357-11e9-bd7d-df125c7cba53",
      "value": "Pacha Group"
    },
    {
      "description": "This threat actor initially came to our attention in April 2018, leveraging both Western and Chinese Git repositories to deliver malware to honeypot systems vulnerable to an Apache Struts vulnerability.\nIn late July, we became aware that the same actor was engaged in another similar campaign. Through our investigation into this new campaign, we were able to uncover more details about the actor.",
      "meta": {
        "refs": [
          "https://blog.talosintelligence.com/2018/08/rocke-champion-of-monero-miners.html",
          "https://unit42.paloaltonetworks.com/malware-used-by-rocke-group-evolves-to-evade-detection-by-cloud-security-products/",
          "https://www.intezer.com/blog-technical-analysis-cryptocurrency-mining-war-on-the-cloud/"
        ]
      },
      "uuid": "53583c40-935e-11e9-b4fc-d7e217a306d2",
      "value": "Rocke"
    },
    {
      "description": "An unnamed source leaked almost 10,000 documents describing a large number of 0-day vulnerabilities, methodologies and tools that had been collected by the CIA. This leaking was done through WikiLeaks, since March 2017. In weekly publications, the dumps were said to come from Vault 7 and later Vault 8, until his arrest in 2018.\nMost of the published vulnerabilities have since been fixed by the respective vendors, by many have been used by other threat actors. This actor turned out to be a former CIA software engineer.\n(WikiLeaks) Today, Tuesday 7 March 2017, WikiLeaks begins its new series of leaks on the U.S. Central Intelligence Agency. Code-named \"Vault 7\" by WikiLeaks, it is the largest ever publication of confidential documents on the agency.\nThe first full part of the series, \"Year Zero\", comprises 8,761 documents and files from an isolated, high-security network situated inside the CIA's Center for Cyber Intelligence in Langley, Virgina. It follows an introductory disclosure last month of CIA targeting French political parties and candidates in the lead up to the 2012 presidential election.\nRecently, the CIA lost control of the majority of its hacking arsenal including malware, viruses, trojans, weaponized \"zero day\" exploits, malware remote control systems and associated documentation. This extraordinary collection, which amounts to more than several hundred million lines of code, gives its possessor the entire hacking capacity of the CIA. The archive appears to have been circulated among former U.S. government hackers and contractors in an unauthorized manner, one of whom has provided WikiLeaks with portions of the archive.\n\"Year Zero\" introduces the scope and direction of the CIA's global covert hacking program, its malware arsenal and dozens of \"zero day\" weaponized exploits against a wide range of U.S. and European company products, include Apple's iPhone, Google's Android and Microsoft's Windows and even Samsung TVs, which are turned into covert microphones.",
      "meta": {
        "refs": [
          "https://wikileaks.org/ciav7p1/",
          "https://www.justice.gov/opa/pr/joshua-adam-schulte-charged-unauthorized-disclosure-classified-information-and-other-offenses"
        ]
      },
      "uuid": "9f133738-935f-11e9-aa5e-bbf8d91abb46",
      "value": "[Vault 7/8]"
    },
    {
      "description": "CrowdStrike Intelligence has recently observed PINCHY SPIDER affiliates deploying GandCrab ransomware in enterprise environments, using lateral movement techniques and tooling commonly associated with nation-state adversary groups and penetration testing teams. This change in tactics makes PINCHY SPIDER and its affiliates the latest eCrime adversaries to join the growing trend of targeted, low-volume/high-return ransomware deployments known as “big game hunting.”\nPINCHY SPIDER is the criminal group behind the development of the ransomware most commonly known as GandCrab, which has been active since January 2018. PINCHY SPIDER sells access to use GandCrab ransomware under a partnership program with a limited number of accounts. The program is operated with a 60-40 split in profits (60 percent to the customer), as is common among eCrime actors, but PINCHY SPIDER is also willing to negotiate up to a 70-30 split for “sophisticated” customers.",
      "meta": {
        "refs": [
          "https://www.crowdstrike.com/blog/pinchy-spider-adopts-big-game-hunting/",
          "https://www.justice.gov/opa/pr/justice-department-announces-actions-dismantle-kelihos-botnet-0"
        ]
      },
      "uuid": "e01b8f3a-9366-11e9-9c6f-17ba128aa4b6",
      "value": "Zombie Spider"
    },
    {
      "description": "In May 2018, we discovered a campaign targeting dozens of mobile Android devices belonging to Israeli citizens. Kaspersky spyware sensors caught the signal of an attack from the device of one of the victims; and a hash of the APK involved (Android application) was tagged in our sample feed for inspection. Once we looked into the file, we quickly found out that the inner-workings of the APK included a malicious payload, embedded in the original code of the application. This was an original spyware program, designed to exfiltrate almost all accessible information.\nDuring the course of our research, we noticed that we were not the only ones to have found the operation. Researchers from Bitdefender also released an analysis of one of the samples in a blogpost. Although something had already been published, we decided to do something different with the data we acquired. The following month, we released a private report on our Threat Intelligence Portal to alert our clients about this newly discovered operation and began writing YARA rules in order to catch more samples. We decided to call the operation “ViceLeaker”, because of strings and variables in its code.",
      "meta": {
        "refs": [
          "https://securelist.com/fanning-the-flames-viceleaker-operation/90877/"
        ]
      },
      "uuid": "f676fcd1-cde9-4d0a-8958-221f2abb56e9",
      "value": "ViceLeaker"
    },
    {
      "description": "Cisco Talos recently identified a large number of ongoing malware distribution campaigns linked to a threat actor we're calling \"SWEED,\" including such notable malware as Formbook, Lokibot and Agent Tesla. Based on our research, SWEED — which has been operating since at least 2017 — primarily targets their victims with stealers and remote access trojans.\nSWEED remains consistent across most of their campaigns in their use of spear-phishing emails with malicious attachments. While these campaigns have featured a myriad of different types of malicious documents, the actor primarily tries to infect its victims with a packed version of Agent Tesla — an information stealer that's been around since at least 2014. The version of Agent Tesla that SWEED is using differs slightly from what we've seen in the past in the way that it is packed, as well as how it infects the system. In this post, we'll run down each campaign we're able to connect to SWEED, and talk about some of the actor's tactics, techniques and procedures (TTPs).",
      "meta": {
        "refs": [
          "https://blog.talosintelligence.com/2019/07/sweed-agent-tesla.html"
        ]
      },
      "uuid": "64ac8827-89d9-4738-9df3-cd955c628bee",
      "value": "SWEED"
    },
    {
      "description": "Proofpoint researchers have identified a targeted APT campaign that utilized malicious RTF documents to deliver custom malware to unsuspecting victims. We dubbed this campaign “Operation LagTime IT” based on entities that were targeted and the distinctive domains registered to C&C IP infrastructure. Beginning in early 2019, these threat actors targeted a number of government agencies in East Asia overseeing government information technology, domestic affairs, foreign affairs, economic development, and political processes. We determined that the infection vector observed in this campaign was spear phishing, with emails originating from both free email accounts and compromised user accounts. Attackers relied on Microsoft Equation Editor exploit CVE-2018-0798 to deliver a custom malware that Proofpoint researchers have dubbed Cotx RAT. Additionally, this APT group utilizes Poison Ivy payloads that share overlapping command and control (C&C) infrastructure with the newly identified Cotx campaigns. Based on infrastructure overlaps, post-exploitation techniques, and historic TTPs utilized in this operation, Proofpoint analysts attribute this activity to the Chinese APT group tracked internally as TA428. Researchers believe that this activity has an operational and tactical resemblance to the Maudi Surveillance Operation which was previously reported in 2013.",
      "meta": {
        "country": "CN",
        "refs": [
          "https://www.proofpoint.com/us/threat-insight/post/chinese-apt-operation-lagtime-it-targets-government-information-technology"
        ]
      },
      "uuid": "5533d062-18ab-4c70-9472-0eac03f95a1d",
      "value": "TA428"
    },
    {
      "meta": {
        "refs": [
          "https://www.secureworks.com/blog/lyceum-takes-center-stage-in-middle-east-campaign"
        ]
      },
      "uuid": "e1b95185-8db6-4f3c-9ffd-1749087d934a",
      "value": "LYCEUM"
    },
    {
      "description": "APT41 is a prolific cyber threat group that carries out Chinese state-sponsored espionage activity in addition to financially motivated activity potentially outside of state control.",
      "meta": {
        "cfr-suspected-state-sponsor": "People's Republic of China",
        "cfr-suspected-victims": [
          "France",
          "India",
          "Italy",
          "Japan",
          "Myanmar",
          "Netherlands",
          "Singapore",
          "South Korea",
          "South Africa",
          "Switzerland",
          "Thailand",
          "Turkey",
          "United Kingdom",
          "United States"
        ],
        "cfr-target-category": [
          "Automotive",
          "Business",
          "Services",
          "Cryptocurrency",
          "Education",
          "Energy",
          "Financial",
          "Healthcare",
          "High-Tech",
          "Intergovernmental",
          "Media and Entertainment",
          "Pharmaceuticals",
          "Retail",
          "Telecommunications",
          "Travel"
        ],
        "country": "CN",
        "refs": [
          "https://www.fireeye.com/blog/threat-research/2019/08/apt41-dual-espionage-and-cyber-crime-operation.html"
        ]
      },
      "uuid": "9c124874-042d-48cd-b72b-ccdc51ecbbd6",
      "value": "APT41"
    },
    {
      "description": "SectorJ04 is a Russian-based cybercrime group that began operating about five years ago and conducted hacking activities for financial profit using malware such as banking trojans and ransomware against national and industrial sectors located across Europe, North America and West Africa.\nIn 2019, the SectorJ04 group expanded its hacking activities to cover various industrial sectors located across Southeast Asia and East Asia, and is changing the pattern of their attacks from targeted attacks to searching for random victims. This report includes details related to the major hacking targets of the SectorJ04 group in 2019, how those targets were hacked, characteristics of their hacking activities this year and recent cases of the SectorJ04 group’s hacking.",
      "uuid": "50e25cfb-8b4d-408d-a7c6-bd0672662d39",
      "value": "SectorJ04"
    }
  ],
<<<<<<< HEAD
  "version": 129
=======
  "version": 130
>>>>>>> 9690d070
}<|MERGE_RESOLUTION|>--- conflicted
+++ resolved
@@ -7710,9 +7710,5 @@
       "value": "SectorJ04"
     }
   ],
-<<<<<<< HEAD
-  "version": 129
-=======
-  "version": 130
->>>>>>> 9690d070
+  "version": 131
 }