--- conflicted
+++ resolved
@@ -6410,7 +6410,6 @@
       "value": "STOLEN PENCIL"
     },
     {
-<<<<<<< HEAD
       "meta": {
         "refs": [
           "http://download.ahnlab.com/kr/site/library/%5bAnalysis_Report%5dOperation_Kabar_Cobra.pdf",
@@ -6419,7 +6418,8 @@
       },
       "uuid": "9ba291f2-b107-402d-9083-3128395ff26e",
       "value": "Operation Kabar Cobra"
-=======
+    },
+    {
       "description": "Since April 2018, an APT group (Blind Eagle, APT-C-36) suspected coming from South America carried out continuous targeted attacks against Colombian government institutions as well as important corporations in financial sector, petroleum industry, professional manufacturing, etc.",
       "meta": {
         "refs": [
@@ -6435,16 +6435,15 @@
     {
       "description": "Resecurity’s research indicates that the attack on Parliament is a part of a multi-year cyberespionage campaign orchestrated by a nation-state actor whom we are calling IRIDIUM. This actor targets sensitive government, diplomatic, and military resources in the countries comprising the Five Eyes intelligence alliance (which includes Australia, Canada, New Zealand, the United Kingdom and the United States)",
       "meta": {
+        "attribution-confidence": "10",
         "country": "IR",
         "refs": [
           "https://resecurity.com/blog/parliament_races/",
           "https://www.nbcnews.com/politics/national-security/iranian-backed-hackers-stole-data-major-u-s-government-contractor-n980986"
-        ],
-        "attribution-confidence": "10"
+        ]
       },
       "uuid": "29cfe970-5446-4cfc-a2da-00e9f49e02ba",
       "value": "IRIDIUM"
->>>>>>> 139e6c32
     }
   ],
   "version": 96
