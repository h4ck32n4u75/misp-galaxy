{
  "authors": [
    "Alexandre Dulaunoy",
    "Florian Roth",
    "Thomas Schreck",
    "Timo Steffens",
    "Various"
  ],
  "category": "actor",
  "description": "Known or estimated adversary groups targeting organizations and employees. Adversary groups are regularly confused with their initial operation or campaign.",
  "name": "Threat actor",
  "source": "MISP Project",
  "type": "threat-actor",
  "uuid": "7cdff317-a673-4474-84ec-4f1754947823",
  "values": [
    {
      "description": "PLA Unit 61398 (Chinese: 61398部队, Pinyin: 61398 bùduì) is the Military Unit Cover Designator (MUCD)[1] of a People's Liberation Army advanced persistent threat unit that has been alleged to be a source of Chinese computer hacking attacks",
      "meta": {
        "cfr-suspected-state-sponsor": "China",
        "cfr-suspected-victims": [
          "United States",
          "Taiwan",
          "Israel",
          "Norway",
          "United Arab Emirates",
          "United Kingdom",
          "Singapore",
          "India",
          "Belgium",
          "South Africa",
          "Switzerland",
          "Canada",
          "France",
          "Luxembourg",
          "Japan"
        ],
        "cfr-target-category": [
          "Private sector",
          "Government"
        ],
        "cfr-type-of-incident": "Espionage",
        "country": "CN",
        "refs": [
          "https://en.wikipedia.org/wiki/PLA_Unit_61398",
          "http://intelreport.mandiant.com/Mandiant_APT1_Report.pdf",
          "https://www.cfr.org/interactive/cyber-operations/pla-unit-61398",
          "https://www.fireeye.com/content/dam/fireeye-www/services/pdfs/mandiant-apt1-report.pdf"
        ],
        "synonyms": [
          "Comment Panda",
          "PLA Unit 61398",
          "APT 1",
          "APT1",
          "Advanced Persistent Threat 1",
          "Byzantine Candor",
          "Group 3",
          "TG-8223",
          "Comment Group",
          "Brown Fox",
          "GIF89a"
        ]
      },
      "related": [
        {
          "dest-uuid": "6a2e693f-24e5-451a-9f88-b36a108e5662",
          "tags": [
            "estimative-language:likelihood-probability=\"likely\""
          ],
          "type": "similar"
        }
      ],
      "uuid": "1cb7e1cc-d695-42b1-92f4-fd0112a3c9be",
      "value": "Comment Crew"
    },
    {
      "description": "The group appears to have close ties to the Chinese National University of Defense and Technology, which is possibly linked to the PLA. Stalker Panda has been observed conducting targeted attacks against Japan, Taiwan, Hong Kong, and the United States. The attacks appear to be centered on political, media, and engineering sectors. The group appears to have been active since around 2010 and they maintain and upgrade their tools regularly.",
      "meta": {
        "country": "CN",
        "refs": [
          "https://wikileaks.org/vault7/document/2015-08-20150814-256-CSIR-15005-Stalker-Panda/2015-08-20150814-256-CSIR-15005-Stalker-Panda.pdf"
        ]
      },
      "uuid": "36843742-adf1-427c-a7c0-067d74b4aeaf",
      "value": "Stalker Panda"
    },
    {
      "description": "These attackers were the subject of an extensive report by Symantec in 2011, which termed the attackers Nitro and stated: 'The goal of the attackers appears to be to collect intellectual property such as design documents, formulas, and manufacturing processes. In addition, the same attackers appear to have a lengthy operation history including attacks on other industries and organizations. Attacks on the chemical industry are merely their latest attack wave. As part of our investigations, we were also able to identify and contact one of the attackers to try and gain insights into the motivations behind these attacks.' Palo Alto Networks reported on continued activity by the attackers in 2014. ",
      "meta": {
        "country": "CN",
        "refs": [
          "http://www.symantec.com/content/en/us/enterprise/media/security_response/whitepapers/the_nitro_attacks.pdf"
        ],
        "synonyms": [
          "Covert Grove"
        ]
      },
      "uuid": "0b06fb39-ed3d-4868-ac42-12fff6df2c80",
      "value": "Nitro"
    },
    {
      "description": "The New York Times described Codoso as: 'A collection of hackers for hire that the security industry has been tracking for years. Over the years, the group has breached banks, law firms and tech companies, and once hijacked the Forbes website to try to infect visitors’ computers with malware.'",
      "meta": {
        "country": "CN",
        "refs": [
          "https://www.proofpoint.com/us/exploring-bergard-old-malware-new-tricks",
          "http://www.isightpartners.com/2015/02/codoso/#sthash.VJMDVPQB.dpuf",
          "http://researchcenter.paloaltonetworks.com/2016/01/new-attacks-linked-to-c0d0s0-group/",
          "https://www.nytimes.com/2016/06/12/technology/the-chinese-hackers-in-the-back-office.html",
          "https://www.ncsc.gov.uk/content/files/protected_files/article_files/Joint%20report%20on%20publicly%20available%20hacking%20tools%20%28NCSC%29.pdf"
        ],
        "synonyms": [
          "C0d0so",
          "APT19",
          "APT 19",
          "Sunshop Group"
        ]
      },
      "related": [
        {
          "dest-uuid": "066d25c1-71bd-4bd4-8ca7-edbba00063f4",
          "tags": [
            "estimative-language:likelihood-probability=\"likely\""
          ],
          "type": "similar"
        },
        {
          "dest-uuid": "0286e80e-b0ed-464f-ad62-beec8536d0cb",
          "tags": [
            "estimative-language:likelihood-probability=\"likely\""
          ],
          "type": "similar"
        },
        {
          "dest-uuid": "a653431d-6a5e-4600-8ad3-609b5af57064",
          "tags": [
            "estimative-language:likelihood-probability=\"likely\""
          ],
          "type": "similar"
        }
      ],
      "uuid": "103ebfd8-4280-4027-b61a-69bd9967ad6c",
      "value": "Codoso"
    },
    {
      "meta": {
        "refs": [
          "https://www.cylance.com/hubfs/2015_cylance_website/assets/operation-dust-storm/Op_Dust_Storm_Report.pdf"
        ]
      },
      "related": [
        {
          "dest-uuid": "ae41895a-243f-4a65-b99b-d85022326c31",
          "tags": [
            "estimative-language:likelihood-probability=\"likely\""
          ],
          "type": "similar"
        }
      ],
      "uuid": "9e71024e-817f-45b0-92a0-d886c30bc929",
      "value": "Dust Storm"
    },
    {
      "description": "Adversary targeting dissident groups in China and its surroundings.",
      "meta": {
        "country": "CN",
        "refs": [
          "http://www.rsaconference.com/writable/presentations/file_upload/anf-t07b-the-art-of-attribution-identifying-and-pursuing-your-cyber-adversaries_final.pdf"
        ]
      },
      "uuid": "06e659ff-ece8-4e6c-a110-d9692ac6d8ee",
      "value": "Karma Panda"
    },
    {
      "meta": {
        "country": "CN",
        "synonyms": [
          "temp.bottle"
        ]
      },
      "uuid": "ad022538-b457-4839-8ebd-3fdcc807a820",
      "value": "Keyhole Panda"
    },
    {
      "meta": {
        "country": "CN",
        "refs": [
          "http://go.crowdstrike.com/rs/281-OBQ-266/images/ReportGlobalThreatIntelligence.pdf"
        ]
      },
      "uuid": "ba8973b2-fd97-4aa7-9307-ea4838d96428",
      "value": "Wet Panda"
    },
    {
      "description": "Adversary group targeting telecommunication and technology organizations.",
      "meta": {
        "country": "CN",
        "refs": [
          "https://files.sans.org/summit/Threat_Hunting_Incident_Response_Summit_2016/PDFs/Detecting-and-Responding-to-Pandas-and-Bears-Christopher-Scott-CrowdStrike-and-Wendi-Whitmore-IBM.pdf"
        ]
      },
      "uuid": "41c15f08-a646-49f7-a644-1bebbf7a4dcd",
      "value": "Foxy Panda"
    },
    {
      "meta": {
        "country": "CN",
        "refs": [
          "http://go.crowdstrike.com/rs/281-OBQ-266/images/ReportGlobalThreatIntelligence.pdf"
        ]
      },
      "uuid": "1969f622-d64a-4436-9a34-4c47fcb2535f",
      "value": "Predator Panda"
    },
    {
      "meta": {
        "country": "CN",
        "refs": [
          "http://files.sans.org/summit/Threat_Hunting_Incident_Response_Summit_2016/PDFs/Detecting-and-Responding-to-Pandas-and-Bears-Christopher-Scott-CrowdStrike-and-Wendi-Whitmore-IBM.pdf"
        ]
      },
      "uuid": "7195b51f-500e-4034-a851-bf34a2728dc8",
      "value": "Union Panda"
    },
    {
      "meta": {
        "country": "CN",
        "refs": [
          "http://go.crowdstrike.com/rs/281-OBQ-266/images/ReportGlobalThreatIntelligence.pdf"
        ]
      },
      "uuid": "4959652d-72fa-46e4-be20-4ec686409bfb",
      "value": "Spicy Panda"
    },
    {
      "meta": {
        "country": "CN",
        "refs": [
          "http://files.sans.org/summit/Threat_Hunting_Incident_Response_Summit_2016/PDFs/Detecting-and-Responding-to-Pandas-and-Bears-Christopher-Scott-CrowdStrike-and-Wendi-Whitmore-IBM.pdf"
        ]
      },
      "uuid": "432b0304-768f-4fb9-9762-e745ef524ec7",
      "value": "Eloquent Panda"
    },
    {
      "meta": {
        "synonyms": [
          "LadyBoyle"
        ]
      },
      "uuid": "8a8f39df-74b3-4946-ab64-f84968bababe",
      "value": "Dizzy Panda"
    },
    {
      "description": "Putter Panda were the subject of an extensive report by CrowdStrike, which stated: 'The CrowdStrike Intelligence team has been tracking this particular unit since2012, under the codename PUTTER PANDA, and has documented activity dating back to 2007. The report identifies Chen Ping, aka cpyy, and the primary location of Unit 61486.'",
      "meta": {
        "cfr-suspected-state-sponsor": "China",
        "cfr-suspected-victims": [
          "U.S. satellite and aerospace sector"
        ],
        "cfr-target-category": [
          "Private sector",
          "Government"
        ],
        "cfr-type-of-incident": "Espionage",
        "country": "CN",
        "refs": [
          "http://cdn0.vox-cdn.com/assets/4589853/crowdstrike-intelligence-report-putter-panda.original.pdf",
          "https://www.cfr.org/interactive/cyber-operations/putter-panda"
        ],
        "synonyms": [
          "PLA Unit 61486",
          "APT 2",
          "Group 36",
          "APT-2",
          "MSUpdater",
          "4HCrew",
          "SULPHUR",
          "TG-6952"
        ]
      },
      "related": [
        {
          "dest-uuid": "5ce5392a-3a6c-4e07-9df3-9b6a9159ac45",
          "tags": [
            "estimative-language:likelihood-probability=\"likely\""
          ],
          "type": "similar"
        }
      ],
      "uuid": "0ca45163-e223-4167-b1af-f088ed14a93d",
      "value": "Putter Panda"
    },
    {
      "description": "Symantec described UPS in  2016 report as: 'Buckeye (also known as APT3, Gothic Panda, UPS Team, and TG-0110) is a cyberespionage group that is believed to have been operating for well over half a decade. Traditionally, the group attacked organizations in the US as well as other targets. However, Buckeyes focus appears to have changed as of June 2015, when the group began compromising political entities in Hong Kong.'",
      "meta": {
        "cfr-suspected-state-sponsor": "China",
        "cfr-suspected-victims": [
          "United States",
          "United Kingdom",
          "Hong Kong"
        ],
        "cfr-target-category": [
          "Private sector"
        ],
        "cfr-type-of-incident": "Espionage",
        "country": "CN",
        "refs": [
          "https://www.fireeye.com/blog/threat-research/2015/06/operation-clandestine-wolf-adobe-flash-zero-day.html",
          "http://www.symantec.com/connect/blogs/buckeye-cyberespionage-group-shifts-gaze-us-hong-kong",
          "https://www.cfr.org/interactive/cyber-operations/apt-3"
        ],
        "synonyms": [
          "Gothic Panda",
          "TG-0110",
          "APT 3",
          "Group 6",
          "UPS Team",
          "APT3",
          "Buckeye",
          "Boyusec"
        ]
      },
      "related": [
        {
          "dest-uuid": "0bbdf25b-30ff-4894-a1cd-49260d0dd2d9",
          "tags": [
            "estimative-language:likelihood-probability=\"likely\""
          ],
          "type": "similar"
        }
      ],
      "uuid": "d144c83e-2302-4947-9e24-856fbf7949ae",
      "value": "UPS"
    },
    {
      "description": "Kaspersky described DarkHotel in a 2014 report as: '... DarkHotel drives its campaigns by spear-phishing targets with highly advanced Flash zero-day exploits that effectively evade the latest Windows and Adobe defenses, and yet they also imprecisely spread among large numbers of vague targets with peer-to-peer spreading tactics. Moreover, this crews most unusual characteristic is that for several years the Darkhotel APT has maintained a capability to use hotel networks to follow and hit selected targets as they travel around the world.'",
      "meta": {
        "cfr-suspected-state-sponsor": "Korea (Republic of)",
        "cfr-suspected-victims": [
          "Japan",
          "Russia",
          "Taiwan",
          "South Korea",
          "China"
        ],
        "cfr-target-category": [
          "Private sector"
        ],
        "cfr-type-of-incident": "Espionage",
        "country": "KR",
        "refs": [
          "https://securelist.com/blog/research/71713/darkhotels-attacks-in-2015/",
          "https://blogs.technet.microsoft.com/mmpc/2016/06/09/reverse-engineering-dubnium-2",
          "https://securelist.com/blog/research/66779/the-darkhotel-apt/",
          "http://drops.wooyun.org/tips/11726",
          "https://labs.bitdefender.com/wp-content/uploads/downloads/inexsmar-an-unusual-darkhotel-campaign/",
          "https://www.cfr.org/interactive/cyber-operations/darkhotel"
        ],
        "synonyms": [
          "DUBNIUM",
          "Fallout Team",
          "Karba",
          "Luder",
          "Nemim",
          "Tapaoux",
          "Pioneer",
          "Shadow Crane"
        ]
      },
      "related": [
        {
          "dest-uuid": "b56af6ab-69f8-457a-bf50-c3aefa6dc14a",
          "tags": [
            "estimative-language:likelihood-probability=\"likely\""
          ],
          "type": "similar"
        }
      ],
      "uuid": "b8c8b96d-61e6-47b1-8e38-fd8ad5d9854d",
      "value": "DarkHotel"
    },
    {
      "description": "A group of China-based attackers, who conducted a number of spear phishing attacks in 2013.",
      "meta": {
        "cfr-suspected-state-sponsor": "China",
        "cfr-suspected-victims": [
          "Taiwan",
          "Japan"
        ],
        "cfr-target-category": [
          "Private sector",
          "Government"
        ],
        "cfr-type-of-incident": "Espionage",
        "country": "CN",
        "refs": [
          "http://www.crowdstrike.com/blog/whois-numbered-panda/",
          "https://www.cfr.org/interactive/cyber-operations/apt-12"
        ],
        "synonyms": [
          "Numbered Panda",
          "TG-2754",
          "BeeBus",
          "Group 22",
          "DynCalc",
          "Calc Team",
          "DNSCalc",
          "Crimson Iron",
          "APT12",
          "APT 12"
        ]
      },
      "related": [
        {
          "dest-uuid": "c47f937f-1022-4f42-8525-e7a4779a14cb",
          "tags": [
            "estimative-language:likelihood-probability=\"likely\""
          ],
          "type": "similar"
        }
      ],
      "uuid": "48146604-6693-4db1-bd94-159744726514",
      "value": "IXESHE"
    },
    {
      "meta": {
        "cfr-suspected-state-sponsor": "China",
        "cfr-suspected-victims": [
          "Japan",
          "Taiwan"
        ],
        "cfr-target-category": [
          "Private sector"
        ],
        "cfr-type-of-incident": "Espionage",
        "country": "CN",
        "refs": [
          "https://www.fireeye.com/blog/threat-research/2015/12/the_eps_awakens.html",
          "https://www.cfr.org/interactive/cyber-operations/apt-16"
        ]
      },
      "uuid": "1f73e14f-b882-4032-a565-26dc653b0daf",
      "value": "APT 16"
    },
    {
      "description": "FireEye described APT17 in a 2015 report as: 'APT17, also known as DeputyDog, is a China based threat group that FireEye Intelligence has observed conducting network intrusions against U.S. government entities, the defense industry, law firms, information technology companies, mining companies, and non-government organizations.'",
      "meta": {
        "cfr-suspected-state-sponsor": "China",
        "cfr-suspected-victims": [
          "United States"
        ],
        "cfr-target-category": [
          "Government",
          "Private sector",
          "Civil society"
        ],
        "cfr-type-of-incident": "Espionage",
        "country": "CN",
        "refs": [
          "http://www.fireeye.com/blog/technical/cyber-exploits/2013/09/operation-deputydog-zero-day-cve-2013-3893-attack-against-japanese-targets.html",
          "http://www.symantec.com/content/en/us/enterprise/media/security_response/whitepapers/hidden_lynx.pdf",
          "https://www.cfr.org/interactive/cyber-operations/apt-17"
        ],
        "synonyms": [
          "APT 17",
          "Deputy Dog",
          "Group 8",
          "APT17",
          "Hidden Lynx",
          "Tailgater Team"
        ]
      },
      "related": [
        {
          "dest-uuid": "090242d7-73fc-4738-af68-20162f7a5aae",
          "tags": [
            "estimative-language:likelihood-probability=\"likely\""
          ],
          "type": "similar"
        },
        {
          "dest-uuid": "24110866-cb22-4c85-a7d2-0413e126694b",
          "tags": [
            "estimative-language:likelihood-probability=\"likely\""
          ],
          "type": "similar"
        },
        {
          "dest-uuid": "c5947e1c-1cbc-434c-94b8-27c7e3be0fff",
          "tags": [
            "estimative-language:likelihood-probability=\"likely\""
          ],
          "type": "similar"
        },
        {
          "dest-uuid": "a0cb9370-e39b-44d5-9f50-ef78e412b973",
          "tags": [
            "estimative-language:likelihood-probability=\"likely\""
          ],
          "type": "similar"
        }
      ],
      "uuid": "99e30d89-9361-4b73-a999-9e5ff9320bcb",
      "value": "Aurora Panda"
    },
    {
      "description": "Wekby was described by Palo Alto Networks in a 2015 report as: 'Wekby is a group that has been active for a number of years, targeting various industries such as healthcare, telecommunications, aerospace, defense, and high tech. The group is known to leverage recently released exploits very shortly after those exploits are available, such as in the case of HackingTeams Flash zero - day exploit.'",
      "meta": {
        "cfr-suspected-state-sponsor": "China",
        "cfr-suspected-victims": [
          "United States"
        ],
        "cfr-target-category": [
          "Government",
          "Private sector",
          "Civil society"
        ],
        "cfr-type-of-incident": "Espionage",
        "country": "CN",
        "refs": [
          "https://threatpost.com/apt-gang-branches-out-to-medical-espionage-in-community-health-breach/107828",
          "https://www.cfr.org/interactive/cyber-operations/apt-18"
        ],
        "synonyms": [
          "Dynamite Panda",
          "TG-0416",
          "APT 18",
          "SCANDIUM",
          "PLA Navy",
          "APT18"
        ]
      },
      "related": [
        {
          "dest-uuid": "38fd6a28-3353-4f2b-bb2b-459fecd5c648",
          "tags": [
            "estimative-language:likelihood-probability=\"likely\""
          ],
          "type": "similar"
        },
        {
          "dest-uuid": "2fb07fa4-0d7f-43c7-8ff4-b28404313fe7",
          "tags": [
            "estimative-language:likelihood-probability=\"likely\""
          ],
          "type": "similar"
        },
        {
          "dest-uuid": "8e28dbee-4e9e-4491-9a6c-ee9c9ec4b28b",
          "tags": [
            "estimative-language:likelihood-probability=\"likely\""
          ],
          "type": "similar"
        }
      ],
      "uuid": "9a683d9c-8f7d-43df-bba2-ad0ca71e277c",
      "value": "Wekby"
    },
    {
      "description": "TrendMicro described Tropic Trooper in a 2015 report as: 'Taiwan and the Philippines have become the targets of an ongoing campaign called Operation TropicTrooper. Active since 2012, the attackers behind the campaign haveset their sights on the Taiwanese government as well as a number of companies in the heavy industry. The same campaign has also targeted key Philippine military agencies.'",
      "meta": {
        "refs": [
          "http://researchcenter.paloaltonetworks.com/2016/11/unit42-tropic-trooper-targets-taiwanese-government-and-fossil-fuel-provider-with-poison-ivy/",
          "http://www.trendmicro.com/cloud-content/us/pdfs/security-intelligence/white-papers/wp-operation-tropic-trooper.pdf"
        ],
        "synonyms": [
          "Operation Tropic Trooper",
          "Operation TropicTrooper",
          "TropicTrooper"
        ]
      },
      "uuid": "4fd409a9-db86-46a5-bdf2-b6c8ee397a89",
      "value": "Tropic Trooper"
    },
    {
      "description": "The Winnti grouping of activity is large and may actually be a number of linked groups rather than a single discrete entity. Kaspersky describe Winnti as: 'The Winnti group has been attacking companies in the online video game industry since 2009 and is currently still active. The groups objectives are stealing digital certificates signed by legitimate software vendors in addition to intellectual property theft, including the source code of online game projects. The majority of the victims are from South East Asia.'",
      "meta": {
        "cfr-suspected-state-sponsor": "China",
        "cfr-suspected-victims": [
          "United States",
          "Netherlands",
          "Italy",
          "Japan",
          "United Kingdom",
          "Belgium",
          "Russia",
          "Indonesia",
          "Germany",
          "Switzerland",
          "China"
        ],
        "cfr-target-category": [
          "Government",
          "Private sector"
        ],
        "cfr-type-of-incident": "Espionage",
        "country": "CN",
        "refs": [
          "http://securelist.com/blog/research/57585/winnti-faq-more-than-just-a-game/",
          "http://williamshowalter.com/a-universal-windows-bootkit/",
          "https://blogs.technet.microsoft.com/mmpc/2017/01/25/detecting-threat-actors-in-recent-german-industrial-attacks-with-windows-defender-atp",
          "https://www.cfr.org/interactive/cyber-operations/axiom"
        ],
        "synonyms": [
          "Winnti Group",
          "Tailgater Team",
          "Group 72",
          "Group72",
          "Tailgater",
          "Ragebeast",
          "Blackfly",
          "Lead",
          "Wicked Spider",
          "APT17",
          "APT 17",
          "Dogfish",
          "Deputy Dog",
          "Wicked Panda",
          "Barium"
        ]
      },
      "related": [
        {
          "dest-uuid": "c5947e1c-1cbc-434c-94b8-27c7e3be0fff",
          "tags": [
            "estimative-language:likelihood-probability=\"likely\""
          ],
          "type": "similar"
        },
        {
          "dest-uuid": "090242d7-73fc-4738-af68-20162f7a5aae",
          "tags": [
            "estimative-language:likelihood-probability=\"likely\""
          ],
          "type": "similar"
        },
        {
          "dest-uuid": "99e30d89-9361-4b73-a999-9e5ff9320bcb",
          "tags": [
            "estimative-language:likelihood-probability=\"likely\""
          ],
          "type": "similar"
        },
        {
          "dest-uuid": "a0cb9370-e39b-44d5-9f50-ef78e412b973",
          "tags": [
            "estimative-language:likelihood-probability=\"likely\""
          ],
          "type": "similar"
        }
      ],
      "uuid": "24110866-cb22-4c85-a7d2-0413e126694b",
      "value": "Axiom"
    },
    {
      "description": "Adversary group targeting financial, technology, non-profit organisations.",
      "meta": {
        "cfr-suspected-state-sponsor": "China",
        "cfr-suspected-victims": [
          "United States"
        ],
        "cfr-target-category": [
          "Private sector",
          "Military"
        ],
        "cfr-type-of-incident": "Espionage",
        "country": "CN",
        "refs": [
          "http://cybercampaigns.net/wp-content/uploads/2013/06/Deep-Panda.pdf",
          "http://www.rsaconference.com/writable/presentations/file_upload/anf-t07b-the-art-of-attribution-identifying-and-pursuing-your-cyber-adversaries_final.pdf",
          "https://www.cfr.org/interactive/cyber-operations/deep-panda"
        ],
        "synonyms": [
          "Deep Panda",
          "WebMasters",
          "APT 19",
          "KungFu Kittens",
          "Black Vine",
          "Group 13",
          "PinkPanther",
          "Sh3llCr3w"
        ]
      },
      "related": [
        {
          "dest-uuid": "a653431d-6a5e-4600-8ad3-609b5af57064",
          "tags": [
            "estimative-language:likelihood-probability=\"likely\""
          ],
          "type": "similar"
        },
        {
          "dest-uuid": "0286e80e-b0ed-464f-ad62-beec8536d0cb",
          "tags": [
            "estimative-language:likelihood-probability=\"likely\""
          ],
          "type": "similar"
        },
        {
          "dest-uuid": "103ebfd8-4280-4027-b61a-69bd9967ad6c",
          "tags": [
            "estimative-language:likelihood-probability=\"likely\""
          ],
          "type": "similar"
        }
      ],
      "uuid": "066d25c1-71bd-4bd4-8ca7-edbba00063f4",
      "value": "Shell Crew"
    },
    {
      "description": "Kaspersky described Naikon in a 2015 report as: 'The Naikon group is mostly active in countries such as the Philippines, Malaysia, Cambodia, Indonesia, Vietnam, Myanmar, Singapore, and Nepal, hitting a variety of targets in a very opportunistic way.'",
      "meta": {
        "cfr-suspected-state-sponsor": "China",
        "cfr-suspected-victims": [
          "India",
          "Saudi Arabia",
          "Vietnam",
          "Myanmar",
          "Singapore",
          "Thailand",
          "Malaysia",
          "Cambodia",
          "China",
          "Philippines",
          "South Korea",
          "United States",
          "Indonesia",
          "Laos"
        ],
        "cfr-target-category": [
          "Government",
          "Private sector"
        ],
        "cfr-type-of-incident": "Espionage",
        "country": "CN",
        "refs": [
          "https://securelist.com/analysis/publications/69953/the-naikon-apt/",
          "http://www.fireeye.com/blog/technical/malware-research/2014/03/spear-phishing-the-news-cycle-apt-actors-leverage-interest-in-the-disappearance-of-malaysian-flight-mh-370.html",
          "https://www.cfr.org/interactive/cyber-operations/apt-30"
        ],
        "synonyms": [
          "PLA Unit 78020",
          "APT 30",
          "APT30",
          "Override Panda",
          "Camerashy",
          "APT.Naikon",
          "Lotus Panda"
        ]
      },
      "related": [
        {
          "dest-uuid": "2a158b0a-7ef8-43cb-9985-bf34d1e12050",
          "tags": [
            "estimative-language:likelihood-probability=\"likely\""
          ],
          "type": "similar"
        },
        {
          "dest-uuid": "5e0a7cf2-6107-4d5f-9dd0-9df38b1fcba8",
          "tags": [
            "estimative-language:likelihood-probability=\"likely\""
          ],
          "type": "similar"
        },
        {
          "dest-uuid": "f26144c5-8593-4e78-831a-11f6452d809b",
          "tags": [
            "estimative-language:likelihood-probability=\"likely\""
          ],
          "type": "similar"
        },
        {
          "dest-uuid": "f047ee18-7985-4946-8bfb-4ed754d3a0dd",
          "tags": [
            "estimative-language:likelihood-probability=\"likely\""
          ],
          "type": "similar"
        }
      ],
      "uuid": "2f1fd017-9df6-4759-91fb-e7039609b5ff",
      "value": "Naikon"
    },
    {
      "meta": {
        "cfr-suspected-state-sponsor": "China",
        "cfr-suspected-victims": [
          "Japan",
          "Philippines",
          "Hong Kong",
          "Indonesia",
          "Taiwan",
          "Vietnam"
        ],
        "cfr-target-category": [
          "Military",
          "Government"
        ],
        "cfr-type-of-incident": "Espionage",
        "country": "CN",
        "refs": [
          "https://securelist.com/blog/research/70726/the-spring-dragon-apt/",
          "https://securelist.com/spring-dragon-updated-activity/79067/",
          "https://www.cfr.org/interactive/cyber-operations/lotus-blossom",
          "https://unit42.paloaltonetworks.com/operation-lotus-blossom/",
          "https://www.accenture.com/t00010101T000000Z__w__/gb-en/_acnmedia/PDF-46/Accenture-Security-Elise-Threat-Analysis.pdf"
        ],
        "synonyms": [
          "Spring Dragon",
          "ST Group",
          "Esile",
          "DRAGONFISH"
        ]
      },
      "related": [
        {
          "dest-uuid": "88b7dbc2-32d3-4e31-af2f-3fc24e1582d7",
          "tags": [
            "estimative-language:likelihood-probability=\"likely\""
          ],
          "type": "similar"
        }
      ],
      "uuid": "32fafa69-fe3c-49db-afd4-aac2664bcf0d",
      "value": "Lotus Blossom"
    },
    {
      "meta": {
        "country": "CN",
        "refs": [
          "http://www.crowdstrike.com/blog/rhetoric-foreshadows-cyber-activity-in-the-south-china-sea/"
        ],
        "synonyms": [
          "Elise"
        ]
      },
      "related": [
        {
          "dest-uuid": "2a158b0a-7ef8-43cb-9985-bf34d1e12050",
          "tags": [
            "estimative-language:likelihood-probability=\"likely\""
          ],
          "type": "similar"
        },
        {
          "dest-uuid": "2f1fd017-9df6-4759-91fb-e7039609b5ff",
          "tags": [
            "estimative-language:likelihood-probability=\"likely\""
          ],
          "type": "similar"
        },
        {
          "dest-uuid": "f26144c5-8593-4e78-831a-11f6452d809b",
          "tags": [
            "estimative-language:likelihood-probability=\"likely\""
          ],
          "type": "similar"
        },
        {
          "dest-uuid": "f047ee18-7985-4946-8bfb-4ed754d3a0dd",
          "tags": [
            "estimative-language:likelihood-probability=\"likely\""
          ],
          "type": "similar"
        }
      ],
      "uuid": "5e0a7cf2-6107-4d5f-9dd0-9df38b1fcba8",
      "value": "Lotus Panda"
    },
    {
      "meta": {
        "country": "CN",
        "refs": [
          "http://www.crowdstrike.com/blog/cyber-deterrence-in-action-a-story-of-one-long-hurricane-panda-campaign/"
        ],
        "synonyms": [
          "Black Vine",
          "TEMP.Avengers"
        ]
      },
      "related": [
        {
          "dest-uuid": "a653431d-6a5e-4600-8ad3-609b5af57064",
          "tags": [
            "estimative-language:likelihood-probability=\"likely\""
          ],
          "type": "similar"
        },
        {
          "dest-uuid": "066d25c1-71bd-4bd4-8ca7-edbba00063f4",
          "tags": [
            "estimative-language:likelihood-probability=\"likely\""
          ],
          "type": "similar"
        },
        {
          "dest-uuid": "103ebfd8-4280-4027-b61a-69bd9967ad6c",
          "tags": [
            "estimative-language:likelihood-probability=\"likely\""
          ],
          "type": "similar"
        }
      ],
      "uuid": "0286e80e-b0ed-464f-ad62-beec8536d0cb",
      "value": "Hurricane Panda"
    },
    {
      "description": "A China-based actor that targets foreign embassies to collect data on government, defence, and technology sectors.",
      "meta": {
        "cfr-suspected-state-sponsor": "Unknown",
        "cfr-suspected-victims": [
          "United States",
          "Japan",
          "Taiwan",
          "India",
          "Canada",
          "China",
          "Thailand",
          "Israel",
          "Australia",
          "Republic of Korea",
          "Russia",
          "Iran"
        ],
        "cfr-target-category": [
          "Government",
          "Private sector"
        ],
        "cfr-type-of-incident": "Espionage",
        "country": "CN",
        "refs": [
          "http://www.secureworks.com/cyber-threat-intelligence/threats/threat-group-3390-targets-organizations-for-cyberespionage/",
          "http://www.scmagazineuk.com/iran-and-russia-blamed-for-state-sponsored-espionage/article/330401/",
          "https://labs.bitdefender.com/2018/02/operation-pzchao-a-possible-return-of-the-iron-tiger-apt/",
          "https://labs.bitdefender.com/wp-content/uploads/downloads/operation-pzchao-inside-a-highly-specialized-espionage-infrastructure/",
          "https://www.cfr.org/interactive/cyber-operations/iron-tiger"
        ],
        "synonyms": [
          "TG-3390",
          "APT 27",
          "TEMP.Hippo",
          "Group 35",
          "Bronze Union",
          "ZipToken",
          "HIPPOTeam",
          "APT27",
          "Operation Iron Tiger",
          "Iron Tiger APT"
        ]
      },
      "related": [
        {
          "dest-uuid": "fb366179-766c-4a4a-afa1-52bff1fd601c",
          "tags": [
            "estimative-language:likelihood-probability=\"likely\""
          ],
          "type": "similar"
        },
        {
          "dest-uuid": "f1b9f7d6-6ab1-404b-91a6-a1ed1845c045",
          "tags": [
            "estimative-language:likelihood-probability=\"likely\""
          ],
          "type": "similar"
        },
        {
          "dest-uuid": "4af45fea-72d3-11e8-846c-d37699506c8d",
          "tags": [
            "estimative-language:likelihood-probability=\"likely\""
          ],
          "type": "similar"
        }
      ],
      "uuid": "834e0acd-d92a-4e38-bb14-dc4159d7cb32",
      "value": "Emissary Panda"
    },
    {
      "meta": {
        "cfr-suspected-state-sponsor": "China",
        "cfr-suspected-victims": [
          "Japan",
          "India",
          "South Africa",
          "South Korea",
          "Sweden",
          "United States",
          "Canada",
          "Australia",
          "France",
          "Finland",
          "United Kingdom",
          "Brazil",
          "Thailand",
          "Switzerland",
          "Norway"
        ],
        "cfr-target-category": [
          "Private sector",
          "Government"
        ],
        "cfr-type-of-incident": "Espionage",
        "country": "CN",
        "refs": [
          "http://researchcenter.paloaltonetworks.com/2017/02/unit42-menupass-returns-new-malware-new-attacks-japanese-academics-organizations/",
          "https://www.cfr.org/interactive/cyber-operations/apt-10",
          "https://www.ncsc.gov.uk/content/files/protected_files/article_files/Joint%20report%20on%20publicly%20available%20hacking%20tools%20%28NCSC%29.pdf",
          "https://www.pwc.co.uk/cyber-security/pdf/cloud-hopper-report-final-v4.pdf"
        ],
        "synonyms": [
          "APT10",
          "APT 10",
          "MenuPass",
          "Menupass Team",
          "happyyongzi",
          "POTASSIUM",
          "DustStorm",
          "Red Apollo",
          "CVNX",
          "HOGFISH",
          "Cloud Hopper",
          "Stone Panda"
        ]
      },
      "related": [
        {
          "dest-uuid": "222fbd21-fc4f-4b7e-9f85-0e6e3a76c33f",
          "tags": [
            "estimative-language:likelihood-probability=\"likely\""
          ],
          "type": "similar"
        }
      ],
      "uuid": "56b37b05-72e7-4a89-ba8a-61ce45269a8c",
      "value": "Stone Panda"
    },
    {
      "meta": {
        "country": "CN",
        "refs": [
          "https://otx.alienvault.com/pulse/55bbc68e67db8c2d547ae393/"
        ],
        "synonyms": [
          "APT 9",
          "Flowerlady/Flowershow",
          "Flowerlady",
          "Flowershow"
        ]
      },
      "uuid": "401dd2c9-bd4f-4814-bb87-701e38f18d45",
      "value": "Nightshade Panda"
    },
    {
      "description": "This threat actor uses spear-phishing techniques to compromise diplomatic targets in Southeast Asia, India, and the United States. It also seems to have targeted the APT 30. Possibly uses the same infrastructure as Mirage",
      "meta": {
        "cfr-suspected-state-sponsor": "China",
        "cfr-suspected-victims": [
          "Malaysia",
          "Indonesia",
          "Philippines",
          "United States",
          "India"
        ],
        "cfr-target-category": [
          "Government"
        ],
        "cfr-type-of-incident": "Espionage",
        "country": "CN",
        "refs": [
          "https://securelist.com/analysis/publications/69567/the-chronicles-of-the-hellsing-apt-the-empire-strikes-back/",
          "https://www.cfr.org/interactive/cyber-operations/hellsing"
        ],
        "synonyms": [
          "Goblin Panda",
          "Cycldek"
        ]
      },
      "uuid": "af482dde-9e47-48d5-9cb2-cf8f6d6303d3",
      "value": "Hellsing"
    },
    {
      "meta": {
        "country": "CN",
        "refs": [
          "https://kc.mcafee.com/corporate/index?page=content&id=KB71150"
        ]
      },
      "related": [
        {
          "dest-uuid": "23b6a0f5-fa95-46f9-a6f3-4549c5e45ec8",
          "tags": [
            "estimative-language:likelihood-probability=\"likely\""
          ],
          "type": "similar"
        }
      ],
      "uuid": "b3714d59-b61e-4713-903a-9b4f04ae7f3d",
      "value": "Night Dragon"
    },
    {
      "description": "This threat actor uses phishing techniques to compromise the networks of foreign ministries of European countries for espionage purposes.",
      "meta": {
        "cfr-suspected-state-sponsor": "China",
        "cfr-suspected-victims": [
          "European Union",
          "India",
          "United Kingdom"
        ],
        "cfr-target-category": [
          "Government"
        ],
        "cfr-type-of-incident": "Espionage",
        "country": "CN",
        "refs": [
          "https://www.fireeye.com/blog/threat-research/2014/09/forced-to-adapt-xslcmd-backdoor-now-on-os-x.html",
          "http://arstechnica.com/security/2015/04/elite-cyber-crime-group-strikes-back-after-attack-by-rival-apt-gang/",
          "https://github.com/nccgroup/Royal_APT",
          "https://www.cfr.org/interactive/cyber-operations/mirage"
        ],
        "synonyms": [
          "Vixen Panda",
          "Ke3Chang",
          "GREF",
          "Playful Dragon",
          "APT 15",
          "APT15",
          "Metushy",
          "Lurid",
          "Social Network Team",
          "Royal APT"
        ]
      },
      "uuid": "3501fbf2-098f-47e7-be6a-6b0ff5742ce8",
      "value": "Mirage"
    },
    {
      "description": "PLA Navy",
      "meta": {
        "cfr-suspected-state-sponsor": "China",
        "cfr-suspected-victims": [
          "United States",
          "United Kingdom",
          "Germany",
          "Australia",
          "Sweden"
        ],
        "cfr-target-category": [
          "Government",
          "Military"
        ],
        "cfr-type-of-incident": "Espionage",
        "country": "CN",
        "motive": "Espionage",
        "refs": [
          "http://www.crowdstrike.com/blog/whois-anchor-panda/",
          "https://www.cfr.org/interactive/cyber-operations/anchor-panda"
        ],
        "synonyms": [
          "APT14",
          "APT 14",
          "QAZTeam",
          "ALUMINUM"
        ]
      },
      "uuid": "c82c904f-b3b4-40a2-bf0d-008912953104",
      "value": "Anchor Panda"
    },
    {
      "meta": {
        "cfr-suspected-state-sponsor": "China",
        "cfr-suspected-victims": [
          "Mongolia",
          "Kazakhstan",
          "Tajikistan",
          "Germany",
          "United Kingdom",
          "India",
          "Kyrgyzstan",
          "South Korea",
          "United States",
          "Chile",
          "Russia",
          "China",
          "Spain",
          "Canada",
          "Morocco"
        ],
        "cfr-target-category": [
          "Government",
          "Military"
        ],
        "cfr-type-of-incident": "Espionage",
        "country": "CN",
        "refs": [
          "https://securelist.com/blog/research/35936/nettraveler-is-running-red-star-apt-attacks-compromise-high-profile-victims/",
          "https://www.cfr.org/interactive/cyber-operations/nettraveler"
        ],
        "synonyms": [
          "APT 21"
        ]
      },
      "uuid": "b80f4788-ccb2-466d-ae16-b397159d907e",
      "value": "NetTraveler"
    },
    {
      "description": "Operate since at least 2011, from several locations in China, with  members in Korea and Japan as well. Possibly linked to Onion Dog. This threat actor targets government institutions, military contractors, maritime and shipbuilding groups, telecommunications operators, and others, primarily in Japan and South Korea.",
      "meta": {
        "cfr-suspected-state-sponsor": "China",
        "cfr-suspected-victims": [
          "South Korea",
          "United States",
          "Japan",
          "Germany",
          "China"
        ],
        "cfr-target-category": [
          "Government",
          "Military"
        ],
        "cfr-type-of-incident": "Espionage",
        "country": "CN",
        "refs": [
          "https://securelist.com/blog/research/57331/the-icefog-apt-a-tale-of-cloak-and-three-daggers/",
          "https://securelist.com/blog/incidents/58209/the-icefog-apt-hits-us-targets-with-java-backdoor/",
          "https://www.cfr.org/interactive/cyber-operations/icefog"
        ],
        "synonyms": [
          "IceFog",
          "Dagger Panda"
        ]
      },
      "uuid": "32c534b9-abec-4823-b223-a810f897b47b",
      "value": "Ice Fog"
    },
    {
      "description": "The Pitty Tiger group has been active since at least 2011. They have been seen using HeartBleed vulnerability in order to directly get valid credentials",
      "meta": {
        "country": "CN",
        "refs": [
          "http://blog.airbuscybersecurity.com/post/2014/07/The-Eye-of-the-Tiger2"
        ],
        "synonyms": [
          "PittyTiger",
          "MANGANESE"
        ]
      },
      "related": [
        {
          "dest-uuid": "fe98767f-9df8-42b9-83c9-004b1dec8647",
          "tags": [
            "estimative-language:likelihood-probability=\"likely\""
          ],
          "type": "similar"
        }
      ],
      "uuid": "4d37813c-b8e9-4e58-a758-03168d8aa189",
      "value": "Pitty Panda"
    },
    {
      "meta": {
        "refs": [
          "http://researchcenter.paloaltonetworks.com/2015/12/bbsrat-attacks-targeting-russian-organizations-linked-to-roaming-tiger/"
        ]
      },
      "uuid": "1fb177c1-472a-4147-b7c4-b5269b11703d",
      "value": "Roaming Tiger"
    },
    {
      "meta": {
        "cfr-suspected-state-sponsor": "China",
        "cfr-suspected-victims": [
          "United States",
          "Canada",
          "United Kingdom",
          "Switzerland",
          "Hong Kong",
          "Australia",
          "India",
          "Taiwan",
          "China",
          "Denmark"
        ],
        "cfr-target-category": [
          "Private sector",
          "Civil society"
        ],
        "cfr-type-of-incident": "Espionage",
        "country": "CN",
        "refs": [
          "https://www.cfr.org/interactive/cyber-operations/sneaky-panda"
        ],
        "synonyms": [
          "Sneaky Panda"
        ]
      },
      "related": [
        {
          "dest-uuid": "03506554-5f37-4f8f-9ce4-0e9f01a1b484",
          "tags": [
            "estimative-language:likelihood-probability=\"likely\""
          ],
          "type": "similar"
        }
      ],
      "uuid": "da754aeb-a86d-4874-b388-d1d2028a56be",
      "value": "Beijing Group"
    },
    {
      "meta": {
        "country": "CN",
        "synonyms": [
          "Shrouded Crossbow"
        ]
      },
      "uuid": "c92d7d31-cfd9-4309-b6c4-b7eb1e85fa7e",
      "value": "Radio Panda"
    },
    {
      "meta": {
        "country": "CN",
        "refs": [
          "http://researchcenter.paloaltonetworks.com/2015/09/chinese-actors-use-3102-malware-in-attacks-on-us-government-and-eu-media/"
        ]
      },
      "uuid": "f33fd440-93ee-41e5-974a-be9343e18cdf",
      "value": "APT.3102"
    },
    {
      "meta": {
        "cfr-suspected-state-sponsor": "China",
        "cfr-suspected-victims": [
          "United States",
          "United Kingdom",
          "Hong Kong"
        ],
        "cfr-target-category": [
          "Private sector",
          "Military"
        ],
        "cfr-type-of-incident": "Espionage",
        "country": "CN",
        "refs": [
          "http://www.crowdstrike.com/blog/whois-samurai-panda/",
          "https://www.cfr.org/interactive/cyber-operations/sykipot"
        ],
        "synonyms": [
          "PLA Navy",
          "APT4",
          "APT 4",
          "Wisp Team",
          "Getkys",
          "SykipotGroup",
          "Wkysol"
        ]
      },
      "related": [
        {
          "dest-uuid": "38fd6a28-3353-4f2b-bb2b-459fecd5c648",
          "tags": [
            "estimative-language:likelihood-probability=\"likely\""
          ],
          "type": "similar"
        },
        {
          "dest-uuid": "9a683d9c-8f7d-43df-bba2-ad0ca71e277c",
          "tags": [
            "estimative-language:likelihood-probability=\"likely\""
          ],
          "type": "similar"
        },
        {
          "dest-uuid": "8e28dbee-4e9e-4491-9a6c-ee9c9ec4b28b",
          "tags": [
            "estimative-language:likelihood-probability=\"likely\""
          ],
          "type": "similar"
        }
      ],
      "uuid": "2fb07fa4-0d7f-43c7-8ff4-b28404313fe7",
      "value": "Samurai Panda"
    },
    {
      "meta": {
        "country": "CN"
      },
      "uuid": "b56ecbda-6b2a-4aa9-b592-d9a0bc810ec1",
      "value": "Impersonating Panda"
    },
    {
      "meta": {
        "country": "CN",
        "refs": [
          "http://researchcenter.paloaltonetworks.com/2014/09/recent-watering-hole-attacks-attributed-apt-group-th3bug-using-poison-ivy/"
        ],
        "synonyms": [
          "APT20",
          "APT 20",
          "APT8",
          "APT 8",
          "TH3Bug"
        ]
      },
      "uuid": "8bcd855f-a4c1-453a-bede-ff36582f4f40",
      "value": "Violin Panda"
    },
    {
      "description": "A group targeting dissident groups in China and at the boundaries.",
      "meta": {
        "country": "CN",
        "refs": [
          "http://www.rsaconference.com/writable/presentations/file_upload/anf-t07b-the-art-of-attribution-identifying-and-pursuing-your-cyber-adversaries_final.pdf"
        ]
      },
      "uuid": "1514546d-f6ea-4af3-bbea-24d6fd9e6761",
      "value": "Toxic Panda"
    },
    {
      "description": "China-based cyber threat group. It has previously used newsworthy events as lures to deliver malware and has primarily targeted organizations involved in financial, economic, and trade policy, typically using publicly available RATs such as PoisonIvy, as well as some non-public backdoors. This threat actor targets prodemocratic activists and organizations in Hong Kong, European and international financial institutions, and a U.S.-based think tank.",
      "meta": {
        "cfr-suspected-state-sponsor": "China",
        "cfr-suspected-victims": [
          "Hong Kong",
          "United States"
        ],
        "cfr-target-category": [
          "Government",
          "Private sector",
          "Civil society"
        ],
        "cfr-type-of-incident": "Espionage",
        "country": "CN",
        "refs": [
          "https://www.fireeye.com/blog/threat-research/2013/10/know-your-enemy-tracking-a-rapidly-evolving-apt-actor.html",
          "https://www.fireeye.com/blog/threat-research/2015/11/china-based-threat.html",
          "https://www.cfr.org/interactive/cyber-operations/admin338"
        ],
        "synonyms": [
          "Admin338",
          "Team338",
          "MAGNESIUM",
          "admin@338"
        ]
      },
      "related": [
        {
          "dest-uuid": "16ade1aa-0ea1-4bb7-88cc-9079df2ae756",
          "tags": [
            "estimative-language:likelihood-probability=\"likely\""
          ],
          "type": "similar"
        }
      ],
      "uuid": "ac4bce1f-b3ec-4c44-bd36-b6cc986b319b",
      "value": "Temper Panda"
    },
    {
      "meta": {
        "country": "CN",
        "refs": [
          "https://community.rapid7.com/community/infosec/blog/2013/06/07/keyboy-targeted-attacks-against-vietnam-and-india",
          "http://www.crowdstrike.com/blog/rhetoric-foreshadows-cyber-activity-in-the-south-china-sea/"
        ],
        "synonyms": [
          "APT23",
          "KeyBoy"
        ]
      },
      "uuid": "7f16d1f5-04ee-4d99-abf0-87e1f23f9fee",
      "value": "Pirate Panda"
    },
    {
      "description": "Activity: defense and aerospace sectors, also interested in targeting entities in the oil/gas industry.",
      "meta": {
        "cfr-suspected-state-sponsor": "Iran (Islamic Republic of)",
        "cfr-suspected-victims": [
          "United States",
          "Iranian internet activists"
        ],
        "cfr-target-category": [
          "Military",
          "Civil society"
        ],
        "cfr-type-of-incident": "Espionage",
        "country": "IR",
        "refs": [
          "https://www.fireeye.com/content/dam/fireeye-www/global/en/current-threats/pdfs/rpt-operation-saffron-rose.pdf",
          "https://www.crowdstrike.com/blog/cat-scratch-fever-crowdstrike-tracks-newly-reported-iranian-actor-flying-kitten/",
          "https://www.cfr.org/interactive/cyber-operations/saffron-rose"
        ],
        "synonyms": [
          "SaffronRose",
          "Saffron Rose",
          "AjaxSecurityTeam",
          "Ajax Security Team",
          "Group 26",
          "Sayad"
        ]
      },
      "related": [
        {
          "dest-uuid": "f873db71-3d53-41d5-b141-530675ade27a",
          "tags": [
            "estimative-language:likelihood-probability=\"very-likely\""
          ],
          "type": "similar"
        },
        {
          "dest-uuid": "f9d6633a-55e6-4adc-9263-6ae080421a13",
          "tags": [
            "estimative-language:likelihood-probability=\"likely\""
          ],
          "type": "similar"
        },
        {
          "dest-uuid": "f98bac6b-12fd-4cad-be84-c84666932232",
          "tags": [
            "estimative-language:likelihood-probability=\"likely\""
          ],
          "type": "similar"
        },
        {
          "dest-uuid": "86724806-7ec9-4a48-a0a7-ecbde3bf4810",
          "tags": [
            "estimative-language:likelihood-probability=\"likely\""
          ],
          "type": "similar"
        },
        {
          "dest-uuid": "42be2a84-5a5c-4c6d-9864-3f09d75bb0ba",
          "tags": [
            "estimative-language:likelihood-probability=\"likely\""
          ],
          "type": "similar"
        },
        {
          "dest-uuid": "d56c99fa-4710-472c-81a6-41b7a84ea4be",
          "tags": [
            "estimative-language:likelihood-probability=\"likely\""
          ],
          "type": "similar"
        },
        {
          "dest-uuid": "a0082cfa-32e2-42b8-92d8-5c7a7409dcf1",
          "tags": [
            "estimative-language:likelihood-probability=\"likely\""
          ],
          "type": "similar"
        },
        {
          "dest-uuid": "8f5e8dc7-739d-4f5e-a8a1-a66e004d7063",
          "tags": [
            "estimative-language:likelihood-probability=\"likely\""
          ],
          "type": "similar"
        },
        {
          "dest-uuid": "b96e02f1-4037-463f-b158-5a964352f8d9",
          "tags": [
            "estimative-language:likelihood-probability=\"likely\""
          ],
          "type": "similar"
        }
      ],
      "uuid": "ba724df5-9aa0-45ca-8e0e-7101c208ae48",
      "value": "Flying Kitten"
    },
    {
      "description": "While tracking a suspected Iran-based threat group known as Threat Group-2889[1] (TG-2889), Dell SecureWorks Counter Threat Unit™ (CTU) researchers uncovered a network of fake LinkedIn profiles. These convincing profiles form a self-referenced network of seemingly established LinkedIn users. CTU researchers assess with high confidence the purpose of this network is to target potential victims through social engineering. Most of the legitimate LinkedIn accounts associated with the fake accounts belong to individuals in the Middle East, and CTU researchers assess with medium confidence that these individuals are likely targets of TG-2889. One of the threat actors responsible for the denial of service attacks against U.S in 2012–2013. Three individuals associated with the group—believed to be have been working on behalf of Iran’s Islamic Revolutionary Guard Corps—were indicted by the Justice Department in 2016. ",
      "meta": {
        "cfr-suspected-state-sponsor": "Iran (Islamic Republic of)",
        "cfr-suspected-victims": [
          "Bank of America",
          "US Bancorp",
          "Fifth Third Bank",
          "Citigroup",
          "PNC",
          "BB&T",
          "Wells Fargo",
          "Capital One",
          "HSBC"
        ],
        "cfr-target-category": [
          "Private sector"
        ],
        "cfr-type-of-incident": "Denial of service",
        "country": "IR",
        "refs": [
          "http://www.secureworks.com/cyber-threat-intelligence/threats/suspected-iran-based-hacker-group-creates-network-of-fake-linkedin-profiles/",
          "https://www.cfr.org/interactive/cyber-operations/itsecteam"
        ],
        "synonyms": [
          "ITSecTeam",
          "Threat Group 2889",
          "TG-2889",
          "Ghambar"
        ]
      },
      "related": [
        {
          "dest-uuid": "8f5e8dc7-739d-4f5e-a8a1-a66e004d7063",
          "tags": [
            "estimative-language:likelihood-probability=\"likely\""
          ],
          "type": "similar"
        },
        {
          "dest-uuid": "86724806-7ec9-4a48-a0a7-ecbde3bf4810",
          "tags": [
            "estimative-language:likelihood-probability=\"likely\""
          ],
          "type": "similar"
        },
        {
          "dest-uuid": "42be2a84-5a5c-4c6d-9864-3f09d75bb0ba",
          "tags": [
            "estimative-language:likelihood-probability=\"likely\""
          ],
          "type": "similar"
        },
        {
          "dest-uuid": "d56c99fa-4710-472c-81a6-41b7a84ea4be",
          "tags": [
            "estimative-language:likelihood-probability=\"likely\""
          ],
          "type": "similar"
        },
        {
          "dest-uuid": "a0082cfa-32e2-42b8-92d8-5c7a7409dcf1",
          "tags": [
            "estimative-language:likelihood-probability=\"likely\""
          ],
          "type": "similar"
        },
        {
          "dest-uuid": "b96e02f1-4037-463f-b158-5a964352f8d9",
          "tags": [
            "estimative-language:likelihood-probability=\"likely\""
          ],
          "type": "similar"
        }
      ],
      "uuid": "11e17436-6ede-4733-8547-4ce0254ea19e",
      "value": "Cutting Kitten"
    },
    {
      "description": "Charming Kitten (aka Parastoo, aka Newscaster) is an group with a suspected nexus to Iran that targets organizations involved in government, defense technology, military, and diplomacy sectors.",
      "meta": {
        "cfr-suspected-state-sponsor": "Iran (Islamic Republic of)",
        "cfr-suspected-victims": [
          "U.S. government/defense sector websites",
          "Saudi Arabia",
          "Israel",
          "Iraq",
          "United Kingdom"
        ],
        "cfr-target-category": [
          "Government",
          "Military"
        ],
        "cfr-type-of-incident": "Espionage",
        "country": "IR",
        "refs": [
          "https://en.wikipedia.org/wiki/Operation_Newscaster",
          "https://iranthreats.github.io/resources/macdownloader-macos-malware/",
          "https://www.isightpartners.com/2014/05/newscaster-iranian-threat-inside-social-media/",
          "https://www.forbes.com/sites/thomasbrewster/2017/07/27/iran-hackers-oilrig-use-fake-personas-on-facebook-linkedin-for-cyberespionage/",
          "https://cryptome.org/2012/11/parastoo-hacks-iaea.htm",
          "https://securelist.com/files/2017/03/Report_Shamoon_StoneDrill_final.pdf",
          "https://securelist.com/blog/software/74503/freezer-paper-around-free-meat/",
          "https://www.verfassungsschutz.de/download/broschuere-2016-10-bfv-cyber-brief-2016-04.pdf",
          "https://github.com/gasgas4/APT_CyberCriminal_Campagin/tree/master/2014/2014.05.28.NewsCaster_An_Iranian_Threat_Within_Social_Networks",
          "https://www.cfr.org/interactive/cyber-operations/newscaster"
        ],
        "synonyms": [
          "Newscaster",
          "Parastoo",
          "iKittens",
          "Group 83",
          "Newsbeef"
        ]
      },
      "related": [
        {
          "dest-uuid": "7636484c-adc5-45d4-9bfe-c3e062fbc4a0",
          "tags": [
            "estimative-language:likelihood-probability=\"likely\""
          ],
          "type": "similar"
        },
        {
          "dest-uuid": "f9d6633a-55e6-4adc-9263-6ae080421a13",
          "tags": [
            "estimative-language:likelihood-probability=\"likely\""
          ],
          "type": "similar"
        },
        {
          "dest-uuid": "ba724df5-9aa0-45ca-8e0e-7101c208ae48",
          "tags": [
            "estimative-language:likelihood-probability=\"likely\""
          ],
          "type": "similar"
        },
        {
          "dest-uuid": "f873db71-3d53-41d5-b141-530675ade27a",
          "tags": [
            "estimative-language:likelihood-probability=\"likely\""
          ],
          "type": "similar"
        },
        {
          "dest-uuid": "86724806-7ec9-4a48-a0a7-ecbde3bf4810",
          "tags": [
            "estimative-language:likelihood-probability=\"likely\""
          ],
          "type": "similar"
        },
        {
          "dest-uuid": "42be2a84-5a5c-4c6d-9864-3f09d75bb0ba",
          "tags": [
            "estimative-language:likelihood-probability=\"likely\""
          ],
          "type": "similar"
        },
        {
          "dest-uuid": "d56c99fa-4710-472c-81a6-41b7a84ea4be",
          "tags": [
            "estimative-language:likelihood-probability=\"likely\""
          ],
          "type": "similar"
        },
        {
          "dest-uuid": "a0082cfa-32e2-42b8-92d8-5c7a7409dcf1",
          "tags": [
            "estimative-language:likelihood-probability=\"likely\""
          ],
          "type": "similar"
        },
        {
          "dest-uuid": "8f5e8dc7-739d-4f5e-a8a1-a66e004d7063",
          "tags": [
            "estimative-language:likelihood-probability=\"likely\""
          ],
          "type": "similar"
        },
        {
          "dest-uuid": "b96e02f1-4037-463f-b158-5a964352f8d9",
          "tags": [
            "estimative-language:likelihood-probability=\"likely\""
          ],
          "type": "similar"
        }
      ],
      "uuid": "f98bac6b-12fd-4cad-be84-c84666932232",
      "value": "Charming Kitten"
    },
    {
      "description": "Our analysis reveals that APT33 is a capable group that has carried out cyber espionage operations since at least 2013. We assess APT33 works at the behest of the Iranian government.",
      "meta": {
        "country": "IR",
        "refs": [
          "https://www.fireeye.com/blog/threat-research/2017/09/apt33-insights-into-iranian-cyber-espionage.html"
        ],
        "synonyms": []
      },
      "related": [
        {
          "dest-uuid": "fbd29c89-18ba-4c2d-b792-51c0adee049f",
          "tags": [
            "estimative-language:likelihood-probability=\"likely\""
          ],
          "type": "similar"
        },
        {
          "dest-uuid": "accd848b-b8f4-46ba-a408-9063b35cfbf2",
          "tags": [
            "estimative-language:likelihood-probability=\"likely\""
          ],
          "type": "similar"
        }
      ],
      "uuid": "4f69ec6d-cb6b-42af-b8e2-920a2aa4be10",
      "value": "APT33"
    },
    {
      "description": "Earliest activity back to November 2008. An established group of cyber attackers based in Iran, who carried on several campaigns in 2013, including a series of attacks targeting political dissidents and those supporting Iranian political opposition.",
      "meta": {
        "country": "IR",
        "refs": [
          "http://www.scmagazineuk.com/iran-and-russia-blamed-for-state-sponsored-espionage/article/330401/"
        ],
        "synonyms": [
          "Group 42"
        ]
      },
      "uuid": "2e77511d-f72f-409e-9b64-e2a15efe9bf4",
      "value": "Magic Kitten"
    },
    {
      "description": "Targets Saudi Arabia, Israel, US, Iran, high ranking defense officials, embassies of various target countries, notable Iran researchers, human rights activists, media and journalists, academic institutions and various scholars, including scientists in the fields of physics and nuclear sciences.",
      "meta": {
        "cfr-suspected-state-sponsor": "Iran (Islamic Republic of)",
        "cfr-suspected-victims": [
          "Saudi Arabia",
          "Venezuela",
          "Afghanistan",
          "United Arab Emirates",
          "Iran",
          "Israel",
          "Iraq",
          "Kuwait",
          "Turkey",
          "Canada",
          "Yemen",
          "United Kingdom",
          "Egypt",
          "Syria",
          "Jordan"
        ],
        "cfr-target-category": [
          "Government",
          "Military"
        ],
        "cfr-type-of-incident": "Espionage",
        "country": "IR",
        "refs": [
          "https://www.trendmicro.com/vinfo/us/security/news/cyber-attacks/operation-woolen-goldfish-when-kittens-go-phishing",
          "https://www.trendmicro.com/cloud-content/us/pdfs/security-intelligence/white-papers/wp-the-spy-kittens-are-back.pdf",
          "http://www.clearskysec.com/thamar-reservoir/",
          "https://citizenlab.org/2015/08/iran_two_factor_phishing/",
          "https://blog.checkpoint.com/wp-content/uploads/2015/11/rocket-kitten-report.pdf",
          "https://www.symantec.com/connect/blogs/shamoon-multi-staged-destructive-attacks-limited-specific-targets",
          "https://researchcenter.paloaltonetworks.com/2017/02/unit42-magic-hound-campaign-attacks-saudi-targets/",
          "https://en.wikipedia.org/wiki/Rocket_Kitten",
          "https://www.cfr.org/interactive/cyber-operations/rocket-kitten"
        ],
        "synonyms": [
          "TEMP.Beanie",
          "Operation Woolen Goldfish",
          "Operation Woolen-Goldfish",
          "Thamar Reservoir",
          "Timberworm"
        ]
      },
      "related": [
        {
          "dest-uuid": "ba724df5-9aa0-45ca-8e0e-7101c208ae48",
          "tags": [
            "estimative-language:likelihood-probability=\"very-likely\""
          ],
          "type": "similar"
        },
        {
          "dest-uuid": "f9d6633a-55e6-4adc-9263-6ae080421a13",
          "tags": [
            "estimative-language:likelihood-probability=\"likely\""
          ],
          "type": "similar"
        },
        {
          "dest-uuid": "f98bac6b-12fd-4cad-be84-c84666932232",
          "tags": [
            "estimative-language:likelihood-probability=\"likely\""
          ],
          "type": "similar"
        },
        {
          "dest-uuid": "86724806-7ec9-4a48-a0a7-ecbde3bf4810",
          "tags": [
            "estimative-language:likelihood-probability=\"likely\""
          ],
          "type": "similar"
        },
        {
          "dest-uuid": "42be2a84-5a5c-4c6d-9864-3f09d75bb0ba",
          "tags": [
            "estimative-language:likelihood-probability=\"likely\""
          ],
          "type": "similar"
        },
        {
          "dest-uuid": "d56c99fa-4710-472c-81a6-41b7a84ea4be",
          "tags": [
            "estimative-language:likelihood-probability=\"likely\""
          ],
          "type": "similar"
        },
        {
          "dest-uuid": "a0082cfa-32e2-42b8-92d8-5c7a7409dcf1",
          "tags": [
            "estimative-language:likelihood-probability=\"likely\""
          ],
          "type": "similar"
        },
        {
          "dest-uuid": "8f5e8dc7-739d-4f5e-a8a1-a66e004d7063",
          "tags": [
            "estimative-language:likelihood-probability=\"likely\""
          ],
          "type": "similar"
        },
        {
          "dest-uuid": "b96e02f1-4037-463f-b158-5a964352f8d9",
          "tags": [
            "estimative-language:likelihood-probability=\"likely\""
          ],
          "type": "similar"
        }
      ],
      "uuid": "f873db71-3d53-41d5-b141-530675ade27a",
      "value": "Rocket Kitten"
    },
    {
      "description": "A group of cyber actors utilizing infrastructure located in Iran have been conducting computer network exploitation activity against public and private U.S. organizations, including Cleared Defense Contractors (CDCs), academic institutions, and energy sector companies. This threat actor targets entities in the government, energy, and technology sectors that are located in or do business with Saudi Arabia.",
      "meta": {
        "cfr-suspected-state-sponsor": "Iran (Islamic Republic of)",
        "cfr-suspected-victims": [
          "Canada",
          "France",
          "Israel",
          "Mexico",
          "Saudi Arabia",
          "China",
          "Germany",
          "United States",
          "Pakistan",
          "South Korea",
          "United Kingdom",
          "India",
          "Kuwait",
          "Qatar",
          "Turkey"
        ],
        "cfr-target-category": [
          "Private sector",
          "Government"
        ],
        "cfr-type-of-incident": "Espionage",
        "country": "IR",
        "refs": [
          "http://cdn2.hubspot.net/hubfs/270968/assets/Cleaver/Cylance_Operation_Cleaver_Report.pdf",
          "https://www.secureworks.com/research/the-curious-case-of-mia-ash",
          "http://www.secureworks.com/cyber-threat-intelligence/threats/suspected-iran-based-hacker-group-creates-network-of-fake-linkedin-profiles/",
          "https://www.cfr.org/interactive/cyber-operations/operation-cleaver",
          "https://www.cfr.org/interactive/cyber-operations/magic-hound"
        ],
        "synonyms": [
          "Operation Cleaver",
          "Tarh Andishan",
          "Alibaba",
          "2889",
          "TG-2889",
          "Cobalt Gypsy",
          "Ghambar",
          "Cutting Kitten",
          "Group 41",
          "Magic Hound"
        ]
      },
      "related": [
        {
          "dest-uuid": "8f5e8dc7-739d-4f5e-a8a1-a66e004d7063",
          "tags": [
            "estimative-language:likelihood-probability=\"likely\""
          ],
          "type": "similar"
        },
        {
          "dest-uuid": "11e17436-6ede-4733-8547-4ce0254ea19e",
          "tags": [
            "estimative-language:likelihood-probability=\"likely\""
          ],
          "type": "similar"
        },
        {
          "dest-uuid": "42be2a84-5a5c-4c6d-9864-3f09d75bb0ba",
          "tags": [
            "estimative-language:likelihood-probability=\"likely\""
          ],
          "type": "similar"
        },
        {
          "dest-uuid": "d56c99fa-4710-472c-81a6-41b7a84ea4be",
          "tags": [
            "estimative-language:likelihood-probability=\"likely\""
          ],
          "type": "similar"
        },
        {
          "dest-uuid": "a0082cfa-32e2-42b8-92d8-5c7a7409dcf1",
          "tags": [
            "estimative-language:likelihood-probability=\"likely\""
          ],
          "type": "similar"
        },
        {
          "dest-uuid": "b96e02f1-4037-463f-b158-5a964352f8d9",
          "tags": [
            "estimative-language:likelihood-probability=\"likely\""
          ],
          "type": "similar"
        },
        {
          "dest-uuid": "f9d6633a-55e6-4adc-9263-6ae080421a13",
          "tags": [
            "estimative-language:likelihood-probability=\"likely\""
          ],
          "type": "similar"
        },
        {
          "dest-uuid": "ba724df5-9aa0-45ca-8e0e-7101c208ae48",
          "tags": [
            "estimative-language:likelihood-probability=\"likely\""
          ],
          "type": "similar"
        },
        {
          "dest-uuid": "f98bac6b-12fd-4cad-be84-c84666932232",
          "tags": [
            "estimative-language:likelihood-probability=\"likely\""
          ],
          "type": "similar"
        },
        {
          "dest-uuid": "f873db71-3d53-41d5-b141-530675ade27a",
          "tags": [
            "estimative-language:likelihood-probability=\"likely\""
          ],
          "type": "similar"
        }
      ],
      "uuid": "86724806-7ec9-4a48-a0a7-ecbde3bf4810",
      "value": "Cleaver"
    },
    {
      "meta": {
        "country": "IR"
      },
      "uuid": "1de1a64e-ea14-4e79-9e41-6958bdb6c0ff",
      "value": "Sands Casino"
    },
    {
      "description": "This is a pro-Islamist organization that generally conducts attacks motivated by real world events in which its members believe that members of the Muslim faith were wronged. Its attacks generally involve website defacements; however, the group did develop a RAT that it refers to as Fallaga RAT, but which appears to simply be a fork of the njRAT malware popular amongst hackers in the Middle East/North Africa region.",
      "meta": {
        "country": "TN",
        "motive": "Hacktivism-Nationalist",
        "synonyms": [
          "FallagaTeam"
        ]
      },
      "uuid": "29af2812-f7fb-4edb-8cc4-86d0d9e3644b",
      "value": "Rebel Jackal"
    },
    {
      "meta": {
        "country": "AE",
        "synonyms": [
          "Vikingdom"
        ]
      },
      "uuid": "7f99ba32-421c-4905-9deb-006e8eda40c1",
      "value": "Viking Jackal"
    },
    {
      "description": "The Sofacy Group (also known as APT28, Pawn Storm, Fancy Bear and Sednit) is a cyber espionage group believed to have ties to the Russian government. Likely operating since 2007, the group is known to target government, military, and security organizations. It has been characterized as an advanced persistent threat.",
      "meta": {
        "cfr-suspected-state-sponsor": "Russian Federation",
        "cfr-suspected-victims": [
          "Georgia",
          "France",
          "Jordan",
          "United States",
          "Hungary",
          "World Anti-Doping Agency",
          "Armenia",
          "Tajikistan",
          "Japan",
          "NATO",
          "Ukraine",
          "Belgium",
          "Pakistan",
          "Asia Pacific Economic Cooperation",
          "International Association of Athletics Federations",
          "Turkey",
          "Mongolia",
          "OSCE",
          "United Kingdom",
          "Germany",
          "Poland",
          "European Commission",
          "Afghanistan",
          "Kazakhstan",
          "China"
        ],
        "cfr-target-category": [
          "Government",
          "Military"
        ],
        "cfr-type-of-incident": "Espionage",
        "country": "RU",
        "refs": [
          "https://en.wikipedia.org/wiki/Sofacy_Group",
          "https://aptnotes.malwareconfig.com/web/viewer.html?file=../APTnotes/2014/apt28.pdf",
          "http://www.trendmicro.com/cloud-content/us/pdfs/security-intelligence/white-papers/wp-operation-pawn-storm.pdf",
          "https://www2.fireeye.com/rs/848-DID-242/images/wp-mandiant-matryoshka-mining.pdf",
          "https://www.crowdstrike.com/blog/bears-midst-intrusion-democratic-national-committee/",
          "http://researchcenter.paloaltonetworks.com/2016/06/unit42-new-sofacy-attacks-against-us-government-agency/",
          "https://www.cfr.org/interactive/cyber-operations/apt-28",
          "https://blogs.microsoft.com/on-the-issues/2018/08/20/we-are-taking-new-steps-against-broadening-threats-to-democracy/",
          "https://www.bleepingcomputer.com/news/security/microsoft-disrupts-apt28-hacking-campaign-aimed-at-us-midterm-elections/",
          "https://www.bleepingcomputer.com/news/security/apt28-uses-lojax-first-uefi-rootkit-seen-in-the-wild/",
          "https://www.accenture.com/us-en/blogs/blogs-snakemackerel-delivers-zekapab-malware"
        ],
        "synonyms": [
          "APT 28",
          "APT28",
          "Pawn Storm",
          "PawnStorm",
          "Fancy Bear",
          "Sednit",
          "SNAKEMACKEREL",
          "TsarTeam",
          "Tsar Team",
          "TG-4127",
          "Group-4127",
          "STRONTIUM",
          "TAG_0700",
          "Swallowtail",
          "IRON TWILIGHT",
          "Group 74"
        ]
      },
      "related": [
        {
          "dest-uuid": "bef4c620-0787-42a8-a96d-b7eb6e85917c",
          "tags": [
            "estimative-language:likelihood-probability=\"likely\""
          ],
          "type": "similar"
        },
        {
          "dest-uuid": "213cdde9-c11a-4ea9-8ce0-c868e9826fec",
          "tags": [
            "estimative-language:likelihood-probability=\"likely\""
          ],
          "type": "similar"
        }
      ],
      "uuid": "5b4ee3ea-eee3-4c8e-8323-85ae32658754",
      "value": "Sofacy"
    },
    {
      "description": "A 2015 report by F-Secure describe APT29 as: 'The Dukes are a well-resourced, highly dedicated and organized cyberespionage group that we believe has been working for the Russian Federation since at least 2008 to collect intelligence in support of foreign and security policy decision-making. The Dukes show unusual confidence in their ability to continue successfully compromising their targets, as well as in their ability to operate with impunity. The Dukes primarily target Western governments and related organizations, such as government ministries and agencies, political think tanks, and governmental subcontractors. Their targets have also included the governments of members of the Commonwealth of Independent States;Asian, African, and Middle Eastern governments;organizations associated with Chechen extremism;and Russian speakers engaged in the illicit trade of controlled substances and drugs. The Dukes are known to employ a vast arsenal of malware toolsets, which we identify as MiniDuke, CosmicDuke, OnionDuke, CozyDuke, CloudDuke, SeaDuke, HammerDuke, PinchDuke, and GeminiDuke. In recent years, the Dukes have engaged in apparently biannual large - scale spear - phishing campaigns against hundreds or even thousands of recipients associated with governmental institutions and affiliated organizations. These campaigns utilize a smash - and - grab approach involving a fast but noisy breakin followed by the rapid collection and exfiltration of as much data as possible.If the compromised target is discovered to be of value, the Dukes will quickly switch the toolset used and move to using stealthier tactics focused on persistent compromise and long - term intelligence gathering. This threat actor targets government ministries and agencies in the West, Central Asia, East Africa, and the Middle East; Chechen extremist groups; Russian organized crime; and think tanks. It is suspected to be behind the 2015 compromise of unclassified networks at the White House, Department of State, Pentagon, and the Joint Chiefs of Staff. The threat actor includes all of the Dukes tool sets, including MiniDuke, CosmicDuke, OnionDuke, CozyDuke, SeaDuke, CloudDuke (aka MiniDionis), and HammerDuke (aka Hammertoss). '",
      "meta": {
        "cfr-suspected-state-sponsor": "Russian Federation",
        "cfr-suspected-victims": [
          "United States",
          "China",
          "New Zealand",
          "Ukraine",
          "Romania",
          "Georgia",
          "Japan",
          "South Korea",
          "Belgium",
          "Kazakhstan",
          "Brazil",
          "Mexico",
          "Turkey",
          "Portugal",
          "India"
        ],
        "cfr-target-category": [
          "Government",
          "Private sector"
        ],
        "cfr-type-of-incident": "Espionage",
        "country": "RU",
        "refs": [
          "https://labsblog.f-secure.com/2015/09/17/the-dukes-7-years-of-russian-cyber-espionage/",
          "https://www2.fireeye.com/rs/848-DID-242/images/rpt-apt29-hammertoss.pdf",
          "https://www.us-cert.gov/sites/default/files/publications/AR-17-20045_Enhanced_Analysis_of_GRIZZLY_STEPPE_Activity.pdf",
          "https://www.fireeye.com/blog/threat-research/2017/03/dissecting_one_ofap.html",
          "https://www.cfr.org/interactive/cyber-operations/dukes",
          "https://pylos.co/2018/11/18/cozybear-in-from-the-cold/",
          "https://cloudblogs.microsoft.com/microsoftsecure/2018/12/03/analysis-of-cyberattack-on-u-s-think-tanks-non-profits-public-sector-by-unidentified-attackers/"
        ],
        "synonyms": [
          "Dukes",
          "Group 100",
          "Cozy Duke",
          "CozyDuke",
          "EuroAPT",
          "CozyBear",
          "CozyCar",
          "Cozer",
          "Office Monkeys",
          "OfficeMonkeys",
          "APT29",
          "Cozy Bear",
          "The Dukes",
          "Minidionis",
          "SeaDuke",
          "Hammer Toss",
          "YTTRIUM"
        ]
      },
      "related": [
        {
          "dest-uuid": "899ce53f-13a0-479b-a0e4-67d46e241542",
          "tags": [
            "estimative-language:likelihood-probability=\"likely\""
          ],
          "type": "similar"
        }
      ],
      "uuid": "b2056ff0-00b9-482e-b11c-c771daa5f28a",
      "value": "APT 29"
    },
    {
      "description": "A 2014 Guardian article described Turla as: 'Dubbed the Turla hackers, initial intelligence had indicated western powers were key targets, but it was later determined embassies for Eastern Bloc nations were of more interest. Embassies in Belgium, Ukraine, China, Jordan, Greece, Kazakhstan, Armenia, Poland, and Germany were all attacked, though researchers from Kaspersky Lab and Symantec could not confirm which countries were the true targets. In one case from May 2012, the office of the prime minister of a former Soviet Union member country was infected, leading to 60 further computers being affected, Symantec researchers said. There were some other victims, including the ministry for health of a Western European country, the ministry for education of a Central American country, a state electricity provider in the Middle East and a medical organisation in the US, according to Symantec. It is believed the group was also responsible for a much - documented 2008 attack on the US Central Command. The attackers - who continue to operate - have ostensibly sought to carry out surveillance on targets and pilfer data, though their use of encryption across their networks has made it difficult to ascertain exactly what the hackers took.Kaspersky Lab, however, picked up a number of the attackers searches through their victims emails, which included terms such as Nato and EU energy dialogue Though attribution is difficult to substantiate, Russia has previously been suspected of carrying out the attacks and Symantecs Gavin O’ Gorman told the Guardian a number of the hackers appeared to be using Russian names and language in their notes for their malicious code. Cyrillic was also seen in use.'",
      "meta": {
        "cfr-suspected-state-sponsor": "Russian Federation",
        "cfr-suspected-victims": [
          "France",
          "Romania",
          "Kazakhstan",
          "Poland",
          "Tajikistan",
          "Russia",
          "United States",
          "Saudi Arabia",
          "Germany",
          "India",
          "Belarus",
          "Netherlands",
          "Iran",
          "Uzbekistan",
          "Iraq"
        ],
        "cfr-target-category": [
          "Government",
          "Military"
        ],
        "cfr-type-of-incident": "Espionage",
        "country": "RU",
        "refs": [
          "https://www.first.org/resources/papers/tbilisi2014/turla-operations_and_development.pdf",
          "https://www.circl.lu/pub/tr-25/",
          "https://www.theguardian.com/technology/2014/aug/07/turla-hackers-spying-governments-researcher-kaspersky-symantec",
          "https://www.symantec.com/content/en/us/enterprise/media/security_response/whitepapers/waterbug-attack-group.pdf",
          "https://securelist.com/analysis/publications/65545/the-epic-turla-operation/",
          "https://securelist.com/blog/research/72081/satellite-turla-apt-command-and-control-in-the-sky/",
          "https://securelist.com/blog/research/67962/the-penquin-turla-2/",
          "https://www2.fireeye.com/rs/848-DID-242/images/rpt-witchcoven.pdf",
          "https://www.welivesecurity.com/2017/03/30/carbon-paper-peering-turlas-second-stage-backdoor/",
          "https://www.cfr.org/interactive/cyber-operations/turla",
          "https://www.bleepingcomputer.com/news/security/turla-outlook-backdoor-uses-clever-tactics-for-stealth-and-persistence/",
          "https://www.nccgroup.trust/uk/about-us/newsroom-and-events/blogs/2018/november/turla-png-dropper-is-back/"
        ],
        "synonyms": [
          "Turla",
          "Snake",
          "Venomous Bear",
          "Group 88",
          "Waterbug",
          "WRAITH",
          "Turla Team",
          "Uroburos",
          "Pfinet",
          "TAG_0530",
          "KRYPTON",
          "Hippo Team"
        ]
      },
      "related": [
        {
          "dest-uuid": "7a19ecb1-3c65-4de3-a230-993516aed6a6",
          "tags": [
            "estimative-language:likelihood-probability=\"likely\""
          ],
          "type": "similar"
        },
        {
          "dest-uuid": "c097471c-2405-4393-b6d7-afbcb5f0cd11",
          "tags": [
            "estimative-language:likelihood-probability=\"likely\""
          ],
          "type": "similar"
        }
      ],
      "uuid": "fa80877c-f509-4daf-8b62-20aba1635f68",
      "value": "Turla Group"
    },
    {
      "description": "A Russian group that collects intelligence on the energy industry.",
      "meta": {
        "cfr-suspected-state-sponsor": "Russian Federation",
        "cfr-suspected-victims": [
          "United States",
          "Germany",
          "Turkey",
          "China",
          "Spain",
          "France",
          "Ireland",
          "Japan",
          "Italy",
          "Poland"
        ],
        "cfr-target-category": [
          "Private sector",
          "Government"
        ],
        "cfr-type-of-incident": "Espionage",
        "country": "RU",
        "refs": [
          "http://www.scmagazineuk.com/iran-and-russia-blamed-for-state-sponsored-espionage/article/330401/",
          "http://www.symantec.com/content/en/us/enterprise/media/security_response/whitepapers/Dragonfly_Threat_Against_Western_Energy_Suppliers.pdf",
          "http://www.netresec.com/?page=Blog&month=2014-10&post=Full-Disclosure-of-Havex-Trojans",
          "https://threatpost.com/energy-watering-hole-attack-used-lightsout-exploit-kit/104772/",
          "https://www.cfr.org/interactive/cyber-operations/crouching-yeti"
        ],
        "synonyms": [
          "Dragonfly",
          "Crouching Yeti",
          "Group 24",
          "Havex",
          "CrouchingYeti",
          "Koala Team"
        ]
      },
      "related": [
        {
          "dest-uuid": "1c63d4ec-0a75-4daa-b1df-0d11af3d3cc1",
          "tags": [
            "estimative-language:likelihood-probability=\"likely\""
          ],
          "type": "similar"
        }
      ],
      "uuid": "64d6559c-6d5c-4585-bbf9-c17868f763ee",
      "value": "Energetic Bear"
    },
    {
      "description": "This threat actor targets industrial control systems, using a tool called Black Energy, associated with electricity and power generation for espionage, denial of service, and data destruction purposes. Some believe that the threat actor is linked to the 2015 compromise of the Ukrainian electrical grid and a distributed denial of service prior to the Russian invasion of Georgia. Believed to be responsible for the 2008 DDoS attacks in Georgia and the 2015 Ukraine power grid outage",
      "meta": {
        "cfr-suspected-state-sponsor": "Russian Federation",
        "cfr-suspected-victims": [
          "Russia",
          "Lithuania",
          "Kyrgyzstan",
          "Israel",
          "Ukraine",
          "Belarus",
          "Kazakhstan",
          "Georgia",
          "Poland",
          "Azerbaijan",
          "Iran"
        ],
        "cfr-target-category": [
          "Private sector",
          "Government"
        ],
        "cfr-type-of-incident": "Espionage",
        "country": "RU",
        "refs": [
          "http://www.isightpartners.com/2014/10/cve-2014-4114/",
          "http://www.isightpartners.com/2016/01/ukraine-and-sandworm-team/",
          "https://dragos.com/blog/crashoverride/CrashOverride-01.pdf",
          "https://www.us-cert.gov/ncas/alerts/TA17-163A",
          "https://ics.sans.org/blog/2016/01/09/confirmation-of-a-coordinated-attack-on-the-ukrainian-power-grid",
          "https://www.cfr.org/interactive/cyber-operations/black-energy"
        ],
        "synonyms": [
          "Sandworm Team",
          "Black Energy",
          "BlackEnergy",
          "Quedagh",
          "Voodoo Bear",
          "TEMP.Noble"
        ]
      },
      "related": [
        {
          "dest-uuid": "381fcf73-60f6-4ab2-9991-6af3cbc35192",
          "tags": [
            "estimative-language:likelihood-probability=\"likely\""
          ],
          "type": "similar"
        },
        {
          "dest-uuid": "b47250ec-2094-4d06-b658-11456e05fe89",
          "tags": [
            "estimative-language:likelihood-probability=\"likely\""
          ],
          "type": "similar"
        },
        {
          "dest-uuid": "feac86e4-6bb2-4ba0-ac99-806aeb0a776c",
          "tags": [
            "estimative-language:likelihood-probability=\"likely\""
          ],
          "type": "similar"
        },
        {
          "dest-uuid": "d52ca4c4-d214-11e8-8d29-c3e7cb78acce",
          "tags": [
            "estimative-language:likelihood-probability=\"likely\""
          ],
          "type": "similar"
        }
      ],
      "uuid": "f512de42-f76b-40d2-9923-59e7dbdfec35",
      "value": "Sandworm"
    },
    {
      "description": "We will refer to the gang behind the malware as TeleBots. However it’s important to say that these attackers, and the toolset used, share a number of similarities with the BlackEnergy group, which conducted attacks against the energy industry in Ukraine in December 2015 and January 2016. In fact, we think that the BlackEnergy group has evolved into the TeleBots group.",
      "meta": {
        "country": "RU",
        "refs": [
          "http://www.welivesecurity.com/2016/12/13/rise-telebots-analyzing-disruptive-killdisk-attacks/"
        ],
        "synonyms": [
          "Sandworm"
        ]
      },
      "related": [
        {
          "dest-uuid": "381fcf73-60f6-4ab2-9991-6af3cbc35192",
          "tags": [
            "estimative-language:likelihood-probability=\"likely\""
          ],
          "type": "similar"
        },
        {
          "dest-uuid": "f512de42-f76b-40d2-9923-59e7dbdfec35",
          "tags": [
            "estimative-language:likelihood-probability=\"likely\""
          ],
          "type": "similar"
        },
        {
          "dest-uuid": "feac86e4-6bb2-4ba0-ac99-806aeb0a776c",
          "tags": [
            "estimative-language:likelihood-probability=\"likely\""
          ],
          "type": "similar"
        }
      ],
      "uuid": "b47250ec-2094-4d06-b658-11456e05fe89",
      "value": "TeleBots"
    },
    {
      "description": "Groups targeting financial organizations or people with significant financial assets.",
      "meta": {
        "country": "RU",
        "motive": "Cybercrime",
        "refs": [
          "https://en.wikipedia.org/wiki/Carbanak",
          "https://securelist.com/files/2015/02/Carbanak_APT_eng.pdf",
          "http://2014.zeronights.ru/assets/files/slides/ivanovb-zeronights.pdf",
          "https://www.symantec.com/connect/blogs/odinaff-new-trojan-used-high-level-financial-attacks",
          "https://blog.cyber4sight.com/2017/04/similarities-between-carbanak-and-fin7-malware-suggest-actors-are-closely-related/",
          "https://www.proofpoint.com/us/threat-insight/post/fin7carbanak-threat-actor-unleashes-bateleur-jscript-backdoor",
          "https://www.icebrg.io/blog/footprints-of-fin7-tracking-actor-patterns",
          "https://www.crowdstrike.com/blog/arrests-put-new-focus-on-carbon-spider-adversary-group/"
        ],
        "synonyms": [
          "Carbanak",
          "Carbon Spider",
          "FIN7"
        ]
      },
      "related": [
        {
          "dest-uuid": "3753cc21-2dae-4dfb-8481-d004e74502cc",
          "tags": [
            "estimative-language:likelihood-probability=\"likely\""
          ],
          "type": "similar"
        },
        {
          "dest-uuid": "55033a4d-3ffe-46b2-99b4-2c1541e9ce1c",
          "tags": [
            "estimative-language:likelihood-probability=\"likely\""
          ],
          "type": "similar"
        }
      ],
      "uuid": "00220228-a5a4-4032-a30d-826bb55aa3fb",
      "value": "Anunak"
    },
    {
      "meta": {
        "cfr-suspected-state-sponsor": "Russian Federation",
        "cfr-suspected-victims": [
          "Hungary",
          "Belarus"
        ],
        "cfr-target-category": [
          "Government",
          "Private sector"
        ],
        "cfr-type-of-incident": "Espionage",
        "country": "RU",
        "refs": [
          "https://securelist.com/blog/incidents/35520/the-teamspy-crew-attacks-abusing-teamviewer-for-cyberespionage-8/",
          "https://www.cfr.org/interactive/cyber-operations/team-spy-crew"
        ],
        "synonyms": [
          "TeamSpy",
          "Team Bear",
          "Berserk Bear",
          "Anger Bear"
        ]
      },
      "related": [
        {
          "dest-uuid": "90ef600f-5198-44a9-a2c6-de4b4d9d8624",
          "tags": [
            "estimative-language:likelihood-probability=\"likely\""
          ],
          "type": "similar"
        }
      ],
      "uuid": "82c1c7fa-c67b-4be6-9be8-8aa400ef2445",
      "value": "TeamSpy Crew"
    },
    {
      "meta": {
        "country": "RU",
        "refs": [
          "https://www.welivesecurity.com/2015/11/11/operation-buhtrap-malware-distributed-via-ammyy-com/"
        ]
      },
      "uuid": "b737c51f-b579-49d5-a907-743b2e6d03cb",
      "value": "BuhTrap"
    },
    {
      "meta": {
        "country": "RU"
      },
      "related": [
        {
          "dest-uuid": "82c1c7fa-c67b-4be6-9be8-8aa400ef2445",
          "tags": [
            "estimative-language:likelihood-probability=\"likely\""
          ],
          "type": "similar"
        }
      ],
      "uuid": "90ef600f-5198-44a9-a2c6-de4b4d9d8624",
      "value": "Berserk Bear"
    },
    {
      "meta": {
        "country": "RO",
        "synonyms": [
          "FIN4"
        ]
      },
      "uuid": "ff449346-aa9f-45f6-b482-71e886a5cf57",
      "value": "Wolf Spider"
    },
    {
      "description": "First observed activity in December 2013.",
      "meta": {
        "country": "RU"
      },
      "uuid": "85b40169-3d1c-491b-9fbf-877ed57f32e0",
      "value": "Boulder Bear"
    },
    {
      "description": "This group's activity was first observed in November 2013. It leverages a banking Trojan more commonly known as Shylock which aims to compromise online banking credentials and credentials related to Bitcoin wallets.",
      "meta": {
        "country": "RU"
      },
      "uuid": "7dd7a8df-9012-4d14-977f-b3f9f71266b4",
      "value": "Shark Spider"
    },
    {
      "description": "Adversary targeting manufacturing and industrial organizations.",
      "meta": {
        "country": "RU",
        "refs": [
          "http://www.rsaconference.com/writable/presentations/file_upload/anf-t07b-the-art-of-attribution-identifying-and-pursuing-your-cyber-adversaries_final.pdf"
        ]
      },
      "uuid": "db774b7d-a0ee-4375-b24e-fd278f5ab2fd",
      "value": "Union Spider"
    },
    {
      "meta": {
        "country": "KP",
        "refs": [
          "http://www.rsaconference.com/writable/presentations/file_upload/anf-t07b-the-art-of-attribution-identifying-and-pursuing-your-cyber-adversaries_final.pdf"
        ],
        "synonyms": [
          "OperationTroy",
          "Guardian of Peace",
          "GOP",
          "WHOis Team"
        ]
      },
      "uuid": "245c8dde-ed42-4c49-b48b-634e3e21bdd7",
      "value": "Silent Chollima"
    },
    {
      "description": "Since 2009, HIDDEN COBRA actors have leveraged their capabilities to target and compromise a range of victims; some intrusions have resulted in the exfiltration of data while others have been disruptive in nature. Commercial reporting has referred to this activity as Lazarus Group and Guardians of Peace. Tools and capabilities used by HIDDEN COBRA actors include DDoS botnets, keyloggers, remote access tools (RATs), and wiper malware. Variants of malware and tools used by HIDDEN COBRA actors include Destover, Duuzer, and Hangman.",
      "meta": {
        "cfr-suspected-state-sponsor": "Korea (Democratic People's Republic of)",
        "cfr-suspected-victims": [
          "South Korea",
          "Bangladesh Bank",
          "Sony Pictures Entertainment",
          "United States",
          "Thailand",
          "France",
          "China",
          "Hong Kong",
          "United Kingdom",
          "Guatemala",
          "Canada",
          "Bangladesh",
          "Japan",
          "India",
          "Germany",
          "Brazil",
          "Thailand",
          "Australia",
          "Cryptocurrency exchanges in South Korea"
        ],
        "cfr-target-category": [
          "Government",
          "Private sector"
        ],
        "cfr-type-of-incident": [
          "Espionage",
          "Sabotage"
        ],
        "country": "KP",
        "refs": [
          "https://threatpost.com/operation-blockbuster-coalition-ties-destructive-attacks-to-lazarus-group/116422/",
          "https://www.us-cert.gov/ncas/alerts/TA17-164A",
          "https://securelist.com/lazarus-under-the-hood/77908/",
          "http://www.mcafee.com/us/resources/white-papers/wp-dissecting-operation-troy.pdf",
          "https://www.us-cert.gov/HIDDEN-COBRA-North-Korean-Malicious-Cyber-Activity",
          "https://www.us-cert.gov/ncas/alerts/TA17-318A",
          "https://www.us-cert.gov/ncas/alerts/TA17-318B",
          "https://www.bleepingcomputer.com/news/security/north-korean-hackers-are-up-to-no-good-again/",
          "https://www.cfr.org/interactive/cyber-operations/lazarus-group",
          "https://www.cfr.org/interactive/cyber-operations/operation-ghostsecret",
          "https://securelist.com/operation-applejeus/87553/",
          "https://www.cfr.org/interactive/cyber-operations/compromise-cryptocurrency-exchanges-south-korea",
          "https://www.bleepingcomputer.com/news/security/lazarus-group-deploys-its-first-mac-malware-in-cryptocurrency-exchange-hack/",
          "https://content.fireeye.com/apt/rpt-apt38"
        ],
        "synonyms": [
          "Operation DarkSeoul",
          "Dark Seoul",
          "Hidden Cobra",
          "Hastati Group",
          "Andariel",
          "Unit 121",
          "Bureau 121",
          "NewRomanic Cyber Army Team",
          "Bluenoroff",
          "Group 77",
          "Labyrinth Chollima",
          "Operation Troy",
          "Operation GhostSecret",
          "Operation AppleJeus",
          "APT38",
          "Stardust Chollima"
        ]
      },
      "related": [
        {
          "dest-uuid": "c93fccb1-e8e8-42cf-ae33-2ad1d183913a",
          "tags": [
            "estimative-language:likelihood-probability=\"likely\""
          ],
          "type": "similar"
        },
        {
          "dest-uuid": "027a1428-6e79-4a4b-82b9-e698e8525c2b",
          "tags": [
            "estimative-language:likelihood-probability=\"likely\""
          ],
          "type": "similar"
        },
        {
          "dest-uuid": "b06c3af1-0243-4428-88da-b3451c345e1e",
          "tags": [
            "estimative-language:likelihood-probability=\"likely\""
          ],
          "type": "similar"
        }
      ],
      "uuid": "68391641-859f-4a9a-9a1e-3e5cf71ec376",
      "value": "Lazarus Group"
    },
    {
      "meta": {
        "country": "IN",
        "refs": [
          "http://enterprise-manage.norman.c.bitbit.net/resources/files/Unveiling_an_Indian_Cyberattack_Infrastructure.pdf"
        ],
        "synonyms": [
          "Appin",
          "OperationHangover"
        ]
      },
      "uuid": "e2b87f81-a6a1-4524-b03f-193c3191d239",
      "value": "Viceroy Tiger"
    },
    {
      "meta": {
        "country": "US",
        "synonyms": [
          "DD4BC",
          "Ambiorx"
        ]
      },
      "uuid": "dd9806a9-a600-48f8-81fb-07f0f1b7690d",
      "value": "Pizzo Spider"
    },
    {
      "meta": {
        "country": "TN",
        "refs": [
          "https://www.crowdstrike.com/blog/regional-conflict-and-cyber-blowback/"
        ],
        "synonyms": [
          "TunisianCyberArmy"
        ]
      },
      "uuid": "59d63dd6-f46f-4334-ad15-30d2e1ee0623",
      "value": "Corsair Jackal"
    },
    {
      "description": "In 2014, researchers at Kaspersky Lab discovered and reported on three zero-days that were being used in cyberattacks in the wild. Two of these zero-day vulnerabilities are associated with an advanced threat actor we call Animal Farm. Over the past few years, Animal Farm has targeted a wide range of global organizations. The group has been active since at least 2009 and there are signs that earlier malware versions  were developed as far back as 2007.",
      "meta": {
        "cfr-suspected-state-sponsor": "France",
        "cfr-suspected-victims": [
          "Syria",
          "United States",
          "Netherlands",
          "Russia",
          "Spain",
          "Iran",
          "China",
          "Germany",
          "Algeria",
          "Norway",
          "Malaysia",
          "Turkey",
          "United Kingdom",
          "Ivory Coast",
          "Greece"
        ],
        "cfr-target-category": [
          "Government",
          "Private sector"
        ],
        "cfr-type-of-incident": "Espionage",
        "country": "FR",
        "refs": [
          "https://securelist.com/blog/research/69114/animals-in-the-apt-farm/",
          "https://motherboard.vice.com/read/meet-babar-a-new-malware-almost-certainly-created-by-france",
          "http://www.cyphort.com/evilbunny-malware-instrumented-lua/",
          "http://www.cyphort.com/babar-suspected-nation-state-spyware-spotlight/",
          "https://blog.gdatasoftware.com/blog/article/babar-espionage-software-finally-found-and-put-under-the-microscope.html",
          "https://www.cfr.org/interactive/cyber-operations/snowglobe"
        ],
        "synonyms": [
          "Animal Farm"
        ]
      },
      "uuid": "3b8e7462-c83f-4e7d-9511-2fe430d80aab",
      "value": "SNOWGLOBE"
    },
    {
      "description": "The Syrian Electronic Army (SEA) is a group of computer hackers which first surfaced online in 2011 to support the government of Syrian President Bashar al-Assad. Using spamming, website defacement, malware, phishing, and denial of service attacks, it has targeted political opposition groups, western news organizations, human rights groups and websites that are seemingly neutral to the Syrian conflict. It has also hacked government websites in the Middle East and Europe, as well as US defense contractors. As of 2011 the SEA has been *the first Arab country to have a public Internet Army hosted on its national networks to openly launch cyber attacks on its enemies*. The precise nature of SEA's relationship with the Syrian government has changed over time and is unclear",
      "meta": {
        "country": "SY",
        "refs": [
          "https://en.wikipedia.org/wiki/Syrian_Electronic_Army"
        ],
        "synonyms": [
          "SyrianElectronicArmy",
          "SEA"
        ]
      },
      "uuid": "4265d44e-8372-4ed0-b428-b331a5443d7d",
      "value": "Deadeye Jackal"
    },
    {
      "description": "Group targeting Indian Army or related assets in India, as well as activists and civil society in Pakistan. Attribution to a Pakistani connection has been made by TrendMicro and others.",
      "meta": {
        "cfr-suspected-state-sponsor": "Pakistan",
        "cfr-target-category": [
          "Civil society",
          "Military",
          "Government"
        ],
        "country": "PK",
        "refs": [
          "http://documents.trendmicro.com/assets/pdf/Indian-military-personnel-targeted-by-information-theft-campaign-cmajor.pdf",
          "https://www.proofpoint.com/sites/default/files/proofpoint-operation-transparent-tribe-threat-insight-en.pdf",
          "https://www.amnesty.org/en/documents/asa33/8366/2018/en/",
          "https://www.crowdstrike.com/blog/adversary-of-the-month-for-may/"
        ],
        "synonyms": [
          "C-Major",
          "Transparent Tribe",
          "Mythic Leopard"
        ]
      },
      "related": [
        {
          "dest-uuid": "2a410eea-a9da-11e8-b404-37b7060746c8",
          "tags": [
            "estimative-language:likelihood-probability=\"likely\""
          ],
          "type": "similar"
        }
      ],
      "uuid": "acbb5cad-ffe7-4b0e-a57a-2dbc916e8905",
      "value": "Operation C-Major"
    },
    {
      "description": "This threat actor targets civil society groups and Emirati journalists, activists, and dissidents. ",
      "meta": {
        "cfr-suspected-state-sponsor": "United Arab Emirates",
        "cfr-suspected-victims": [
          "United Arab Emirates",
          "United Kingdom"
        ],
        "cfr-target-category": [
          "Civil society"
        ],
        "cfr-type-of-incident": "Espionage",
        "country": "AE",
        "refs": [
          "https://citizenlab.org/2016/05/stealth-falcon/",
          "https://www.cfr.org/interactive/cyber-operations/stealth-falcon"
        ],
        "synonyms": [
          "FruityArmor"
        ]
      },
      "related": [
        {
          "dest-uuid": "894aab42-3371-47b1-8859-a4a074c804c8",
          "tags": [
            "estimative-language:likelihood-probability=\"likely\""
          ],
          "type": "similar"
        }
      ],
      "uuid": "dab75e38-6969-4e78-9304-dc269c3cbcf0",
      "value": "Stealth Falcon"
    },
    {
      "description": "ScarCruft is a relatively new APT group; victims have been observed in several countries, including Russia, Nepal, South Korea, China, India, Kuwait and Romania. The group has several ongoing operations utilizing multiple exploits — two for Adobe Flash and one for Microsoft Internet Explorer.",
      "meta": {
        "refs": [
          "https://securelist.com/blog/research/75082/cve-2016-4171-adobe-flash-zero-day-used-in-targeted-attacks/"
        ],
        "synonyms": [
          "Operation Daybreak",
          "Operation Erebus"
        ]
      },
      "related": [
        {
          "dest-uuid": "4a2ce82e-1a74-468a-a6fb-bbead541383c",
          "tags": [
            "estimative-language:likelihood-probability=\"likely\""
          ],
          "type": "similar"
        },
        {
          "dest-uuid": "50cd027f-df14-40b2-aa22-bf5de5061163",
          "tags": [
            "estimative-language:likelihood-probability=\"likely\""
          ],
          "type": "similar"
        }
      ],
      "uuid": "bb446dc2-4fee-4212-8b2c-3ffa2917e338",
      "value": "ScarCruft"
    },
    {
      "description": "Bitdefender detected and blocked an ongoing cyber-espionage campaign against Romanian institutions and other foreign targets. The attacks started in 2014, with the latest reported occurrences in May of 2016. The APT, dubbed Pacifier by Bitdefender researchers, makes use of malicious .doc documents and .zip files distributed via spear phishing e-mail.",
      "meta": {
        "country": "RU",
        "refs": [
          "http://download.bitdefender.com/resources/files/News/CaseStudies/study/115/Bitdefender-Whitepaper-PAC-A4-en-EN1.pdf"
        ],
        "synonyms": [
          "Skipper",
          "Popeye"
        ]
      },
      "uuid": "32db3cc1-bb79-4b08-a7a4-747a37221afa",
      "value": "Pacifier APT"
    },
    {
      "description": "This group created a malware that takes over Android devices and generates $300,000 per month in fraudulent ad revenue.  The group effectively controls an arsenal of over 85 million mobile devices around the world. With the potential to sell access to these devices to the highest bidder",
      "meta": {
        "country": "CN",
        "refs": [
          "http://blog.checkpoint.com/wp-content/uploads/2016/07/HummingBad-Research-report_FINAL-62916.pdf"
        ]
      },
      "uuid": "12ab5c28-5f38-4a2f-bd40-40e9c500f4ac",
      "value": "HummingBad"
    },
    {
      "description": "Dropping Elephant (also known as “Chinastrats” and “Patchwork“) is a relatively new threat actor that is targeting a variety of high profile diplomatic and economic targets using a custom set of attack tools. Its victims are all involved with China’s foreign relations in some way, and are generally caught through spear-phishing or watering hole attacks.",
      "meta": {
        "cfr-suspected-state-sponsor": "India",
        "cfr-suspected-victims": [
          "Bangladesh",
          "Sri Lanka",
          "Pakistan"
        ],
        "cfr-target-category": [
          "Private sector",
          "Military"
        ],
        "cfr-type-of-incident": "Espionage",
        "country": "IN",
        "refs": [
          "https://securelist.com/blog/research/75328/the-dropping-elephant-actor/",
          "http://www.symantec.com/connect/blogs/patchwork-cyberespionage-group-expands-targets-governments-wide-range-industries",
          "https://blogs.forcepoint.com/security-labs/monsoon-analysis-apt-campaign",
          "https://www.cymmetria.com/patchwork-targeted-attack/"
        ],
        "synonyms": [
          "Chinastrats",
          "Patchwork",
          "Monsoon",
          "Sarit",
          "Quilted Tiger"
        ]
      },
      "related": [
        {
          "dest-uuid": "17862c7d-9e60-48a0-b48e-da4dc4c3f6b0",
          "tags": [
            "estimative-language:likelihood-probability=\"likely\""
          ],
          "type": "similar"
        },
        {
          "dest-uuid": "9559ecaf-2e75-48a7-aee8-9974020bc772",
          "tags": [
            "estimative-language:likelihood-probability=\"likely\""
          ],
          "type": "similar"
        }
      ],
      "uuid": "18d473a5-831b-47a5-97a1-a32156299825",
      "value": "Dropping Elephant"
    },
    {
      "description": "Scarlet Mimic is a threat group that has targeted minority rights activists. This group has not been directly linked to a government source, but the group's motivations appear to overlap with those of the Chinese government. While there is some overlap between IP addresses used by Scarlet Mimic and Putter Panda, it has not been concluded that the groups are the same.",
      "meta": {
        "country": "CN",
        "refs": [
          "https://attack.mitre.org/wiki/Groups",
          "http://researchcenter.paloaltonetworks.com/2016/01/scarlet-mimic-years-long-espionage-targets-minority-activists/"
        ]
      },
      "related": [
        {
          "dest-uuid": "c5574ca0-d5a4-490a-b207-e4658e5fd1d7",
          "tags": [
            "estimative-language:likelihood-probability=\"likely\""
          ],
          "type": "similar"
        }
      ],
      "uuid": "0da10682-85c6-4c0b-bace-ba1f7adfb63e",
      "value": "Scarlet Mimic"
    },
    {
      "description": "Poseidon Group is a Portuguese-speaking threat group that has been active since at least 2005. The group has a history of using information exfiltrated from victims to blackmail victim companies into contracting the Poseidon Group as a security firm.",
      "meta": {
        "country": "BR",
        "refs": [
          "https://securelist.com/blog/research/73673/poseidon-group-a-targeted-attack-boutique-specializing-in-global-cyber-espionage/",
          "https://attack.mitre.org/wiki/Groups"
        ]
      },
      "related": [
        {
          "dest-uuid": "7ecc3b4f-5cdb-457e-b55a-df376b359446",
          "tags": [
            "estimative-language:likelihood-probability=\"likely\""
          ],
          "type": "similar"
        }
      ],
      "uuid": "5fc09923-fcff-4e81-9cae-4518ef31cf4d",
      "value": "Poseidon Group"
    },
    {
      "description": "Threat group that has targeted Japanese organizations with phishing emails. Due to overlapping TTPs, including similar custom tools, DragonOK is thought to have a direct or indirect relationship with the threat group Moafee. 2223 It is known to use a variety of malware, including Sysget/HelloBridge, PlugX, PoisonIvy, FormerFirstRat, NFlog, and NewCT.",
      "meta": {
        "cfr-suspected-state-sponsor": "China",
        "cfr-suspected-victims": [
          "United States"
        ],
        "cfr-target-category": [
          "Private sector"
        ],
        "cfr-type-of-incident": "Espionage",
        "country": "CN",
        "refs": [
          "https://www.fireeye.com/content/dam/fireeye-www/global/en/current-threats/pdfs/wp-operation-quantum-entanglement.pdf",
          "https://attack.mitre.org/wiki/Groups",
          "http://researchcenter.paloaltonetworks.com/2015/04/unit-42-identifies-new-dragonok-backdoor-malware-deployed-against-japanese-targets/",
          "http://researchcenter.paloaltonetworks.com/2017/01/unit42-dragonok-updates-toolset-targets-multiple-geographic-regions/",
          "https://blogs.forcepoint.com/security-labs/trojanized-adobe-installer-used-install-dragonok%E2%80%99s-new-custom-backdoor",
          "http://www.morphick.com/resources/news/deep-dive-dragonok-rambo-backdoor",
          "https://www.cfr.org/interactive/cyber-operations/moafee"
        ],
        "synonyms": [
          "Moafee"
        ]
      },
      "related": [
        {
          "dest-uuid": "2e5d3a83-fe00-41a5-9b60-237efc84832f",
          "tags": [
            "estimative-language:likelihood-probability=\"likely\""
          ],
          "type": "similar"
        },
        {
          "dest-uuid": "f3bdec95-3d62-42d9-a840-29630f6cdc1a",
          "tags": [
            "estimative-language:likelihood-probability=\"likely\""
          ],
          "type": "similar"
        }
      ],
      "uuid": "a9b44750-992c-4743-8922-129880d277ea",
      "value": "DragonOK"
    },
    {
      "description": "Chinese threat group that has extensively used strategic Web compromises to target victims.",
      "meta": {
        "cfr-suspected-state-sponsor": " China",
        "cfr-suspected-victims": [
          "United States",
          "United Kingdom",
          "France"
        ],
        "cfr-target-category": [
          "Government",
          "Private sector"
        ],
        "cfr-type-of-incident": "Espionage",
        "country": "CN",
        "refs": [
          "http://www.secureworks.com/cyber-threat-intelligence/threats/threat-group-3390-targets-organizations-for-cyberespionage/",
          "https://attack.mitre.org",
          "https://www.cfr.org/interactive/cyber-operations/emissary-panda"
        ],
        "synonyms": [
          "TG-3390",
          "Emissary Panda"
        ]
      },
      "related": [
        {
          "dest-uuid": "fb366179-766c-4a4a-afa1-52bff1fd601c",
          "tags": [
            "estimative-language:likelihood-probability=\"likely\""
          ],
          "type": "similar"
        },
        {
          "dest-uuid": "834e0acd-d92a-4e38-bb14-dc4159d7cb32",
          "tags": [
            "estimative-language:likelihood-probability=\"likely\""
          ],
          "type": "similar"
        },
        {
          "dest-uuid": "4af45fea-72d3-11e8-846c-d37699506c8d",
          "tags": [
            "estimative-language:likelihood-probability=\"likely\""
          ],
          "type": "similar"
        }
      ],
      "uuid": "f1b9f7d6-6ab1-404b-91a6-a1ed1845c045",
      "value": "Threat Group-3390"
    },
    {
      "description": "ProjectSauron is the name for a top level modular cyber-espionage platform, designed to enable and manage long-term campaigns through stealthy survival mechanisms coupled with multiple exfiltration methods.  Technical details show how attackers learned from other extremely advanced actors in order to avoid repeating their mistakes. As such, all artifacts are customized per given target, reducing their value as indicators of compromise for any other victim.  Usually APT campaigns have a geographical nexus, aimed at extracting information within a specific region or from a given industry. That usually results in several infections in countries within that region, or in the targeted industry around the world. Interestingly, ProjectSauron seems to be dedicated to just a couple of countries, focused on collecting high value intelligence by compromising almost all key entities it could possibly reach within the target area.  The name, ProjectSauron reflects the fact that the code authors refer to ‘Sauron’ in the Lua scripts.",
      "meta": {
        "cfr-suspected-state-sponsor": "United States",
        "cfr-suspected-victims": [
          "Russia",
          "Iran",
          "Belgium",
          "China",
          "Sweden",
          "Rwanda"
        ],
        "cfr-target-category": [
          "Government",
          "Military"
        ],
        "cfr-type-of-incident": "Espionage",
        "country": "US",
        "refs": [
          "https://securelist.com/analysis/publications/75533/faq-the-projectsauron-apt/",
          "https://www.cfr.org/interactive/cyber-operations/project-sauron"
        ],
        "synonyms": [
          "Strider",
          "Sauron",
          "Project Sauron"
        ]
      },
      "related": [
        {
          "dest-uuid": "277d2f87-2ae5-4730-a3aa-50c1fdff9656",
          "tags": [
            "estimative-language:likelihood-probability=\"likely\""
          ],
          "type": "similar"
        }
      ],
      "uuid": "f3179cfb-9c86-4980-bd6b-e4fa74adaaa7",
      "value": "ProjectSauron"
    },
    {
      "description": "APT 30 is a threat group suspected to be associated with the Chinese government. While Naikon shares some characteristics with APT30, the two groups do not appear to be exact matches.",
      "meta": {
        "cfr-suspected-state-sponsor": "China",
        "cfr-suspected-victims": [
          "India",
          "Saudi Arabia",
          "Vietnam",
          "Myanmar",
          "Singapore",
          "Thailand",
          "Malaysia",
          "Cambodia",
          "China",
          "Phillipines",
          "South Korea",
          "United States",
          "Indonesia",
          "Laos"
        ],
        "cfr-target-category": [
          "Government",
          "Private sector"
        ],
        "cfr-type-of-incident": "Espionage",
        "country": "CN",
        "refs": [
          "https://www2.fireeye.com/rs/fireye/images/rpt-apt30.pdf",
          "https://attack.mitre.org/wiki/Group/G0013",
          "https://www.cfr.org/interactive/cyber-operations/apt-30"
        ],
        "synonyms": [
          "APT30"
        ]
      },
      "related": [
        {
          "dest-uuid": "2a158b0a-7ef8-43cb-9985-bf34d1e12050",
          "tags": [
            "estimative-language:likelihood-probability=\"likely\""
          ],
          "type": "similar"
        },
        {
          "dest-uuid": "2f1fd017-9df6-4759-91fb-e7039609b5ff",
          "tags": [
            "estimative-language:likelihood-probability=\"likely\""
          ],
          "type": "similar"
        },
        {
          "dest-uuid": "5e0a7cf2-6107-4d5f-9dd0-9df38b1fcba8",
          "tags": [
            "estimative-language:likelihood-probability=\"likely\""
          ],
          "type": "similar"
        },
        {
          "dest-uuid": "f047ee18-7985-4946-8bfb-4ed754d3a0dd",
          "tags": [
            "estimative-language:likelihood-probability=\"likely\""
          ],
          "type": "similar"
        }
      ],
      "uuid": "f26144c5-8593-4e78-831a-11f6452d809b",
      "value": "APT 30"
    },
    {
      "description": "TA530, who we previously examined in relation to large-scale personalized phishing campaigns",
      "meta": {
        "country": "CN",
        "refs": [
          "https://www.proofpoint.com/uk/threat-insight/post/august-in-december-new-information-stealer-hits-the-scene"
        ]
      },
      "uuid": "4b79d1f6-8333-44b6-ac32-d1ea7e47e77f",
      "value": "TA530"
    },
    {
      "description": "GCMAN is a threat group that focuses on targeting banks for the purpose of transferring money to e-currency services.",
      "meta": {
        "country": "RU",
        "refs": [
          "https://securelist.com/blog/research/73638/apt-style-bank-robberies-increase-with-metel-gcman-and-carbanak-2-0-attacks/"
        ]
      },
      "related": [
        {
          "dest-uuid": "0ea72cd5-ca30-46ba-bc04-378f701c658f",
          "tags": [
            "estimative-language:likelihood-probability=\"likely\""
          ],
          "type": "similar"
        }
      ],
      "uuid": "d93889de-b4bc-4a29-9ce7-d67717c140a0",
      "value": "GCMAN"
    },
    {
      "description": "Suckfly is a China-based threat group that has been active since at least 2014",
      "meta": {
        "country": "CN",
        "refs": [
          "http://www.symantec.com/connect/blogs/suckfly-revealing-secret-life-your-code-signing-certificates",
          "http://www.symantec.com/connect/blogs/indian-organizations-targeted-suckfly-attacks"
        ]
      },
      "related": [
        {
          "dest-uuid": "5cbe0d3b-6fb1-471f-b591-4b192915116d",
          "tags": [
            "estimative-language:likelihood-probability=\"likely\""
          ],
          "type": "similar"
        }
      ],
      "uuid": "5abb12e7-5066-4f84-a109-49a037205c76",
      "value": "Suckfly"
    },
    {
      "description": "FIN is a group targeting financial assets including assets able to do financial transaction including PoS.",
      "meta": {
        "refs": [
          "https://www2.fireeye.com/rs/848-DID-242/images/rpt-fin6.pdf"
        ]
      },
      "related": [
        {
          "dest-uuid": "2a7914cf-dff3-428d-ab0f-1014d1c28aeb",
          "tags": [
            "estimative-language:likelihood-probability=\"likely\""
          ],
          "type": "similar"
        }
      ],
      "uuid": "647894f6-1723-4cba-aba4-0ef0966d5302",
      "value": "FIN6"
    },
    {
      "description": "Libyan Scorpions is a malware operation in use since September 2015 and operated by a politically motivated group whose main objective is intelligence gathering, spying on influentials and political figures and operate an espionage campaign within Libya.",
      "meta": {
        "country": "LY"
      },
      "uuid": "815cbe98-e157-4078-9caa-c5a25dd64731",
      "value": "Libyan Scorpions"
    },
    {
      "meta": {
        "refs": [
          "https://securelist.com/blog/research/76153/teamxrat-brazilian-cybercrime-meets-ransomware/"
        ],
        "synonyms": [
          "CorporacaoXRat",
          "CorporationXRat"
        ]
      },
      "uuid": "43ec65d1-a334-4c44-9a44-0fd21f27249d",
      "value": "TeamXRat"
    },
    {
      "description": "OilRig is an Iranian threat group operating primarily in the Middle East by targeting organizations in this region that are in a variety of different industries; however, this group has occasionally targeted organizations outside of the Middle East as well. It also appears OilRig carries out supply chain attacks, where the threat group leverages the trust relationship between organizations to attack their primary targets. \r\n\r\nOilRig is an active and organized threat group, which is evident based on their systematic targeting of specific organizations that appear to be carefully chosen for strategic purposes. Attacks attributed to this group primarily rely on social engineering to exploit the human rather than software vulnerabilities; however, on occasion this group has used recently patched vulnerabilities in the delivery phase of their attacks. The lack of software vulnerability exploitation does not necessarily suggest a lack of sophistication, as OilRig has shown maturity in other aspects of their operations. Such maturities involve:\r\n\r\n-Organized evasion testing used the during development of their tools.\r\n-Use of custom DNS Tunneling protocols for command and control (C2) and data exfiltration.\r\n-Custom web-shells and backdoors used to persistently access servers.\r\n\r\nOilRig relies on stolen account credentials for lateral movement. After OilRig gains access to a system, they use credential dumping tools, such as Mimikatz, to steal credentials to accounts logged into the compromised system. The group uses these credentials to access and to move laterally to other systems on the network. After obtaining credentials from a system, operators in this group prefer to use tools other than their backdoors to access the compromised systems, such as remote desktop and putty. OilRig also uses phishing sites to harvest credentials to individuals at targeted organizations to gain access to internet accessible resources, such as Outlook Web Access.",
      "meta": {
        "cfr-suspected-state-sponsor": "Iran (Islamic Republic of)",
        "cfr-suspected-victims": [
          "Israel",
          "Kuwait",
          "United States",
          "Turkey",
          "Saudi Arabia",
          "Qatar",
          "Lebanon"
        ],
        "cfr-target-category": [
          "Government",
          "Private sector",
          "Civil society"
        ],
        "cfr-type-of-incident": "Espionage",
        "country": "IR",
        "refs": [
          "https://www.fireeye.com/blog/threat-research/2016/05/targeted_attacksaga.html",
          "http://researchcenter.paloaltonetworks.com/2016/10/unit42-oilrig-malware-campaign-updates-toolset-and-expands-targets/",
          "http://researchcenter.paloaltonetworks.com/2016/05/the-oilrig-campaign-attacks-on-saudi-arabian-organizations-deliver-helminth-backdoor/",
          "http://www.clearskysec.com/oilrig/",
          "https://cert.gov.il/Updates/Alerts/SiteAssets/CERT-IL-ALERT-W-120.pdf",
          "http://researchcenter.paloaltonetworks.com/2017/04/unit42-oilrig-actors-provide-glimpse-development-testing-efforts/",
          "http://blog.morphisec.com/iranian-fileless-cyberattack-on-israel-word-vulnerability%20",
          "https://www.forbes.com/sites/thomasbrewster/2017/02/15/oilrig-iran-hackers-cyberespionage-us-turkey-saudi-arabia/#56749aa2468a",
          "https://researchcenter.paloaltonetworks.com/2017/07/unit42-twoface-webshell-persistent-access-point-lateral-movement/",
          "https://researchcenter.paloaltonetworks.com/2017/12/unit42-introducing-the-adversary-playbook-first-up-oilrig/",
          "https://pan-unit42.github.io/playbook_viewer/",
          "https://raw.githubusercontent.com/pan-unit42/playbook_viewer/master/playbook_json/oilrig.json",
          "https://www.cfr.org/interactive/cyber-operations/oilrig",
          "https://researchcenter.paloaltonetworks.com/2018/09/unit42-oilrig-uses-updated-bondupdater-target-middle-eastern-government/",
          "https://researchcenter.paloaltonetworks.com/2018/11/unit42-analyzing-oilrigs-ops-tempo-testing-weaponization-delivery/",
          "https://www.crowdstrike.com/blog/meet-crowdstrikes-adversary-of-the-month-for-november-helix-kitten/"
        ],
        "synonyms": [
          "Twisted Kitten",
          "Cobalt Gypsy",
          "Crambus",
          "Helix Kitten"
        ]
      },
      "related": [
        {
          "dest-uuid": "8f5e8dc7-739d-4f5e-a8a1-a66e004d7063",
          "tags": [
            "estimative-language:likelihood-probability=\"likely\""
          ],
          "type": "similar"
        },
        {
          "dest-uuid": "11e17436-6ede-4733-8547-4ce0254ea19e",
          "tags": [
            "estimative-language:likelihood-probability=\"likely\""
          ],
          "type": "similar"
        },
        {
          "dest-uuid": "86724806-7ec9-4a48-a0a7-ecbde3bf4810",
          "tags": [
            "estimative-language:likelihood-probability=\"likely\""
          ],
          "type": "similar"
        },
        {
          "dest-uuid": "d56c99fa-4710-472c-81a6-41b7a84ea4be",
          "tags": [
            "estimative-language:likelihood-probability=\"likely\""
          ],
          "type": "similar"
        },
        {
          "dest-uuid": "a0082cfa-32e2-42b8-92d8-5c7a7409dcf1",
          "tags": [
            "estimative-language:likelihood-probability=\"likely\""
          ],
          "type": "similar"
        },
        {
          "dest-uuid": "4ca1929c-7d64-4aab-b849-badbfc0c760d",
          "tags": [
            "estimative-language:likelihood-probability=\"likely\""
          ],
          "type": "similar"
        },
        {
          "dest-uuid": "b96e02f1-4037-463f-b158-5a964352f8d9",
          "tags": [
            "estimative-language:likelihood-probability=\"likely\""
          ],
          "type": "similar"
        },
        {
          "dest-uuid": "f9d6633a-55e6-4adc-9263-6ae080421a13",
          "tags": [
            "estimative-language:likelihood-probability=\"likely\""
          ],
          "type": "similar"
        },
        {
          "dest-uuid": "ba724df5-9aa0-45ca-8e0e-7101c208ae48",
          "tags": [
            "estimative-language:likelihood-probability=\"likely\""
          ],
          "type": "similar"
        },
        {
          "dest-uuid": "f98bac6b-12fd-4cad-be84-c84666932232",
          "tags": [
            "estimative-language:likelihood-probability=\"likely\""
          ],
          "type": "similar"
        },
        {
          "dest-uuid": "f873db71-3d53-41d5-b141-530675ade27a",
          "tags": [
            "estimative-language:likelihood-probability=\"likely\""
          ],
          "type": "similar"
        }
      ],
      "uuid": "42be2a84-5a5c-4c6d-9864-3f09d75bb0ba",
      "value": "OilRig"
    },
    {
      "description": "Beginning in late 2012, a carefully orchestrated attack campaign we call Volatile Cedar has been targeting individuals, companies and institutions worldwide. This campaign, led by a persistent attacker group, has successfully penetrated a large number of targets using various attack techniques, and specifically, a custom-made malware implant codenamed Explosive .",
      "meta": {
        "refs": [
          "https://www.checkpoint.com/downloads/volatile-cedar-technical-report.pdf"
        ]
      },
      "uuid": "cf421ce6-ddfe-419a-bc65-6a9fc953232a",
      "value": "Volatile Cedar"
    },
    {
      "description": "Threat Group conducting cyber espionage while re-using tools from other teams; like those of Hacking Team, and vmprotect to obfuscate.",
      "meta": {
        "synonyms": [
          "Reuse team",
          "Dancing Salome"
        ]
      },
      "uuid": "3d5192f2-f235-46fd-aa68-dd00cc17d632",
      "value": "Malware reusers"
    },
    {
      "description": "Microsoft Threat Intelligence identified similarities between this recent attack and previous 2012 attacks against tens of thousands of computers belonging to organizations in the energy sector. Microsoft Threat Intelligence refers to the activity group behind these attacks as TERBIUM, following our internal practice of assigning rogue actors chemical element names.",
      "meta": {
        "refs": [
          "https://blogs.technet.microsoft.com/mmpc/2016/12/09/windows-10-protection-detection-and-response-against-recent-attacks/"
        ]
      },
      "related": [
        {
          "dest-uuid": "99784b80-6298-45ba-885c-0ed37bfd8324",
          "tags": [
            "estimative-language:likelihood-probability=\"likely\""
          ],
          "type": "similar"
        }
      ],
      "uuid": "46670c51-fea4-45d6-bdd4-62e85a5c7404",
      "value": "TERBIUM"
    },
    {
      "description": "In October 2012, malware attacks against Israeli government targets grabbed media attention as officials temporarily cut off Internet access for its entire police force and banned the use of USB memory sticks. Security researchers subsequently linked these attacks to a broader, yearlong campaign that targeted not just Israelis but Palestinians as well. and as discovered later, even the U.S. and UK governments. Further research revealed a connection between these attacks and members of the so-called “Gaza Hackers Team.” We refer to this campaign as “Molerats.”",
      "meta": {
        "refs": [
          "https://www.fireeye.com/blog/threat-research/2013/08/operation-molerats-middle-east-cyber-attacks-using-poison-ivy.html",
          "http://blog.vectranetworks.com/blog/moonlight-middle-east-targeted-attacks",
          "https://ti.360.net/blog/articles/suspected-molerats-new-attack-in-the-middle-east/"
        ],
        "synonyms": [
          "Gaza Hackers Team",
          "Gaza cybergang",
          "Operation Molerats",
          "Extreme Jackal",
          "Moonlight"
        ]
      },
      "related": [
        {
          "dest-uuid": "df71bb3b-813c-45eb-a8bc-f2a419837411",
          "tags": [
            "estimative-language:likelihood-probability=\"likely\""
          ],
          "type": "similar"
        }
      ],
      "uuid": "f7c2e501-73b1-400f-a5d9-2e2e07b7dfde",
      "value": "Molerats"
    },
    {
      "description": "PROMETHIUM is an activity group that has been active as early as 2012. The group primarily uses Truvasys, a first-stage malware that has been in circulation for several years. Truvasys has been involved in several attack campaigns, where it has masqueraded as one of server common computer utilities, including WinUtils, TrueCrypt, WinRAR, or SanDisk. In each of the campaigns, Truvasys malware evolved with additional features—this shows a close relationship between the activity groups behind the campaigns and the developers of the malware.",
      "meta": {
        "country": "TR",
        "refs": [
          "https://blogs.technet.microsoft.com/mmpc/2016/12/14/twin-zero-day-attacks-promethium-and-neodymium-target-individuals-in-europe/",
          "https://www.virusbulletin.com/conference/vb2016/abstracts/last-minute-paper-strongpity-waterhole-attacks-targeting-italian-and-belgian-encryption-users"
        ],
        "synonyms": [
          "StrongPity"
        ]
      },
      "related": [
        {
          "dest-uuid": "efed95ba-d7e8-47ff-8c53-99c42426ee7c",
          "tags": [
            "estimative-language:likelihood-probability=\"likely\""
          ],
          "type": "similar"
        },
        {
          "dest-uuid": "5744f91a-d2d8-4f92-920f-943dd80c578f",
          "tags": [
            "estimative-language:likelihood-probability=\"likely\""
          ],
          "type": "similar"
        }
      ],
      "uuid": "43894e2a-174e-4931-94a8-2296afe8f650",
      "value": "PROMETHIUM"
    },
    {
      "description": "NEODYMIUM is an activity group that is known to use a backdoor malware detected by Microsoft as Wingbird. This backdoor’s characteristics closely match FinFisher, a government-grade commercial surveillance package. Data about Wingbird activity indicate that it is typically used to attack individual computers instead of networks.",
      "meta": {
        "refs": [
          "https://blogs.technet.microsoft.com/mmpc/2016/12/14/twin-zero-day-attacks-promethium-and-neodymium-target-individuals-in-europe/"
        ]
      },
      "related": [
        {
          "dest-uuid": "025bdaa9-897d-4bad-afa6-013ba5734653",
          "tags": [
            "estimative-language:likelihood-probability=\"likely\""
          ],
          "type": "similar"
        },
        {
          "dest-uuid": "47b5007a-3fb1-466a-9578-629e6e735493",
          "tags": [
            "estimative-language:likelihood-probability=\"likely\""
          ],
          "type": "similar"
        }
      ],
      "uuid": "ada08ea8-4517-4eea-aff1-3ad69e5466bb",
      "value": "NEODYMIUM"
    },
    {
      "description": "A threat group that has been active for at least seven years has used malware, phishing and disinformation tactics to target activists, journalists, politicians and public figures in various Latin American countries.  The threat actor, dubbed Packrat based on its preference for remote access Trojans (RATs) and because it has used the same infrastructure for several years, has been analyzed by Citizen Lab researchers John Scott-Railton, Morgan Marquis-Boire, and Claudio Guarnieri, and Cyphort researcher Marion Marschalek, best known for her extensive analysis of state-sponsored threats.",
      "meta": {
        "refs": [
          "https://citizenlab.org/2015/12/packrat-report/"
        ]
      },
      "uuid": "fe344665-d153-4d31-a32a-1509efde1ca7",
      "value": "Packrat"
    },
    {
      "description": "Symantec telemetry identified Cadelle and Chafer activity dating from as far back as July 2014, however, it’s likely that activity began well before this date. Command-and-control (C&C) registrant information points to activity possibly as early as 2011, while executable compilation times suggest early 2012. Their attacks continue to the present day. Symantec estimates that each team is made up of between 5 and 10 people.",
      "meta": {
        "country": "IR",
        "refs": [
          "https://www.symantec.com/connect/blogs/iran-based-attackers-use-back-door-threats-spy-middle-eastern-targets"
        ]
      },
      "uuid": "03f13462-003c-4296-8784-bccea16710a9",
      "value": "Cadelle"
    },
    {
      "description": "Symantec telemetry identified Cadelle and Chafer activity dating from as far back as July 2014, however, it’s likely that activity began well before this date. Command-and-control (C&C) registrant information points to activity possibly as early as 2011, while executable compilation times suggest early 2012. Their attacks continue to the present day. Symantec estimates that each team is made up of between 5 and 10 people.",
      "meta": {
        "country": "IR",
        "refs": [
          "https://www.symantec.com/connect/blogs/iran-based-attackers-use-back-door-threats-spy-middle-eastern-targets",
          "https://www.symantec.com/blogs/threat-intelligence/chafer-latest-attacks-reveal-heightened-ambitions"
        ]
      },
      "uuid": "ddd95696-3d9a-4d0c-beec-a34d396182f3",
      "value": "Chafer"
    },
    {
      "description": "The PassCV group continues to be one of the most successful and active threat groups that leverage a wide array of stolen Authenticode-signing certificates.  Snorre Fagerland of Blue Coat Systems first coined the term PassCV in a blog post. His post provides a good introduction to the group and covers some of the older infrastructure, stolen code-signing certificate reuse, and other connections associated with the PassCV malware. There are several clues alluding to the possibility that multiple groups may be utilizing the same stolen signing certificates, but at this time SPEAR believes the current attacks are more likely being perpetrated by a single group employing multiple publicly available Remote Administration Tools (RATs).  The PassCV group has been operating with continued success and has already started to expand their malware repertoire into different off-the-shelf RATs and custom code. SPEAR identified eighteen previously undisclosed stolen Authenticode certificates. These certificates were originally issued to companies and individuals scattered across China, Taiwan, Korea, Europe, the United States and Russia.  In this post we expand the usage of the term ‘PassCV’ to encompass the malware mentioned in the Blue Coat Systems report, as well as the APT group behind the larger C2 infrastructure and stolen Authenticode certificates. We’d like to share some of our findings as they pertain to the stolen certificates, command and control infrastructure, and some of the newer custom RATs they’ve begun development on. ",
      "meta": {
        "country": "CN",
        "refs": [
          "https://blog.cylance.com/digitally-signed-malware-targeting-gaming-companies"
        ]
      },
      "uuid": "ceae0bc4-eb5f-4184-b949-a6f7d6f0f965",
      "value": "PassCV"
    },
    {
      "description": "A Turkish hacking group, Sath-ı Müdafaa, is encouraging individuals to join its DDoS-for-Points platform that features points and prizes for carrying out distributed denial-of-service (DDoS) attacks against a list of predetermined targets. Their DDoS tool also contains a backdoor to hack the hackers. So the overarching motivation and allegiance of the group is not entirely clear.",
      "meta": {
        "country": "TR",
        "motive": "Hacktivists-Nationalists"
      },
      "uuid": "a03e2b4b-617f-4d28-ac4b-9943f792aa22",
      "value": "Sath-ı Müdafaa"
    },
    {
      "description": "Turkish nationalist hacktivist group that has been active for roughly one year. According to Domaintools, the group’s site has been registered since December 2015, with an active Twitter account since January 2016. The group carries out distributed denial-of-service (DDoS) attacks and defacements against the sites of news organizations and governments perceived to be critical of Turkey’s policies or leadership, and purports to act in defense of Islam",
      "meta": {
        "country": "TR",
        "motive": "Hacktivists-Nationalists",
        "synonyms": [
          "Lion Soldiers Team",
          "Phantom Turk"
        ]
      },
      "uuid": "23410d3f-c359-422d-9a4e-45f8fdf0c84a",
      "value": "Aslan Neferler Tim"
    },
    {
      "description": "Ayyıldız (Crescent and Star) Tim is a nationalist hacking group founded in 2002. It performs defacements and DDoS attacks against the websites of governments that it considers to be repressing Muslim minorities or engaged in Islamophobic policies.",
      "meta": {
        "country": "TR",
        "motive": "Hacktivists-Nationalists",
        "synonyms": [
          "Crescent and Star"
        ]
      },
      "uuid": "ab1771de-25bb-4688-b132-eabb5d6452a1",
      "value": "Ayyıldız Tim"
    },
    {
      "description": "Founded in 2004, Turkhackteam is one of Turkey’s oldest and most high-profile hacking collectives. According to a list compiled on Turkhackteam’s forum, the group has carried out almost 30 highly publicized hacking campaigns targeting foreign government and commercial websites, including websites of international corporations. ",
      "meta": {
        "country": "TR",
        "motive": "Hacktivists-Nationalists",
        "synonyms": [
          "Turk Hack Team"
        ]
      },
      "uuid": "7ae74dc6-ded3-4873-a803-abb4160d10c0",
      "value": "TurkHackTeam"
    },
    {
      "description": "The Equation Group is a highly sophisticated threat actor described by its discoverers at Kaspersky Labs as one of the most sophisticated cyber attack groups in the world, operating alongside but always from a position of superiority with the creators of Stuxnet and Flame",
      "meta": {
        "cfr-suspected-state-sponsor": "United States",
        "cfr-suspected-victims": [
          "Iran",
          "Afghanistan",
          "Syria",
          "Yemen",
          "Kenya",
          "Russia",
          "India",
          "Mali",
          "Algeria",
          "United Kingdom",
          "Pakistan",
          "China",
          "Lebanon",
          "United Arab Emirates",
          "Libya"
        ],
        "cfr-target-category": [
          "Government",
          "Military"
        ],
        "cfr-type-of-incident": "Espionage",
        "country": "US",
        "refs": [
          "https://en.wikipedia.org/wiki/Equation_Group",
          "https://www.cfr.org/interactive/cyber-operations/equation-group"
        ],
        "synonyms": [
          "Tilded Team",
          "Lamberts",
          "EQGRP"
        ]
      },
      "related": [
        {
          "dest-uuid": "2f3311cd-8476-4be7-9005-ead920afc781",
          "tags": [
            "estimative-language:likelihood-probability=\"likely\""
          ],
          "type": "similar"
        }
      ],
      "uuid": "7036fb3d-86b7-4d9c-bc66-1e1ead8b7840",
      "value": "Equation Group"
    },
    {
      "description": "Greenbug was discovered targeting a range of organizations in the Middle East including companies in the aviation, energy, government, investment, and education sectors.",
      "meta": {
        "country": "IR",
        "refs": [
          "https://www.symantec.com/connect/blogs/greenbug-cyberespionage-group-targeting-middle-east-possible-links-shamoon",
          "https://researchcenter.paloaltonetworks.com/2017/07/unit42-oilrig-uses-ismdoor-variant-possibly-linked-greenbug-threat-group/"
        ]
      },
      "related": [
        {
          "dest-uuid": "a0082cfa-32e2-42b8-92d8-5c7a7409dcf1",
          "tags": [
            "estimative-language:likelihood-probability=\"likely\""
          ],
          "type": "similar"
        },
        {
          "dest-uuid": "b96e02f1-4037-463f-b158-5a964352f8d9",
          "tags": [
            "estimative-language:likelihood-probability=\"likely\""
          ],
          "type": "similar"
        }
      ],
      "uuid": "47204403-34c9-4d25-a006-296a0939d1a2",
      "value": "Greenbug"
    },
    {
      "description": "Unit 42 threat researchers have recently observed a threat group distributing new, custom developed malware. We have labelled this threat group the Gamaredon Group and our research shows that the Gamaredon Group has been active since at least 2013.  In the past, the Gamaredon Group has relied heavily on off-the-shelf tools. Our new research shows the Gamaredon Group have made a shift to custom-developed malware. We believe this shift indicates the Gamaredon Group have improved their technical capabilities.",
      "meta": {
        "refs": [
          "http://researchcenter.paloaltonetworks.com/2017/02/unit-42-title-gamaredon-group-toolset-evolution"
        ]
      },
      "related": [
        {
          "dest-uuid": "2e290bfe-93b5-48ce-97d6-edcd6d32b7cf",
          "tags": [
            "estimative-language:likelihood-probability=\"likely\""
          ],
          "type": "similar"
        }
      ],
      "uuid": "1a77e156-76bc-43f5-bdd7-bd67f30fbbbb",
      "value": "Gamaredon Group"
    },
    {
      "description": "Hammer Panda is a group of suspected Chinese origin targeting organisations in Russia.",
      "meta": {
        "country": "CN",
        "refs": [
          "http://www.darkreading.com/endpoint/chinese-cyberspies-pivot-to-russia-in-wake-of-obama-xi-pact/d/d-id/1324242"
        ],
        "synonyms": [
          "Zhenbao",
          "TEMP.Zhenbao"
        ]
      },
      "uuid": "1f2762d9-a4b5-4457-ac51-00be05be9e23",
      "value": "Hammer Panda"
    },
    {
      "description": "Infy is a group of suspected Iranian origin.",
      "meta": {
        "cfr-suspected-state-sponsor": "Iran (Islamic Republic of)",
        "cfr-suspected-victims": [
          "Israel",
          "Iran",
          "France",
          "China",
          "Sweden",
          "United States",
          "United Kingdom",
          "Germany",
          "Syria",
          "Italy",
          "Denmark",
          "Canada",
          "Russia",
          "Saudi Arabia",
          "Bahrain"
        ],
        "cfr-target-category": [
          "Government",
          "Private sector"
        ],
        "cfr-type-of-incident": "Espionage",
        "country": "IR",
        "refs": [
          "https://www.blackhat.com/docs/us-16/materials/us-16-Guarnieri-Iran-And-The-Soft-War-For-Internet-Dominance-wp.pdf",
          "https://iranthreats.github.io/",
          "http://researchcenter.paloaltonetworks.com/2016/05/prince-of-persia-infy-malware-active-in-decade-of-targeted-attacks/",
          "https://researchcenter.paloaltonetworks.com/2017/08/unit42-prince-persia-ride-lightning-infy-returns-foudre/",
          "https://www.cfr.org/interactive/cyber-operations/prince-persia"
        ],
        "synonyms": [
          "Operation Mermaid",
          "Prince of Persia"
        ]
      },
      "uuid": "1671be1b-c844-48f5-84c8-54ac4fe4d71e",
      "value": "Infy"
    },
    {
      "description": "Sima is a group of suspected Iranian origin targeting Iranians in diaspora.",
      "meta": {
        "country": "IR",
        "refs": [
          "https://www.blackhat.com/docs/us-16/materials/us-16-Guarnieri-Iran-And-The-Soft-War-For-Internet-Dominance-wp.pdf",
          "https://iranthreats.github.io/"
        ]
      },
      "uuid": "80f9184d-1df3-4ad0-a452-cdb90fe57216",
      "value": "Sima"
    },
    {
      "description": "Blue Termite is a group of suspected Chinese origin active in Japan.",
      "meta": {
        "cfr-suspected-state-sponsor": "Unknown",
        "cfr-suspected-victims": [
          "Japan"
        ],
        "cfr-target-category": [
          "Government",
          "Private sector"
        ],
        "cfr-type-of-incident": "Espionage",
        "country": "CN",
        "refs": [
          "https://securelist.com/blog/research/71876/new-activity-of-the-blue-termite-apt/",
          "http://www.kaspersky.com/about/news/virus/2015/Blue-Termite-A-Sophisticated-Cyber-Espionage-Campaign-is-After-High-Profile-Japanese-Targets",
          "https://www.cfr.org/interactive/cyber-operations/blue-termite"
        ],
        "synonyms": [
          "Cloudy Omega",
          "Emdivi"
        ]
      },
      "uuid": "a250af72-f66c-4d02-9f36-ab764ce9fe85",
      "value": "Blue Termite"
    },
    {
      "description": "Groundbait is a group targeting anti-government separatists in the self-declared Donetsk and Luhansk People’s Republics.",
      "meta": {
        "country": "UA",
        "refs": [
          "http://www.welivesecurity.com/2016/05/18/groundbait"
        ]
      },
      "uuid": "8ed5e3f0-ed30-4eb8-bbee-4e221bd76d73",
      "value": "Groundbait"
    },
    {
      "description": "Longhorn has been active since at least 2011. It has used a range of back door Trojans in addition to zero-day vulnerabilities to compromise its targets. Longhorn has infiltrated governments and internationally operating organizations, in addition to targets in the financial, telecoms, energy, aerospace, information technology, education, and natural resources sectors. All of the organizations targeted would be of interest to a nation-state attacker.  Longhorn has infected 40 targets in at least 16 countries across the Middle East, Europe, Asia, and Africa. On one occasion a computer in the United States was compromised but, following infection, an uninstaller was launched within hours, which may indicate this victim was infected unintentionally. According to cfr, this threat actor compromises governments, international organizations, academic institutions, and financial, telecommunications, energy, aerospace, information technology, and natural resource  industries for espionage purposes. Some of the tools used by this threat actor were released by Wikileaks under the name \"Vault 7.\"",
      "meta": {
        "cfr-suspected-state-sponsor": "United States",
        "cfr-suspected-victims": [
          "Global"
        ],
        "cfr-target-category": [
          "Private sector",
          "Government"
        ],
        "cfr-type-of-incident": "Espionage",
        "country": "US",
        "refs": [
          "https://www.symantec.com/connect/blogs/longhorn-tools-used-cyberespionage-group-linked-vault-7",
          "https://www.bleepingcomputer.com/news/security/longhorn-cyber-espionage-group-is-actually-the-cia/",
          "https://www.cfr.org/interactive/cyber-operations/longhorn"
        ],
        "synonyms": [
          "Lamberts",
          "the Lamberts"
        ]
      },
      "related": [
        {
          "dest-uuid": "7036fb3d-86b7-4d9c-bc66-1e1ead8b7840",
          "tags": [
            "estimative-language:likelihood-probability=\"likely\""
          ],
          "type": "similar"
        }
      ],
      "uuid": "2f3311cd-8476-4be7-9005-ead920afc781",
      "value": "Longhorn"
    },
    {
      "description": "The Callisto Group  is an advanced threat actor whose known targets include military personnel, government officials, think tanks, and journalists in Europe and the South Caucasus. Their primary interest appears to be gathering intelligence related to foreign and security policy in the Eastern Europe and South Caucasus regions.",
      "meta": {
        "refs": [
          "https://www.f-secure.com/documents/996508/1030745/callisto-group"
        ]
      },
      "uuid": "fbd279ab-c095-48dc-ba48-4bece3dd5b0f",
      "value": "Callisto"
    },
    {
      "description": "Cyber espionage actors, now designated by FireEye as APT32 (OceanLotus Group), are carrying out intrusions into private sector companies across multiple industries and have also targeted foreign governments, dissidents, and journalists. FireEye assesses that APT32 leverages a unique suite of fully-featured malware, in conjunction with commercially-available tools, to conduct targeted operations that are aligned with Vietnamese state interests.",
      "meta": {
        "cfr-suspected-state-sponsor": "Vietnam",
        "cfr-suspected-victims": [
          "China",
          "Germany",
          "United States",
          "Vietnam",
          "Philippines",
          "Association of Southeast Asian Nations"
        ],
        "cfr-target-category": [
          "Government",
          "Private sector",
          "Civil society"
        ],
        "cfr-type-of-incident": "Espionage",
        "country": "VN",
        "refs": [
          "https://www.fireeye.com/blog/threat-research/2017/05/cyber-espionage-apt32.html",
          "https://www.cybereason.com/labs-operation-cobalt-kitty-a-large-scale-apt-in-asia-carried-out-by-the-oceanlotus-group/",
          "https://www.scmagazineuk.com/ocean-lotus-groupapt-32-identified-as-vietnamese-apt-group/article/663565/",
          "https://www.brighttalk.com/webcast/10703/261205",
          "https://github.com/eset/malware-research/tree/master/oceanlotus",
          "https://www.cfr.org/interactive/cyber-operations/ocean-lotus"
        ],
        "synonyms": [
          "OceanLotus Group",
          "Ocean Lotus",
          "Cobalt Kitty",
          "APT-C-00",
          "SeaLotus",
          "APT-32",
          "APT 32",
          "Ocean Buffalo"
        ]
      },
      "related": [
        {
          "dest-uuid": "247cb30b-955f-42eb-97a5-a89fef69341e",
          "tags": [
            "estimative-language:likelihood-probability=\"likely\""
          ],
          "type": "similar"
        },
        {
          "dest-uuid": "7e5a571f-dee2-4cae-a960-f8ab8a8fb1cf",
          "tags": [
            "estimative-language:likelihood-probability=\"likely\""
          ],
          "type": "similar"
        }
      ],
      "uuid": "aa29ae56-e54b-47a2-ad16-d3ab0242d5d7",
      "value": "APT32"
    },
    {
      "description": "As these tools rise and fall in popularity (and more importantly, as detection rates by antivirus vendors improve), SilverTerrier actors have consistently adopted new malware families and shifted to the latest packing tools available. ",
      "meta": {
        "country": "NG",
        "refs": [
          "https://www.paloaltonetworks.com/content/dam/pan/en_US/assets/pdf/reports/Unit_42/silverterrier-next-evolution-in-nigerian-cybercrime.pdf"
        ]
      },
      "uuid": "acbfd9e4-f78c-4ae0-9b52-c35ed679e546",
      "value": "SilverTerrier"
    },
    {
      "description": "A corporate espionage group has compromised a string of major corporations over the past three years in order to steal confidential information and intellectual property. The gang, which Symantec calls Butterfly, is not-state sponsored, rather financially motivated. It has attacked multi-billion dollar companies operating in the internet, IT software, pharmaceutical, and commodities sectors. Twitter, Facebook, Apple, and Microsoft are among the companies who have publicly acknowledged attacks.",
      "meta": {
        "refs": [
          "https://www.symantec.com/connect/blogs/butterfly-profiting-high-level-corporate-attacks",
          "https://securelist.com/71275/wild-neutron-economic-espionage-threat-actor-returns-with-new-tricks/",
          "https://research.kudelskisecurity.com/2015/11/05/sphinx-moth-expanding-our-knowledge-of-the-wild-neutron-morpho-apt/"
        ],
        "synonyms": [
          "Butterfly",
          "Morpho",
          "Sphinx Moth"
        ]
      },
      "uuid": "e7df3572-0c96-4968-8e5a-803ef4219762",
      "value": "WildNeutron"
    },
    {
      "description": "PLATINUM has been targeting its victims since at least as early as 2009, and may have been active for several years prior. Its activities are distinctly different not only from those typically seen in untargeted attacks, but from many targeted attacks as well. A large share of targeted attacks can be characterized as opportunistic: the activity group changes its target profiles and attack geographies based on geopolitical seasons, and may attack institutions all over the world. Like many such groups, PLATINUM seeks to steal sensitive intellectual property related to government interests, but its range of preferred targets is consistently limited to specific governmental organizations, defense institutes, intelligence agencies, diplomatic institutions, and telecommunication providers in South and Southeast Asia. The group’s persistent use of spear phishing tactics (phishing attempts aimed at specific individuals) and access to previously undiscovered zero-day exploits have made it a highly resilient threat.",
      "meta": {
        "refs": [
          "http://download.microsoft.com/download/2/2/5/225BFE3E-E1DE-4F5B-A77B-71200928D209/Platinum%20feature%20article%20-%20Targeted%20attacks%20in%20South%20and%20Southeast%20Asia%20April%202016.pdf",
          "https://blogs.technet.microsoft.com/mmpc/2016/04/26/digging-deep-for-platinum/"
        ],
        "synonyms": [
          "TwoForOne"
        ]
      },
      "related": [
        {
          "dest-uuid": "f9c06633-dcff-48a1-8588-759e7cec5694",
          "tags": [
            "estimative-language:likelihood-probability=\"likely\""
          ],
          "type": "similar"
        },
        {
          "dest-uuid": "154e97b5-47ef-415a-99a6-2157f1b50339",
          "tags": [
            "estimative-language:likelihood-probability=\"likely\""
          ],
          "type": "similar"
        }
      ],
      "uuid": "1fc5671f-5757-43bf-8d6d-a9a93b03713a",
      "value": "PLATINUM"
    },
    {
      "description": "Adversaries abusing ICS (based on Dragos Inc adversary list). Dragos, Inc. tracks the adversary group behind CRASHOVERRIDE as ELECTRUM and assesses with high confidence through confidential sources that ELECTRUM has direct ties to the Sandworm team. Our intelligence ICS WorldView customers have received a comprehensive report and this industry report will not get into sensitive technical details but instead focus on information needed for defense and impact awareness.",
      "meta": {
        "capabilities": "CRASHOVERRIDE",
        "mode-of-operation": "Electric grid disruption and long-term persistence",
        "refs": [
          "https://dragos.com/blog/crashoverride/CrashOverride-01.pdf",
          "https://www.welivesecurity.com/wp-content/uploads/2017/06/Win32_Industroyer.pdf",
          "https://dragos.com/media/2017-Review-Industrial-Control-System-Threats.pdf",
          "https://dragos.com/adversaries.html"
        ],
        "since": "2016",
        "synonyms": [
          "Sandworm"
        ],
        "victimology": "Ukraine, Electric Utilities"
      },
      "related": [
        {
          "dest-uuid": "381fcf73-60f6-4ab2-9991-6af3cbc35192",
          "tags": [
            "estimative-language:likelihood-probability=\"likely\""
          ],
          "type": "similar"
        },
        {
          "dest-uuid": "f512de42-f76b-40d2-9923-59e7dbdfec35",
          "tags": [
            "estimative-language:likelihood-probability=\"likely\""
          ],
          "type": "similar"
        },
        {
          "dest-uuid": "b47250ec-2094-4d06-b658-11456e05fe89",
          "tags": [
            "estimative-language:likelihood-probability=\"likely\""
          ],
          "type": "similar"
        }
      ],
      "uuid": "feac86e4-6bb2-4ba0-ac99-806aeb0a776c",
      "value": "ELECTRUM"
    },
    {
      "description": "Dragos has identified a new activity group targeting access operations in the electric utility sector. We call this activity group RASPITE.  Analysis of RASPITE tactics, techniques, and procedures (TTPs) indicate the group has been active in some form since early- to mid-2017. RASPITE targeting includes entities in the US, Middle East, Europe, and East Asia. Operations against electric utility organizations appear limited to the US at this time.  RASPITE leverages strategic website compromise to gain initial access to target networks. RASPITE uses the same methodology as DYMALLOY and ALLANITE in embedding a link to a resource to prompt an SMB connection, from which it harvests Windows credentials. The group then deploys install scripts for a malicious service to beacon back to RASPITE-controlled infrastructure, allowing the adversary to remotely access the victim machine.",
      "meta": {
        "refs": [
          "https://dragos.com/blog/20180802Raspite.html",
          "https://www.symantec.com/blogs/threat-intelligence/leafminer-espionage-middle-east"
        ],
        "since": "2017",
        "synonyms": [
          "LeafMiner"
        ],
        "victimology": "Electric utility sector"
      },
      "uuid": "2c8994ba-367c-46f6-bfb0-390c8760dd9e",
      "value": "RASPITE"
    },
    {
      "description": "FIN8 is a financially motivated group targeting the retail, hospitality and entertainment industries. The actor had previously conducted several tailored spearphishing campaigns using the downloader PUNCHBUGGY and POS malware PUNCHTRACK.",
      "meta": {
        "refs": [
          "https://www.fireeye.com/blog/threat-research/2016/05/windows-zero-day-payment-cards.html",
          "https://www2.fireeye.com/WBNR-Know-Your-Enemy-UNC622-Spear-Phishing.html",
          "https://www.root9b.com/sites/default/files/whitepapers/PoS%20Malware%20ShellTea%20PoSlurp.pdf",
          "http://files.shareholder.com/downloads/AMDA-254Q5F/0x0x938351/665BA6A3-9573-486C-B96F-80FA35759E8C/FEYE_rpt-mtrends-2017_FINAL2.pdf"
        ]
      },
      "related": [
        {
          "dest-uuid": "fd19bd82-1b14-49a1-a176-6cdc46b8a826",
          "tags": [
            "estimative-language:likelihood-probability=\"likely\""
          ],
          "type": "similar"
        }
      ],
      "uuid": "a78ae9fe-71cd-4563-9213-7b6260bd9a73",
      "value": "FIN8"
    },
    {
      "description": "El Machete is one of these threats that was first publicly disclosed and named by Kaspersky here. We’ve found that this group has continued to operate successfully, predominantly in Latin America, since 2014. All attackers simply moved to new C2 infrastructure, based largely around dynamic DNS domains, in addition to making minimal changes to the malware in order to evade signature-based detection.",
      "meta": {
        "cfr-suspected-state-sponsor": "Unknown",
        "cfr-suspected-victims": [
          "Venezuela",
          "Russia",
          "Cuba",
          "China",
          "Belgium",
          "Ecuador",
          "Brazil",
          "Spain",
          "Germany",
          "France",
          "Colombia",
          "Peru",
          "Sweden",
          "United States",
          "Malaysia"
        ],
        "cfr-target-category": [
          "Military",
          "Government"
        ],
        "cfr-type-of-incident": "Espionage",
        "refs": [
          "https://securelist.com/blog/research/66108/el-machete/",
          "https://www.cylance.com/en_us/blog/el-machete-malware-attacks-cut-through-latam.html",
          "https://www.cfr.org/interactive/cyber-operations/machete"
        ],
        "synonyms": [
          "Machete"
        ]
      },
      "uuid": "827c17e0-c3f5-4ad1-a4f4-30a40ed0a2d3",
      "value": "El Machete"
    },
    {
      "description": "A criminal group dubbed Cobalt is behind synchronized ATM heists that saw machines across Europe, CIS countries (including Russia), and Malaysia being raided simultaneously, in the span of a few hours. The group has been active since June 2016, and their latest attacks happened in July and August.",
      "meta": {
        "refs": [
          "https://www.helpnetsecurity.com/2016/11/22/cobalt-hackers-synchronized-atm-heists/",
          "https://www.bleepingcomputer.com/news/security/cobalt-hacking-group-tests-banks-in-russia-and-romania/",
          "https://www.secureworks.com/blog/cybercriminals-increasingly-trying-to-ensnare-the-big-financial-fish",
          "https://www.crowdstrike.com/blog/meet-crowdstrikes-adversary-of-the-month-for-september-cobalt-spider/"
        ],
        "synonyms": [
          "Cobalt group",
          "Cobalt gang",
          "GOLD KINGSWOOD",
          "Cobalt Spider"
        ]
      },
      "uuid": "01967480-c49b-4d4a-a7fa-aef0eaf535fe",
      "value": "Cobalt"
    },
    {
      "meta": {
        "country": "CN",
        "refs": [
          "https://www.proofpoint.com/us/threat-insight/post/apt-targets-financial-analysts#.WS3IBVFV4no.twitter"
        ]
      },
      "related": [
        {
          "dest-uuid": "62a64fd3-aaf7-4d09-a375-d6f8bb118481",
          "tags": [
            "estimative-language:likelihood-probability=\"likely\""
          ],
          "type": "similar"
        }
      ],
      "uuid": "c6472ae1-c6ad-4cf1-8d6e-8c94b94fe314",
      "value": "TA459"
    },
    {
      "meta": {
        "country": "RU",
        "refs": [
          "https://www.threatconnect.com/blog/russia-hacks-bellingcat-mh17-investigation/#.V-wnrubaeEU.twitter"
        ]
      },
      "uuid": "4d9f68ba-cb2b-40bf-ba4b-6a5a9f2e1cf8",
      "value": "Cyber Berkut"
    },
    {
      "meta": {
        "country": "CN",
        "refs": [
          "https://www.wsj.com/articles/chinas-secret-weapon-in-south-korea-missile-fight-hackers-1492766403?emailToken=JRrydPtyYnqTg9EyZsw31FwuZ7JNEOKCXF7LaW/HM1DLsjnUp6e6wLgph560pnmiTAN/5ssf7moyADPQj2p2Gc+YkL1yi0zhIiUM9M6aj1HTYQ==",
          "https://arstechnica.com/information-technology/2017/04/researchers-claim-china-trying-to-hack-south-korea-missile-defense-efforts/"
        ]
      },
      "uuid": "0ab7c8de-fc23-4793-99aa-7ee336199e26",
      "value": "Tonto Team"
    },
    {
      "meta": {
        "refs": [
          "https://securelist.com/analysis/publications/74828/cve-2015-2545-overview-of-current-threats/"
        ]
      },
      "uuid": "fb745fe1-5478-4d47-ad3d-7389fa4a6f77",
      "value": "Danti"
    },
    {
      "meta": {
        "refs": [
          "https://www.fireeye.com/current-threats/apt-groups.html"
        ]
      },
      "uuid": "a47b79ae-7a0c-4308-9efc-294af19cc795",
      "value": "APT5"
    },
    {
      "meta": {
        "country": "CN",
        "refs": [
          "http://www.slideshare.net/CTruncer/ever-present-persistence-established-footholds-seen-in-the-wild"
        ],
        "synonyms": [
          "APT22"
        ]
      },
      "uuid": "7a2457d6-148a-4ce1-9e79-aa43352ee842",
      "value": "APT 22"
    },
    {
      "description": "This threat actor targets organizations in the critical infrastructure, heavy industry, manufacturing, and international relations sectors for espionage purposes.",
      "meta": {
        "cfr-suspected-state-sponsor": "China",
        "cfr-suspected-victims": [
          "Japan",
          "China",
          "Korea (Republic of)",
          "Russian Federation"
        ],
        "cfr-target-category": [
          "Private sector"
        ],
        "cfr-type-of-incident": "Espionage",
        "country": "CN",
        "refs": [
          "https://www.symantec.com/connect/blogs/tick-cyberespionage-group-zeros-japan",
          "https://www.secureworks.jp/resources/rp-bronze-butler",
          "https://researchcenter.paloaltonetworks.com/2017/07/unit42-tick-group-continues-attacks/",
          "http://blog.jpcert.or.jp/2017/08/detecting-datper-malware-from-proxy-logs.html",
          "https://www.cfr.org/interactive/cyber-operations/bronze-butler"
        ],
        "synonyms": [
          "Bronze Butler",
          "RedBaldKnight"
        ]
      },
      "related": [
        {
          "dest-uuid": "93f52415-0fe4-4d3d-896c-fc9b8e88ab90",
          "tags": [
            "estimative-language:likelihood-probability=\"likely\""
          ],
          "type": "similar"
        }
      ],
      "uuid": "add6554a-815a-4ac3-9b22-9337b9661ab8",
      "value": "Tick"
    },
    {
      "meta": {
        "country": "CN",
        "synonyms": [
          "APT26",
          "Hippo Team",
          "JerseyMikes",
          "Turbine Panda"
        ]
      },
      "related": [
        {
          "dest-uuid": "7a19ecb1-3c65-4de3-a230-993516aed6a6",
          "tags": [
            "estimative-language:likelihood-probability=\"likely\""
          ],
          "type": "similar"
        },
        {
          "dest-uuid": "fa80877c-f509-4daf-8b62-20aba1635f68",
          "tags": [
            "estimative-language:likelihood-probability=\"likely\""
          ],
          "type": "similar"
        }
      ],
      "uuid": "c097471c-2405-4393-b6d7-afbcb5f0cd11",
      "value": "APT 26"
    },
    {
      "meta": {
        "country": "CN",
        "refs": [
          "http://go.crowdstrike.com/rs/281-OBQ-266/images/ReportGlobalThreatIntelligence.pdf"
        ]
      },
      "uuid": "67adfa07-869f-4052-9d56-b88a51489902",
      "value": "Sabre Panda"
    },
    {
      "meta": {
        "country": "CN",
        "refs": [
          "http://www.darkreading.com/attacks-and-breaches/crowdstrike-falcon-traces-attacks-back-to-hackers/d/d-id/1110402?"
        ]
      },
      "uuid": "06e89270-ca1b-4cd4-85f3-940d23c76766",
      "value": "Big Panda"
    },
    {
      "meta": {
        "country": "CN",
        "refs": [
          "http://files.sans.org/summit/Threat_Hunting_Incident_Response_Summit_2016/PDFs/Detecting-and-Responding-to-Pandas-and-Bears-Christopher-Scott-CrowdStrike-and-Wendi-Whitmore-IBM.pdf"
        ]
      },
      "uuid": "5bc7382d-ddc6-46d3-96f5-1dbdadbd601c",
      "value": "Poisonous Panda"
    },
    {
      "meta": {
        "refs": [
          "https://www.rsaconference.com/writable/presentations/file_upload/anf-t07b-the-art-of-attribution-identifying-and-pursuing-your-cyber-adversaries_final.pdf"
        ]
      },
      "uuid": "7ad01582-d6a7-4a40-a0ee-7727e268cd15",
      "value": "Ghost Jackal"
    },
    {
      "meta": {
        "country": "KP",
        "refs": [
          "https://www.isightpartners.com/2016/02/threatscape-media-highlights-update-week-of-february-17th/"
        ]
      },
      "uuid": "73c636ae-e55c-4167-bf40-315789698adb",
      "value": "TEMP.Hermit"
    },
    {
      "meta": {
        "cfr-suspected-state-sponsor": "China",
        "cfr-suspected-victims": [
          "Myanmar",
          "Germany",
          "Singapore",
          "Canada",
          "India",
          "United States",
          "South Korea"
        ],
        "cfr-target-category": [
          "Government",
          "Private sector"
        ],
        "cfr-type-of-incident": "Espionage",
        "country": "CN",
        "refs": [
          "https://blog.fox-it.com/2016/06/15/mofang-a-politically-motivated-information-stealing-adversary/",
          "https://www.threatconnect.com/china-superman-apt/",
          "https://www.cfr.org/interactive/cyber-operations/mofang"
        ],
        "synonyms": [
          "Superman"
        ]
      },
      "uuid": "999f3008-2b2f-467d-ab4d-c5a2fd80b344",
      "value": "Mofang"
    },
    {
      "meta": {
        "cfr-suspected-state-sponsor": "Iran (Islamic Republic of)",
        "cfr-suspected-victims": [
          "Israel",
          "Jordan",
          "Saudi Arabia",
          "Germany",
          "United States"
        ],
        "cfr-target-category": [
          "Government",
          "Private sector",
          "Civil society"
        ],
        "cfr-type-of-incident": "Espionage",
        "country": "IR",
        "refs": [
          "https://s3-eu-west-1.amazonaws.com/minervaresearchpublic/CopyKittens/CopyKittens.pdf",
          "https://blog.domaintools.com/2017/03/hunt-case-study-hunting-campaign-indicators-on-privacy-protected-attack-infrastructure/",
          "http://www.clearskysec.com/copykitten-jpost/",
          "http://www.clearskysec.com/tulip/",
          "https://www.cfr.org/interactive/cyber-operations/copykittens"
        ],
        "synonyms": [
          "Slayer Kitten"
        ]
      },
      "related": [
        {
          "dest-uuid": "dcd81c6e-ebf7-4a16-93e0-9a97fa49c88a",
          "tags": [
            "estimative-language:likelihood-probability=\"likely\""
          ],
          "type": "similar"
        }
      ],
      "uuid": "8cca9a1d-66e4-4bc4-ad49-95f759f4c1ae",
      "value": "CopyKittens"
    },
    {
      "meta": {
        "refs": [
          "https://www.fireeye.com/blog/threat-research/2015/12/the-eps-awakens-part-two.html"
        ]
      },
      "uuid": "9035bfbf-a73f-4948-9df2-bd893e9cafef",
      "value": "EvilPost"
    },
    {
      "description": "The referenced link links this group to Temper Panda",
      "meta": {
        "country": "CN",
        "refs": [
          "https://securelist.com/analysis/publications/74828/cve-2015-2545-overview-of-current-threats/"
        ]
      },
      "uuid": "70b80bcc-58e3-4a09-a3bf-98c0412bb7d3",
      "value": "SVCMONDR"
    },
    {
      "meta": {
        "country": "CN",
        "refs": [
          "http://www.slideshare.net/CrowdStrike/crowd-casts-monthly-you-have-an-adversary-problem"
        ]
      },
      "uuid": "cd6ac640-9ae9-4aa9-89cd-89b95be1a3ab",
      "value": "Test Panda"
    },
    {
      "meta": {
        "cfr-suspected-state-sponsor": "Iran (Islamic Republic of)",
        "cfr-suspected-victims": [
          "Iran",
          "Pakistan",
          "Israel",
          "United States"
        ],
        "cfr-target-category": [
          "Government",
          "Private sector"
        ],
        "cfr-type-of-incident": "Espionage",
        "country": "IR",
        "refs": [
          "https://securelist.com/blog/incidents/33693/the-madi-campaign-part-i-5/",
          "https://securelist.com/blog/incidents/33701/the-madi-campaign-part-ii-53/",
          "https://www.cfr.org/interactive/cyber-operations/madi"
        ]
      },
      "uuid": "d5dacda0-12c2-4e80-bdf2-1c5019ec40e2",
      "value": "Madi"
    },
    {
      "meta": {
        "country": "CN",
        "refs": [
          "http://www.slideshare.net/CrowdStrike/crowd-casts-monthly-you-have-an-adversary-problem"
        ]
      },
      "uuid": "69059ec9-45c9-4961-a07e-6b2f2228f0ce",
      "value": "Electric Panda"
    },
    {
      "meta": {
        "cfr-suspected-state-sponsor": "China",
        "cfr-suspected-victims": [
          "United States",
          "United Kingdom",
          "Hong Kong"
        ],
        "cfr-target-category": [
          "Private sector",
          "Military"
        ],
        "cfr-type-of-incident": "Espionage",
        "country": "CN",
        "refs": [
          "https://www.alienvault.com/open-threat-exchange/blog/new-sykipot-developments",
          "http://blog.trendmicro.com/trendlabs-security-intelligence/sykipot-now-targeting-us-civil-aviation-sector-information/",
          "https://www.sans.org/reading-room/whitepapers/malicious/detailed-analysis-sykipot-smartcard-proxy-variant-33919",
          "https://www.cfr.org/interactive/cyber-operations/sykipot"
        ],
        "synonyms": [
          "PLA Navy",
          "Sykipot"
        ]
      },
      "related": [
        {
          "dest-uuid": "38fd6a28-3353-4f2b-bb2b-459fecd5c648",
          "tags": [
            "estimative-language:likelihood-probability=\"likely\""
          ],
          "type": "similar"
        },
        {
          "dest-uuid": "9a683d9c-8f7d-43df-bba2-ad0ca71e277c",
          "tags": [
            "estimative-language:likelihood-probability=\"likely\""
          ],
          "type": "similar"
        },
        {
          "dest-uuid": "2fb07fa4-0d7f-43c7-8ff4-b28404313fe7",
          "tags": [
            "estimative-language:likelihood-probability=\"likely\""
          ],
          "type": "similar"
        }
      ],
      "uuid": "8e28dbee-4e9e-4491-9a6c-ee9c9ec4b28b",
      "value": "Maverick Panda"
    },
    {
      "description": "This threat actor targets South Korean think tanks, industry, nuclear power operators, and the Ministry of Unification for espionage purposes.",
      "meta": {
        "cfr-suspected-state-sponsor": "Korea (Democratic People's Republic of)",
        "cfr-suspected-victims": [
          "Ministry of Unification",
          "Sejong Institute",
          "Korea Institute for Defense Analyses"
        ],
        "cfr-target-category": [
          "Government",
          "Private sector"
        ],
        "cfr-type-of-incident": "Espionage",
        "country": "KP",
        "refs": [
          "http://securelist.com/analysis/57915/the-kimsuky-operation-a-north-korean-apt/",
          "https://www.cfr.org/interactive/cyber-operations/kimsuky"
        ],
        "synonyms": [
          "Kimsuky",
          "Velvet Chollima"
        ]
      },
      "uuid": "bcaaad6f-0597-4b89-b69b-84a6be2b7bc3",
      "value": "Kimsuki"
    },
    {
      "meta": {
        "refs": [
          "https://www.cylance.com/en_us/blog/the-deception-project-a-new-japanese-centric-threat.html"
        ]
      },
      "uuid": "7b6ba207-94de-4f94-bc7f-52cd0dafade5",
      "value": "Snake Wine"
    },
    {
      "description": "This threat actor targets governments, diplomatic missions, private companies in the energy sector, and academics for espionage purposes.",
      "meta": {
        "cfr-suspected-state-sponsor": "Spain",
        "cfr-suspected-victims": [
          "Morocco",
          "France",
          "Libya",
          "Venezuela",
          "Poland",
          "Brazil",
          "Spain",
          "United States",
          "South Africa",
          "Tunisia",
          "United Kingdom",
          "Switzerland",
          "Iran",
          "Germany"
        ],
        "cfr-target-category": [
          "Government",
          "Private sector"
        ],
        "cfr-type-of-incident": "Espionage",
        "country": "ES",
        "refs": [
          "https://securelist.com/blog/research/58254/the-caretomask-apt-frequently-asked-questions/",
          "https://www.cfr.org/interactive/cyber-operations/careto"
        ],
        "synonyms": [
          "The Mask",
          "Mask",
          "Ugly Face"
        ]
      },
      "uuid": "069ba781-b2d9-4403-9d9d-c599f5e0181d",
      "value": "Careto"
    },
    {
      "meta": {
        "country": "CN",
        "refs": [
          "http://www.slideshare.net/CrowdStrike/crowd-casts-monthly-you-have-an-adversary-problem"
        ]
      },
      "uuid": "b07cf296-7ab9-4b85-a07e-421607c212b0",
      "value": "Gibberish Panda"
    },
    {
      "description": "This threat actor targets the South Korean government, transportation, and energy sectors.",
      "meta": {
        "cfr-suspected-state-sponsor": "Unknown",
        "cfr-suspected-victims": [
          "South Korea"
        ],
        "cfr-target-category": [
          "Government",
          "Private sector"
        ],
        "cfr-type-of-incident": "Espionage",
        "country": "KP",
        "refs": [
          "http://news.softpedia.com/news/korean-energy-and-transportation-targets-attacked-by-oniondog-apt-501534.shtml",
          "https://www.cfr.org/interactive/cyber-operations/onion-dog"
        ]
      },
      "uuid": "5898e11e-a023-464d-975c-b36fb1639e69",
      "value": "OnionDog"
    },
    {
      "meta": {
        "country": "IR",
        "refs": [
          "http://www.crowdstrike.com/blog/whois-clever-kitten/"
        ],
        "synonyms": [
          "Group 41"
        ]
      },
      "related": [
        {
          "dest-uuid": "8f5e8dc7-739d-4f5e-a8a1-a66e004d7063",
          "tags": [
            "estimative-language:likelihood-probability=\"likely\""
          ],
          "type": "similar"
        },
        {
          "dest-uuid": "11e17436-6ede-4733-8547-4ce0254ea19e",
          "tags": [
            "estimative-language:likelihood-probability=\"likely\""
          ],
          "type": "similar"
        },
        {
          "dest-uuid": "86724806-7ec9-4a48-a0a7-ecbde3bf4810",
          "tags": [
            "estimative-language:likelihood-probability=\"likely\""
          ],
          "type": "similar"
        },
        {
          "dest-uuid": "42be2a84-5a5c-4c6d-9864-3f09d75bb0ba",
          "tags": [
            "estimative-language:likelihood-probability=\"likely\""
          ],
          "type": "similar"
        },
        {
          "dest-uuid": "a0082cfa-32e2-42b8-92d8-5c7a7409dcf1",
          "tags": [
            "estimative-language:likelihood-probability=\"likely\""
          ],
          "type": "similar"
        },
        {
          "dest-uuid": "b96e02f1-4037-463f-b158-5a964352f8d9",
          "tags": [
            "estimative-language:likelihood-probability=\"likely\""
          ],
          "type": "similar"
        },
        {
          "dest-uuid": "f9d6633a-55e6-4adc-9263-6ae080421a13",
          "tags": [
            "estimative-language:likelihood-probability=\"likely\""
          ],
          "type": "similar"
        },
        {
          "dest-uuid": "ba724df5-9aa0-45ca-8e0e-7101c208ae48",
          "tags": [
            "estimative-language:likelihood-probability=\"likely\""
          ],
          "type": "similar"
        },
        {
          "dest-uuid": "f98bac6b-12fd-4cad-be84-c84666932232",
          "tags": [
            "estimative-language:likelihood-probability=\"likely\""
          ],
          "type": "similar"
        },
        {
          "dest-uuid": "f873db71-3d53-41d5-b141-530675ade27a",
          "tags": [
            "estimative-language:likelihood-probability=\"likely\""
          ],
          "type": "similar"
        }
      ],
      "uuid": "d56c99fa-4710-472c-81a6-41b7a84ea4be",
      "value": "Clever Kitten"
    },
    {
      "meta": {
        "refs": [
          "https://www.rsaconference.com/writable/presentations/file_upload/anf-t07b-the-art-of-attribution-identifying-and-pursuing-your-cyber-adversaries_final.pdf"
        ]
      },
      "uuid": "e85ab78c-5e86-403c-b444-9cdcc167fb77",
      "value": "Andromeda Spider"
    },
    {
      "meta": {
        "refs": [
          "https://en.wikipedia.org/wiki/Islamic_State_Hacking_Division",
          "https://ent.siteintelgroup.com/index.php?option=com_customproperties&view=search&task=tag&bind_to_category=content:37&tagId=697"
        ],
        "synonyms": [
          "Islamic State Hacking Division",
          "CCA",
          "United Cyber Caliphate",
          "UUC",
          "CyberCaliphate"
        ]
      },
      "uuid": "76f6ad4e-2ff3-4ccb-b81d-18162f290af0",
      "value": "Cyber Caliphate Army"
    },
    {
      "meta": {
        "country": "RU",
        "refs": [
          "http://go.crowdstrike.com/rs/281-OBQ-266/images/ReportGlobalThreatIntelligence.pdf"
        ]
      },
      "uuid": "430ba885-cd24-492e-804c-815176ed9b1e",
      "value": "Magnetic Spider"
    },
    {
      "meta": {
        "country": "CN",
        "refs": [
          "https://www.arbornetworks.com/blog/asert/wp-content/uploads/2016/01/ASERT-Threat-Intelligence-Brief-2015-08-Uncovering-the-Seven-Pointed-Dagger.pdf"
        ]
      },
      "uuid": "73e4728a-955e-426a-b144-8cb95131f2ca",
      "value": "Group 27"
    },
    {
      "meta": {
        "refs": [
          "https://www.rsaconference.com/writable/presentations/file_upload/anf-t07b-the-art-of-attribution-identifying-and-pursuing-your-cyber-adversaries_final.pdf"
        ]
      },
      "uuid": "769bf551-ff39-4f84-b7f2-654a28df1e50",
      "value": "Singing Spider"
    },
    {
      "meta": {
        "country": "IR",
        "refs": [
          "http://pastebin.com/u/QassamCyberFighters",
          "http://ddanchev.blogspot.com.es/2012/09/dissecting-operation-ababil-osint.html"
        ],
        "synonyms": [
          "Fraternal Jackal"
        ]
      },
      "uuid": "22c2b363-5d8f-4b04-96db-1b6cf4d7e8db",
      "value": "Cyber fighters of Izz Ad-Din Al Qassam"
    },
    {
      "meta": {
        "country": "CN",
        "synonyms": [
          "1.php Group",
          "APT6"
        ]
      },
      "uuid": "1a2592a3-eab7-417c-bf2d-9c0558c2b3e7",
      "value": "APT 6"
    },
    {
      "meta": {
        "refs": [
          "http://www.trendmicro.com/cloud-content/us/pdfs/security-intelligence/white-papers/wp-operation-arid-viper.pdf",
          "http://securityaffairs.co/wordpress/33785/cyber-crime/arid-viper-israel-sex-video.html",
          "https://securelist.com/blog/research/68817/the-desert-falcons-targeted-attacks/",
          "https://ti.360.com/upload/report/file/APTSWXLVJ8fnjoxck.pdf",
          "https://blog.lookout.com/blog/2017/02/16/viperrat-mobile-apt/",
          "https://securelist.com/blog/incidents/77562/breaking-the-weakest-link-of-the-strongest-chain/",
          "https://www.proofpoint.com/us/threat-insight/post/Operation-Arid-Viper-Slithers-Back-Into-View",
          "https://www.ci-project.org/blog/2017/3/4/arid-viper",
          "http://blog.talosintelligence.com/2017/06/palestine-delphi.html",
          "https://www.threatconnect.com/blog/kasperagent-malware-campaign/"
        ],
        "synonyms": [
          "Desert Falcon",
          "Arid Viper",
          "APT-C-23"
        ]
      },
      "uuid": "0cfff0f4-868c-40a1-b9b4-0d153c0b33b6",
      "value": "AridViper"
    },
    {
      "meta": {
        "refs": [
          "https://www.rsaconference.com/writable/presentations/file_upload/anf-t07b-the-art-of-attribution-identifying-and-pursuing-your-cyber-adversaries_final.pdf"
        ]
      },
      "uuid": "445c7b62-028b-455e-9d65-74899b7006a4",
      "value": "Dextorous Spider"
    },
    {
      "meta": {
        "cfr-suspected-state-sponsor": "Israel",
        "cfr-suspected-victims": [
          "Iran",
          "Sudan"
        ],
        "cfr-target-category": [
          "Military",
          "Government",
          "Private sector"
        ],
        "cfr-type-of-incident": "Espionage",
        "country": "IL",
        "refs": [
          "https://securelist.com/blog/research/70504/the-mystery-of-duqu-2-0-a-sophisticated-cyberespionage-actor-returns/",
          "https://archive.org/details/Stuxnet",
          "https://www.cfr.org/interactive/cyber-operations/duqu",
          "https://www.cfr.org/interactive/cyber-operations/duqu-20"
        ],
        "synonyms": [
          "Duqu Group"
        ]
      },
      "uuid": "e9a6cbd7-ca27-4894-ae20-9d11c06fdc02",
      "value": "Unit 8200"
    },
    {
      "meta": {
        "cfr-suspected-state-sponsor": "Russian Federation",
        "cfr-suspected-victims": [
          "United States",
          "South Korea",
          "United Kingdom",
          "Uzbekistan"
        ],
        "cfr-target-category": [
          "Government",
          "Private sector"
        ],
        "cfr-type-of-incident": "Espionage",
        "country": "RU",
        "refs": [
          "https://securelist.com/introducing-whitebear/81638/",
          "https://www.cfr.org/interactive/cyber-operations/whitebears"
        ],
        "synonyms": [
          "Skipper Turla"
        ]
      },
      "uuid": "dc6c6cbc-9dc6-4ace-a2d2-fadefe45cce6",
      "value": "White Bear"
    },
    {
      "meta": {
        "country": "CN",
        "refs": [
          "http://go.crowdstrike.com/rs/281-OBQ-266/images/ReportGlobalThreatIntelligence.pdf"
        ]
      },
      "uuid": "43992f81-fd29-4228-94e0-c3aa3e65aab7",
      "value": "Pale Panda"
    },
    {
      "meta": {
        "country": "CN",
        "refs": [
          "https://www.isightpartners.com/2016/02/threatscape-media-highlights-update-week-of-february-17th/"
        ]
      },
      "uuid": "110792e8-38d2-4df2-9ea3-08b60321e994",
      "value": "Mana Team"
    },
    {
      "description": "Sowbug has been conducting highly targeted cyber attacks against organizations in South America and Southeast Asia and appears to be heavily focused on foreign policy institutions and diplomatic targets. Sowbug has been seen mounting classic espionage attacks by stealing documents from the organizations it infiltrates. ",
      "meta": {
        "cfr-suspected-state-sponsor": "Unknown",
        "cfr-suspected-victims": [
          "Argentina",
          "Ecuador",
          "Brazil",
          "Brunei",
          "Peru",
          "Malaysia"
        ],
        "cfr-target-category": [
          "Government"
        ],
        "cfr-type-of-incident": "Espionage",
        "refs": [
          "https://www.symantec.com/connect/blogs/sowbug-cyber-espionage-group-targets-south-american-and-southeast-asian-governments",
          "https://www.cfr.org/interactive/cyber-operations/sowbug"
        ]
      },
      "related": [
        {
          "dest-uuid": "d1acfbb3-647b-4723-9154-800ec119006e",
          "tags": [
            "estimative-language:likelihood-probability=\"likely\""
          ],
          "type": "similar"
        }
      ],
      "uuid": "1ca3b039-404e-4132-88c2-4e41235cd2f5",
      "value": "Sowbug"
    },
    {
      "description": "The MuddyWater attacks are primarily against Middle Eastern nations. However, we have also observed attacks against surrounding nations and beyond, including targets in India and the USA. MuddyWater attacks are characterized by the use of a slowly evolving PowerShell-based first stage backdoor we call “POWERSTATS”. Despite broad scrutiny and reports on MuddyWater attacks, the activity continues with only incremental changes to the tools and techniques.",
      "meta": {
        "cfr-suspected-state-sponsor": "Iran (Islamic Republic of)",
        "cfr-suspected-victims": [
          "Saudi Arabia",
          "Georgia",
          "Turkey",
          "Iraq",
          "Israel",
          "India",
          "United Arab Emirates",
          "Pakistan",
          "United States"
        ],
        "cfr-target-category": [
          "Government"
        ],
        "cfr-type-of-incident": "Espionage",
        "country": "IR",
        "refs": [
          "https://researchcenter.paloaltonetworks.com/2017/11/unit42-muddying-the-water-targeted-attacks-in-the-middle-east/",
          "https://www.cfr.org/interactive/cyber-operations/muddywater"
        ],
        "synonyms": [
          "TEMP.Zagros",
          "Static Kitten"
        ]
      },
      "related": [
        {
          "dest-uuid": "269e8108-68c6-4f99-b911-14b2e765dec2",
          "tags": [
            "estimative-language:likelihood-probability=\"likely\""
          ],
          "type": "similar"
        }
      ],
      "uuid": "a29af069-03c3-4534-b78b-7d1a77ea085b",
      "value": "MuddyWater"
    },
    {
      "description": "In less than two years, this group has conducted over 20 successful attacks on financial institutions and legal firms in the USA, UK and Russia. The group has primarily been targeting card processing systems, including the AWS CBR (Russian Interbank System) and purportedly SWIFT (US). Given the wide usage of STAR in LATAM, financial institutions in LATAM could have particular exposure to a potential interest from the MoneyTaker group.",
      "meta": {
        "refs": [
          "https://www.bleepingcomputer.com/news/security/moneytaker-hacker-group-steals-millions-from-us-and-russian-banks/",
          "https://www.group-ib.com/resources/reports/money-taker.html",
          "https://www.group-ib.com/blog/moneytaker"
        ]
      },
      "uuid": "7d78ec00-dfdc-4a80-a4da-63f1ae63bd7f",
      "value": "MoneyTaker"
    },
    {
      "description": "We’re already used to the fact that complex cyberattacks use 0-day vulnerabilities, bypassing digital signature checks, virtual file systems, non-standard encryption algorithms and other tricks. Sometimes, however, all of this may be done in much simpler ways, as was the case in the malicious campaign that we detected a while ago – we named it ‘Microcin’ after microini, one of the malicious components used in it.",
      "meta": {
        "refs": [
          "https://securelist.com/a-simple-example-of-a-complex-cyberattack/82636/",
          "https://cdn.securelist.com/files/2017/09/Microcin_Technical_4PDF_eng_final_s.pdf"
        ]
      },
      "uuid": "0a6b31cd-54cd-4f82-9b87-aab780604632",
      "value": "Microcin"
    },
    {
      "description": "Lookout and Electronic Frontier Foundation (EFF) have discovered Dark Caracal, a persistent and prolific actor, who at the time of writing is believed to be administered out of a building belonging to the Lebanese General Security Directorate in Beirut. At present, we have knowledge of hundreds of gigabytes of exfiltrated data, in 21+ countries, across thousands of victims. Stolen data includes enterprise intellectual property and personally identifiable information.",
      "meta": {
        "country": "LB",
        "refs": [
          "https://info.lookout.com/rs/051-ESQ-475/images/Lookout_Dark-Caracal_srr_20180118_us_v.1.0.pdf"
        ]
      },
      "uuid": "3d449c83-4426-431a-b06a-cb4f8a0fca94",
      "value": "Dark Caracal"
    },
    {
      "description": "Nexus Zeta is no stranger when it comes to implementing SOAP related exploits. The threat actor has already been observed in implementing two other known SOAP related exploits, CVE-2014–8361 and CVE-2017–17215 in his Satori botnet project. A third SOAP exploit, TR-069 bug has also been observed previously in IoT botnets. This makes EDB 38722 the fourth SOAP related exploit which is discovered in the wild by IoT botnets.",
      "meta": {
        "refs": [
          "https://blog.newskysecurity.com/masuta-satori-creators-second-botnet-weaponizes-a-new-router-exploit-2ddc51cc52a7"
        ]
      },
      "uuid": "8c21ce09-33c3-412c-bb55-323765e89a60",
      "value": "Nexus Zeta"
    },
    {
      "description": "APT37 has likely been active since at least 2012 and focuses on targeting the public and private sectors primarily in South Korea. In 2017, APT37 expanded its targeting beyond the Korean peninsula to include Japan, Vietnam and the Middle East, and to a wider range of industry verticals, including chemicals, electronics, manufacturing, aerospace, automotive and healthcare entities",
      "meta": {
        "cfr-suspected-state-sponsor": "Korea (Democratic People's Republic of)",
        "cfr-suspected-victims": [
          "Republic of Korea",
          "Japan",
          "Vietnam"
        ],
        "cfr-target-category": [
          "Government",
          "Private sector"
        ],
        "country": "KP",
        "refs": [
          "https://www.fireeye.com/blog/threat-research/2018/02/apt37-overlooked-north-korean-actor.html",
          "https://www2.fireeye.com/rs/848-DID-242/images/rpt_APT37.pdf",
          "http://blog.talosintelligence.com/2018/01/korea-in-crosshairs.html",
          "https://twitter.com/mstoned7/status/966126706107953152",
          "https://www.cfr.org/interactive/cyber-operations/apt-37",
          "https://www.bleepingcomputer.com/news/security/report-ties-north-korean-attacks-to-new-malware-linked-by-word-macros/"
        ],
        "synonyms": [
          "APT 37",
          "Group 123",
          "Group123",
          "Starcruft",
          "Reaper",
          "Reaper Group",
          "Red Eyes",
          "Ricochet Chollima",
          "StarCruft",
          "Operation Daybreak",
          "Operation Erebus."
        ]
      },
      "related": [
        {
          "dest-uuid": "4a2ce82e-1a74-468a-a6fb-bbead541383c",
          "tags": [
            "estimative-language:likelihood-probability=\"likely\""
          ],
          "type": "similar"
        },
        {
          "dest-uuid": "bb446dc2-4fee-4212-8b2c-3ffa2917e338",
          "tags": [
            "estimative-language:likelihood-probability=\"likely\""
          ],
          "type": "similar"
        }
      ],
      "uuid": "50cd027f-df14-40b2-aa22-bf5de5061163",
      "value": "APT37"
    },
    {
      "description": "Leviathan is an espionage actor targeting organizations and high-value targets in defense and government. Active since at least 2014, this actor has long-standing interest in maritime industries, naval defense contractors, and associated research institutions in the United States and Western Europe.",
      "meta": {
        "cfr-suspected-state-sponsor": "China",
        "cfr-suspected-victims": [
          "United States",
          "Hong Kong",
          "The Philippines",
          "Asia Pacific Economic Cooperation"
        ],
        "cfr-target-category": [
          "Government",
          "Private sector"
        ],
        "cfr-type-of-incident": "Espionage",
        "country": "CN",
        "refs": [
          "https://www.proofpoint.com/us/threat-insight/post/leviathan-espionage-actor-spearphishes-maritime-and-defense-targets",
          "https://www.fireeye.com/blog/threat-research/2018/03/suspected-chinese-espionage-group-targeting-maritime-and-engineering-industries.html",
          "https://www.cfr.org/interactive/cyber-operations/leviathan",
          "https://www.fireeye.com/blog/threat-research/2019/03/apt40-examining-a-china-nexus-espionage-actor.html"
        ],
        "synonyms": [
          "TEMP.Periscope",
          "TEMP.Jumper",
          "APT 40",
          "APT40"
        ]
      },
      "related": [
        {
          "dest-uuid": "7113eaa5-ba79-4fb3-b68a-398ee9cd698e",
          "tags": [
            "estimative-language:likelihood-probability=\"likely\""
          ],
          "type": "similar"
        }
      ],
      "uuid": "5b4b6980-3bc7-11e8-84d6-879aaac37dd9",
      "value": "Leviathan"
    },
    {
      "description": "Since at least 2014, an Iranian threat group tracked by FireEye as APT34 has conducted reconnaissance aligned with the strategic interests of Iran. The group conducts operations primarily in the Middle East, targeting financial, government, energy, chemical, telecommunications and other industries. Repeated targeting of Middle Eastern financial, energy and government organizations leads FireEye to assess that those sectors are a primary concern of APT34. The use of infrastructure tied to Iranian operations, timing and alignment with the national interests of Iran also lead FireEye to assess that APT34 acts on behalf of the Iranian government.",
      "meta": {
        "cfr-suspected-state-sponsor": "Iran (Islamic Republic of)",
        "cfr-suspected-victims": [
          "Middle East"
        ],
        "cfr-target-category": [
          "Government",
          "Private sector"
        ],
        "cfr-type-of-incident": "Espionage",
        "country": "IR",
        "refs": [
          "https://www.fireeye.com/content/dam/collateral/en/mtrends-2018.pdf",
          "https://www.wired.com/story/apt-34-iranian-hackers-critical-infrastructure-companies/  ",
          "https://www.fireeye.com/blog/threat-research/2017/12/targeted-attack-in-middle-east-by-apt34.html",
          "https://www.cfr.org/interactive/cyber-operations/apt-34"
        ],
        "synonyms": [
          "APT 34"
        ]
      },
      "related": [
        {
          "dest-uuid": "68ba94ab-78b8-43e7-83e2-aed3466882c6",
          "tags": [
            "estimative-language:likelihood-probability=\"likely\""
          ],
          "type": "similar"
        }
      ],
      "uuid": "73a521f6-3bc7-11e8-9e30-df7c90e50dda",
      "value": "APT34"
    },
    {
      "description": "FireEye has identified APT35 operations dating back to 2014. APT35, also known as the Newscaster Team, is a threat group sponsored by the Iranian government that conducts long term, resource-intensive operations to collect strategic intelligence. APT35 typically targets U.S. and the Middle Eastern military, diplomatic and government personnel, organizations in the media, energy and defense industrial base (DIB), and engineering, business services and telecommunications sectors.",
      "meta": {
        "country": "IR",
        "refs": [
          "https://www.fireeye.com/content/dam/collateral/en/mtrends-2018.pdf"
        ],
        "synonyms": [
          "APT 35",
          "Newscaster Team"
        ]
      },
      "uuid": "b8967b3c-3bc9-11e8-8701-8b1ead8c099e",
      "value": "APT35"
    },
    {
      "description": "Symantec has identified a previously unknown group called Orangeworm that has been observed installing a custom backdoor called Trojan.Kwampirs within large international corporations that operate within the healthcare sector in the United States, Europe, and Asia.\nFirst identified in January 2015, Orangeworm has also conducted targeted attacks against organizations in related industries as part of a larger supply-chain attack in order to reach their intended victims. Known victims include healthcare providers, pharmaceuticals, IT solution providers for healthcare and equipment manufacturers that serve the healthcare industry, likely for the purpose of corporate espionage.",
      "meta": {
        "refs": [
          "https://www.symantec.com/blogs/threat-intelligence/orangeworm-targets-healthcare-us-europe-asia"
        ]
      },
      "uuid": "35d71626-4794-11e8-b74d-bbcbe48fee3c",
      "value": "Orangeworm"
    },
    {
      "description": "Adversaries abusing ICS (based on Dragos Inc adversary list).",
      "meta": {
        "capabilities": "Powershell scripts, THC Hydra, SecretsDump, Inveigh, PSExec",
        "mode-of-operation": "Watering-hole and phishing leading to ICS recon and screenshot collection",
        "refs": [
          "https://dragos.com/adversaries.html",
          "https://dragos.com/blog/20180510Allanite.html"
        ],
        "since": "2017",
        "synonyms": [
          "Palmetto Fusion"
        ],
        "victimology": "Electric utilities, US and UK"
      },
      "uuid": "a9000eaf-2b75-4ec7-8dcf-fe1bb5c77470",
      "value": "ALLANITE"
    },
    {
      "description": "Adversaries abusing ICS (based on Dragos Inc adversary list).\nThis threat actor targets organizations involved in oil, gas, and electricity production, primarily in the Gulf region, for espionage purposes. According to one cybersecurity company, the threat actor “compromises a target machine and passes it off to another threat actor for further exploitation.”",
      "meta": {
        "capabilities": "Watering holes, 64-bit malware, covert C2 via IPv6 DNS, ISMDOOR",
        "cfr-suspected-state-sponsor": "Unknown",
        "cfr-suspected-victims": [
          "Iraq",
          "United Kingdom",
          "Pakistan",
          "Israel"
        ],
        "cfr-target-category": [
          "Private sector"
        ],
        "cfr-type-of-incident": "Espionage",
        "mode-of-operation": "IT compromise, information gathering and recon against industrial orgs",
        "refs": [
          "https://dragos.com/adversaries.html",
          "https://dragos.com/media/2017-Review-Industrial-Control-System-Threats.pdf",
          "https://www.cfr.org/interactive/cyber-operations/chrysene"
        ],
        "since": "2017",
        "synonyms": [
          "OilRig",
          "Greenbug"
        ],
        "victimology": "Oil and Gas, Manufacturing, Europe, MENA, North America"
      },
      "related": [
        {
          "dest-uuid": "8f5e8dc7-739d-4f5e-a8a1-a66e004d7063",
          "tags": [
            "estimative-language:likelihood-probability=\"likely\""
          ],
          "type": "similar"
        },
        {
          "dest-uuid": "11e17436-6ede-4733-8547-4ce0254ea19e",
          "tags": [
            "estimative-language:likelihood-probability=\"likely\""
          ],
          "type": "similar"
        },
        {
          "dest-uuid": "86724806-7ec9-4a48-a0a7-ecbde3bf4810",
          "tags": [
            "estimative-language:likelihood-probability=\"likely\""
          ],
          "type": "similar"
        },
        {
          "dest-uuid": "42be2a84-5a5c-4c6d-9864-3f09d75bb0ba",
          "tags": [
            "estimative-language:likelihood-probability=\"likely\""
          ],
          "type": "similar"
        },
        {
          "dest-uuid": "d56c99fa-4710-472c-81a6-41b7a84ea4be",
          "tags": [
            "estimative-language:likelihood-probability=\"likely\""
          ],
          "type": "similar"
        },
        {
          "dest-uuid": "4ca1929c-7d64-4aab-b849-badbfc0c760d",
          "tags": [
            "estimative-language:likelihood-probability=\"likely\""
          ],
          "type": "similar"
        },
        {
          "dest-uuid": "b96e02f1-4037-463f-b158-5a964352f8d9",
          "tags": [
            "estimative-language:likelihood-probability=\"likely\""
          ],
          "type": "similar"
        },
        {
          "dest-uuid": "f9d6633a-55e6-4adc-9263-6ae080421a13",
          "tags": [
            "estimative-language:likelihood-probability=\"likely\""
          ],
          "type": "similar"
        },
        {
          "dest-uuid": "ba724df5-9aa0-45ca-8e0e-7101c208ae48",
          "tags": [
            "estimative-language:likelihood-probability=\"likely\""
          ],
          "type": "similar"
        },
        {
          "dest-uuid": "f98bac6b-12fd-4cad-be84-c84666932232",
          "tags": [
            "estimative-language:likelihood-probability=\"likely\""
          ],
          "type": "similar"
        },
        {
          "dest-uuid": "f873db71-3d53-41d5-b141-530675ade27a",
          "tags": [
            "estimative-language:likelihood-probability=\"likely\""
          ],
          "type": "similar"
        },
        {
          "dest-uuid": "47204403-34c9-4d25-a006-296a0939d1a2",
          "tags": [
            "estimative-language:likelihood-probability=\"likely\""
          ],
          "type": "similar"
        }
      ],
      "uuid": "a0082cfa-32e2-42b8-92d8-5c7a7409dcf1",
      "value": "CHRYSENE"
    },
    {
      "description": "Adversaries abusing ICS (based on Dragos Inc adversary list).\nThis threat actor compromises the networks of companies involved in electric power, specifically looking for intellectual property and information about the companies’ operations.",
      "meta": {
        "capabilities": "Encoded binaries in documents, evasion techniques",
        "cfr-suspected-state-sponsor": "Unknown",
        "cfr-suspected-victims": [
          "United States"
        ],
        "cfr-target-category": [
          "Private sector"
        ],
        "cfr-type-of-incident": "Espionage",
        "mode-of-operation": "IT compromise with hardened anti-analysis malware against industrial orgs",
        "refs": [
          "https://dragos.com/adversaries.html",
          "https://dragos.com/media/2017-Review-Industrial-Control-System-Threats.pdf",
          "https://www.cfr.org/interactive/cyber-operations/covellite"
        ],
        "since": "2017",
        "synonyms": [
          "Lazarus",
          "Hidden Cobra"
        ],
        "victimology": "Electric Utilities, US"
      },
      "related": [
        {
          "dest-uuid": "c93fccb1-e8e8-42cf-ae33-2ad1d183913a",
          "tags": [
            "estimative-language:likelihood-probability=\"likely\""
          ],
          "type": "similar"
        },
        {
          "dest-uuid": "68391641-859f-4a9a-9a1e-3e5cf71ec376",
          "tags": [
            "estimative-language:likelihood-probability=\"likely\""
          ],
          "type": "similar"
        }
      ],
      "uuid": "027a1428-6e79-4a4b-82b9-e698e8525c2b",
      "value": "COVELLITE"
    },
    {
      "description": "Adversaries abusing ICS (based on Dragos Inc adversary list).\nThis threat actor targets industrial control systems in Turkey, Europe, and North America.\n    Believed to be linked to Crouching Yeti",
      "meta": {
        "capabilities": "GOODOR, DORSHEL, KARAGANY, Mimikatz",
        "cfr-suspected-state-sponsor": "Unknown",
        "cfr-suspected-victims": [
          "Turkey"
        ],
        "cfr-target-category": [
          "Private sector"
        ],
        "cfr-type-of-incident": "Espionage",
        "mode-of-operation": "Deep ICS environment information gathering, operator credentials, industrial process details",
        "refs": [
          "https://dragos.com/adversaries.html",
          "https://dragos.com/media/2017-Review-Industrial-Control-System-Threats.pdf",
          "https://www.cfr.org/interactive/cyber-operations/dymalloy"
        ],
        "since": "2016",
        "synonyms": [
          "Dragonfly2",
          "Berserker Bear"
        ],
        "victimology": "Turkey, Europe, US"
      },
      "uuid": "a08ab076-33c1-4350-b021-650c34277f2d",
      "value": "DYMALLOY"
    },
    {
      "description": "Adversaries abusing ICS (based on Dragos Inc adversary list).",
      "meta": {
        "capabilities": "STONEDRILL wiper, variants of TURNEDUP malware",
        "cfr-suspected-state-sponsor": "Iran (Islamic Republic of)",
        "cfr-suspected-victims": [
          "United States",
          "Saudi Arabia",
          "South Korea"
        ],
        "cfr-target-category": [
          "Private sector"
        ],
        "cfr-type-of-incident": "Espionage",
        "country": "IR",
        "mode-of-operation": "IT network limited, information gathering against industrial orgs",
        "refs": [
          "https://dragos.com/adversaries.html",
          "https://dragos.com/media/2017-Review-Industrial-Control-System-Threats.pdf",
          "https://www.cfr.org/interactive/cyber-operations/apt-33"
        ],
        "since": "2016",
        "synonyms": [
          "APT33"
        ],
        "victimology": "Petrochemical, Aerospace, Saudi Arabia"
      },
      "related": [
        {
          "dest-uuid": "fbd29c89-18ba-4c2d-b792-51c0adee049f",
          "tags": [
            "estimative-language:likelihood-probability=\"likely\""
          ],
          "type": "similar"
        },
        {
          "dest-uuid": "4f69ec6d-cb6b-42af-b8e2-920a2aa4be10",
          "tags": [
            "estimative-language:likelihood-probability=\"likely\""
          ],
          "type": "similar"
        }
      ],
      "uuid": "accd848b-b8f4-46ba-a408-9063b35cfbf2",
      "value": "MAGNALLIUM"
    },
    {
      "description": "Adversaries abusing ICS (based on Dragos Inc adversary list).",
      "meta": {
        "capabilities": "TRISIS, custom credential harvesting",
        "mode-of-operation": "Focused on physical destruction and long-term persistence",
        "refs": [
          "https://dragos.com/adversaries.html"
        ],
        "since": "2014",
        "synonyms": [],
        "victimology": "Oil and Gas, Middle East"
      },
      "uuid": "3dddc77e-a52a-466a-bf1c-1463e352077f",
      "value": "XENOTIME"
    },
    {
      "description": "ZooPark is a cyberespionage operation that has been focusing on Middle Eastern targets since at least June 2015. The threat actors behind ZooPark infect Android devices using several generations of malware we label from v1-v4, with v4 being the most recent version deployed in 2017.",
      "meta": {
        "refs": [
          "https://media.kasperskycontenthub.com/wp-content/uploads/sites/43/2018/05/03095519/ZooPark_for_public_final.pdf"
        ]
      },
      "uuid": "4defbf2e-4f73-11e8-807f-578d61da7568",
      "value": "ZooPark"
    },
    {
      "description": "Experts assigned the codename of LuckyMouse to the group behind this hack, but they later realized the attackers were an older Chinese threat actor known under various names in the reports of other cyber-security firms, such as Emissary Panda, APT27, Threat Group 3390, Bronze Union, ZipToken, and Iron Tiger",
      "meta": {
        "cfr-suspected-state-sponsor": "Unknown",
        "cfr-suspected-victims": [
          "United States",
          "Japan",
          "Taiwan",
          "India",
          "Canada",
          "China",
          "Thailand",
          "Israel",
          "Australia",
          "Republic of Korea",
          "Russia",
          "Iran"
        ],
        "cfr-target-category": [
          "Government",
          "Private sector"
        ],
        "cfr-type-of-incident": "Espionage",
        "refs": [
          "https://www.bleepingcomputer.com/news/security/chinese-cyber-espionage-group-hacked-government-data-center/",
          "https://www.secureworks.com/research/bronze-union",
          "http://newsroom.trendmicro.com/blog/operation-iron-tiger-attackers-shift-east-asia-united-states",
          "https://www.secureworks.com/research/threat-group-3390-targets-organizations-for-cyberespionage",
          "https://www.threatconnect.com/blog/threatconnect-discovers-chinese-apt-activity-in-europe/",
          "https://www.nccgroup.trust/uk/about-us/newsroom-and-events/blogs/2018/april/decoding-network-data-from-a-gh0st-rat-variant/",
          "https://securelist.com/luckymouse-ndisproxy-driver/87914/"
        ],
        "synonyms": [
          "Emissary Panda",
          "APT27",
          "Threat Group 3390",
          "Bronze Union",
          "ZipToken",
          "Iron Tiger"
        ]
      },
      "related": [
        {
          "dest-uuid": "fb366179-766c-4a4a-afa1-52bff1fd601c",
          "tags": [
            "estimative-language:likelihood-probability=\"likely\""
          ],
          "type": "similar"
        },
        {
          "dest-uuid": "834e0acd-d92a-4e38-bb14-dc4159d7cb32",
          "tags": [
            "estimative-language:likelihood-probability=\"likely\""
          ],
          "type": "similar"
        },
        {
          "dest-uuid": "f1b9f7d6-6ab1-404b-91a6-a1ed1845c045",
          "tags": [
            "estimative-language:likelihood-probability=\"likely\""
          ],
          "type": "similar"
        }
      ],
      "uuid": "4af45fea-72d3-11e8-846c-d37699506c8d",
      "value": "LuckyMouse"
    },
    {
      "description": "The Rancor group’s attacks use two primary malware families which are naming DDKONG and PLAINTEE. DDKONG is used throughout the campaign and PLAINTEE appears to be new addition to these attackers’ toolkit.  Countries Unit 42 has identified as targeted by Rancor with these malware families include, but are not limited to Singapore and Cambodia.",
      "meta": {
        "cfr-suspected-state-sponsor": "China",
        "cfr-suspected-victims": [
          "Singapore",
          "Cambodia"
        ],
        "cfr-target-category": [
          "Government",
          "Civil society"
        ],
        "cfr-type-of-incident": "Espionage",
        "country": "CN",
        "refs": [
          "https://researchcenter.paloaltonetworks.com/2018/06/unit42-rancor-targeted-attacks-south-east-asia-using-plaintee-ddkong-malware-families/",
          "https://www.cfr.org/interactive/cyber-operations/rancor"
        ],
        "synonyms": [
          "Rancor group"
        ]
      },
      "uuid": "79c7c7e0-79d5-11e8-9b9c-1ff96be20c0b",
      "value": "RANCOR"
    },
    {
      "description": "While it is not clear exactly what the attacker is looking for, what is clear is that once he finds it, a second stage of the attack awaits, fetching additional modules and/or malware from the Command and Control server. This then is a surveillance attack in progress and has been dubbed ‘Big Bang’ due to the attacker’s fondness for the ‘Big Bang Theory’ TV show, after which some of the malware’s modules are named.",
      "meta": {
        "refs": [
          "https://research.checkpoint.com/apt-attack-middle-east-big-bang/",
          "https://blog.talosintelligence.com/2017/06/palestine-delphi.html"
        ]
      },
      "uuid": "a3cc5105-3bc6-498b-8d53-981e12d86909",
      "value": "The Big Bang"
    },
    {
      "description": "In mid-July, Palo Alto Networks Unit 42 identified a small targeted phishing campaign aimed at a government organization. While tracking the activities of this campaign, we identified a repository of additional malware, including a web server that was used to host the payloads used for both this attack as well as others.",
      "meta": {
        "refs": [
          "https://researchcenter.paloaltonetworks.com/2017/10/unit42-tracking-subaat-targeted-phishing-attacks-point-leader-threat-actors-repository/"
        ]
      },
      "uuid": "a7bc4ef2-971a-11e8-9bf0-13aa7d6d8651",
      "value": "Subaat"
    },
    {
      "description": "Unit 42 researchers have been tracking Subaat, an attacker, since 2017. Recently Subaat drew our attention due to renewed targeted attack activity. Part of monitoring Subaat included realizing the actor was possibly part of a larger crew of individuals responsible for carrying out targeted attacks against worldwide governmental organizations. Technical analysis on some of the attacks as well as attribution links with Pakistan actors have been already depicted by 360 and Tuisec, in which they found interesting connections to a larger group of attackers Unit 42 researchers have been tracking, which we are calling Gorgon Group.",
      "meta": {
        "refs": [
          "https://researchcenter.paloaltonetworks.com/2018/08/unit42-gorgon-group-slithering-nation-state-cybercrime/"
        ]
      },
      "uuid": "e47c2c4d-706b-4098-92a2-b93e7103e131",
      "value": "The Gorgon Group"
    },
    {
      "description": "In July 2018, Unit 42 analyzed a targeted attack using a novel file type against at least one government agency in the Middle East. It was carried out by a previously unpublished threat group we track as DarkHydrus. Based on our telemetry, we were able to uncover additional artifacts leading us to believe this adversary group has been in operation with their current playbook since early 2016. This attack diverged from previous attacks we observed from this group as it involved spear-phishing emails sent to targeted organizations with password protected RAR archive attachments that contained malicious Excel Web Query files (.iqy).",
      "meta": {
        "refs": [
          "https://researchcenter.paloaltonetworks.com/2018/07/unit42-new-threat-actor-group-darkhydrus-targets-middle-east-government/",
          "https://mobile.twitter.com/360TIC/status/1083289987339042817",
          "https://ti.360.net/blog/articles/latest-target-attack-of-darkhydruns-group-against-middle-east-en/"
        ],
        "synonyms": [
          "LazyMeerkat"
        ]
      },
      "uuid": "ce2c2dfd-2445-4fbc-a747-9e7092e383f9",
      "value": "DarkHydrus"
    },
    {
      "description": "Recorded Future’s Insikt Group has identified two new cyberespionage campaigns targeting the Tibetan Community over the past two years. The campaigns, which we are collectively naming RedAlpha, combine light reconnaissance, selective targeting, and diverse malicious tooling. We discovered this activity as the result of pivoting off of a new malware sample observed targeting the Tibetan community based in India.",
      "meta": {
        "refs": [
          "https://www.recordedfuture.com/redalpha-cyber-campaigns/",
          "https://go.recordedfuture.com/hubfs/reports/cta-2018-0626.pdf"
        ]
      },
      "uuid": "71a3b962-9a36-11e8-88f8-b31d20c6fa2a",
      "value": "RedAlpha"
    },
    {
      "description": "In March 2017, the 360 Chasing Team found a sample of targeted attacks that confirmed the previously unknown sample of APT's attack actions, which the organization can now trace back at least in April 2016. The chasing team named the attack organization APT-C-35. In June 2017, the 360 Threat Intelligence Center discovered the organization’s new attack activity, confirmed and exposed the gang’s targeted attacks against Pakistan, and analyzed in detail. The unique EHDevel malicious code framework used by the organization",
      "meta": {
        "refs": [
          "https://ti.360.net/blog/articles/latest-activity-of-apt-c-35/"
        ],
        "synonyms": [
          "DoNot Team"
        ]
      },
      "uuid": "b9dc4e81-909f-4324-8b25-a0f359cd88e0",
      "value": "APT-C-35"
    },
    {
      "description": "This threat actor targets organizations in the finance, defense, aerospace, technology, health-care, and automotive sectors and media organizations in East Asia for the purpose of espionage. Believed to be responsible for the targeting of South Korean actors prior to the meeting of Donald J. Trump and Kim Jong-un",
      "meta": {
        "cfr-suspected-state-sponsor": "China",
        "cfr-suspected-victims": [
          "South Korea",
          "Japan"
        ],
        "cfr-target-category": [
          "Government",
          "Private sector"
        ],
        "country": "CN",
        "refs": [
          "https://www.cfr.org/interactive/cyber-operations/temptick"
        ]
      },
      "uuid": "3f3ff6de-a6a7-11e8-92b4-3743eb1c7762",
      "value": "TempTick"
    },
    {
      "description": "This threat actor uses spear-phishing techniques to target parliaments, government ministries, academics, and media organizations, primarily in the Middle East, for the purpose of espionage.",
      "meta": {
        "cfr-suspected-state-sponsor": "Unknown",
        "cfr-suspected-victims": [
          "Palestine",
          "United Arab Emirates",
          "Qatar",
          "Somalia",
          "Syria",
          "Canada",
          "Germany",
          "Serbia",
          "Kuwait",
          "Egypt",
          "Saudi Arabia",
          "Chile",
          "Iraq",
          "India",
          "United States",
          "Israel",
          "Russia",
          "South Korea",
          "Jordan",
          "Djibouti",
          "Lebonon",
          "Morocco",
          "Iran",
          "United Kingdom",
          "Afghanistan",
          "Oman",
          "Denmark"
        ],
        "cfr-target-category": [
          "Government",
          "Civil society"
        ],
        "cfr-type-of-incident": "Espionage",
        "refs": [
          "https://www.cfr.org/interactive/cyber-operations/operation-parliament",
          "https://securelist.com/operation-parliament-who-is-doing-what/85237/"
        ]
      },
      "uuid": "e20e8eb8-a6b4-11e8-8a92-6ba6e7540c6d",
      "value": "Operation Parliament"
    },
    {
      "description": "This threat actor uses spear-phishing techniques to target private-sector energy, defense, aerospace, research, and media organizations and embassies in Africa, Europe, and the Middle East, for the purpose of espionage.",
      "meta": {
        "cfr-suspected-state-sponsor": "Unknown",
        "cfr-suspected-victims": [
          "South Africa",
          "Malaysia",
          "Kenya",
          "Suriname",
          "United Kingdom"
        ],
        "cfr-target-category": [
          "Government",
          "Private sector"
        ],
        "cfr-type-of-incident": "Espionage",
        "refs": [
          "https://www.cfr.org/interactive/cyber-operations/inception-framework"
        ]
      },
      "uuid": "71ef51ca-a791-11e8-a026-07980ca910ca",
      "value": "Inception Framework"
    },
    {
      "description": "This threat actor targets software companies and political organizations in the United States, China, Japan, and South Korea. It primarily acts to support cyber operations conducted by other threat actors affiliated with Chinese intelligence services.\nBelieved to be associated with the Axiom, APT 17, and Mirage threat actors. Believed to share the same tools and infrastructure as the threat actors that carried out Operation Aurora, the 2015 targeting of video game companies, the 2015 targeting of the Thai government, and the 2017 targeting of Chinese-language news websites",
      "meta": {
        "cfr-suspected-state-sponsor": "China",
        "cfr-suspected-victims": [
          "United States",
          "South Korea",
          "United Kingdom",
          "China",
          "Japan"
        ],
        "cfr-target-category": [
          "Private sector"
        ],
        "cfr-type-of-incident": "Espionage",
        "country": "CN",
        "refs": [
          "https://www.cfr.org/interactive/cyber-operations/winnti-umbrella"
        ]
      },
      "uuid": "9cebfaa8-a797-11e8-99e0-3ffa312b9a10",
      "value": "Winnti Umbrella"
    },
    {
      "description": "This threat actor targets Uighurs—a minority ethnic group located primarily in northwestern China—and devices from Chinese mobile phone manufacturer Xiaomi, for espionage purposes.",
      "meta": {
        "cfr-suspected-state-sponsor": "China",
        "cfr-suspected-victims": [
          "Uighurs"
        ],
        "cfr-target-category": [
          "Civil society"
        ],
        "cfr-type-of-incident": "Espionage",
        "country": "CN",
        "refs": [
          "https://www.cfr.org/interactive/cyber-operations/henbox"
        ]
      },
      "uuid": "36ee04f4-a9df-11e8-b92b-d7ddfd3a8896",
      "value": "HenBox"
    },
    {
      "description": "This threat actor targets nongovernmental organizations using Mongolian-themed lures for espionage purposes.",
      "meta": {
        "cfr-suspected-state-sponsor": "China",
        "cfr-suspected-victims": [
          "United States"
        ],
        "cfr-target-category": [
          "Civil society"
        ],
        "cfr-type-of-incident": "Espionage",
        "country": "CN",
        "refs": [
          "https://www.cfr.org/interactive/cyber-operations/mustang-panda"
        ]
      },
      "uuid": "78bf726c-a9e6-11e8-9e43-77249a2f7339",
      "value": "Mustang Panda"
    },
    {
      "description": "This threat actor targets organizations in the satellite communications, telecommunications, geospatial-imaging, and defense sectors in the United States and Southeast Asia for espionage purposes.",
      "meta": {
        "cfr-suspected-state-sponsor": "Unknown",
        "cfr-suspected-victims": [
          "United States"
        ],
        "cfr-target-category": [
          "Private sector"
        ],
        "cfr-type-of-incident": "Espionage",
        "refs": [
          "https://www.cfr.org/interactive/cyber-operations/thrip",
          "https://www.symantec.com/blogs/threat-intelligence/thrip-hits-satellite-telecoms-defense-targets"
        ]
      },
      "uuid": "98be4300-a9ef-11e8-9a95-bb9221083cfc",
      "value": "Thrip"
    },
    {
      "description": "This threat actor targets organizations in the satellite communications, telecommunications, geospatial-imaging, and defense sectors in the United States and Southeast Asia for espionage purposes.",
      "meta": {
        "cfr-suspected-state-sponsor": "Pakistan",
        "cfr-suspected-victims": [
          "Pakistan",
          "Iraq",
          "Australia",
          "Afghanistan",
          "United Arab Emirates",
          "Germany",
          "India",
          "United States"
        ],
        "cfr-target-category": [
          "Government",
          "Civil society"
        ],
        "cfr-type-of-incident": "Espionage",
        "country": "PK",
        "refs": [
          "https://www.cfr.org/interactive/cyber-operations/stealth-mango-and-tangelo"
        ]
      },
      "uuid": "f82b352e-a9f8-11e8-8be8-fbcf6eddd58c",
      "value": " Stealth Mango and Tangelo "
    },
    {
      "description": "Malware developers have started to use the zero-day exploit for Task Scheduler component in Windows, two days after proof-of-concept code for the vulnerability appeared online.\n\nA security researcher who uses the online name SandboxEscaper on August 27 released the source code for exploiting a security bug in the Advanced Local Procedure Call (ALPC) interface used by Windows Task Scheduler.\n\nMore specifically, the problem is with the SchRpcSetSecurity API function, which fails to properly check user's permissions, allowing write privileges on files in C:\\Windows\\Task.\n\nThe vulnerability affects Windows versions 7 through 10 and can be used by an attacker to escalate their privileges to all-access SYSTEM account level.\n\nA couple of days after the exploit code became available (source and binary), malware researchers at ESET noticed its use in active malicious campaigns from a threat actor they call PowerPool, because of their tendency to use tools mostly written in PowerShell for lateral movement.\n\nThe group appears to have a small number of victims in the following countries: Chile, Germany, India, the Philippines, Poland, Russia, the United Kingdom, the United States, and Ukraine.\n\nThe researchers say that PowerPool developers did not use the binary version of the exploit, deciding instead to make some subtle changes to the source code before recompiling it.",
      "meta": {
        "refs": [
          "https://www.bleepingcomputer.com/news/security/windows-task-scheduler-zero-day-exploited-by-malware/"
        ]
      },
      "uuid": "abd89986-b1b0-11e8-b857-efe290264006",
      "value": "PowerPool"
    },
    {
      "description": "Bahamut is a threat actor primarily operating in Middle East and Central Asia, suspected to be a private contractor to several state sponsored actors. They were observed conduct phishing as well as desktop and mobile malware campaigns.",
      "meta": {
        "refs": [
          "https://www.bellingcat.com/news/mena/2017/06/12/bahamut-pursuing-cyber-espionage-actor-middle-east/",
          "https://www.bellingcat.com/resources/case-studies/2017/10/27/bahamut-revisited-cyber-espionage-middle-east-south-asia/"
        ]
      },
      "uuid": "dc3edacc-bb24-11e8-81fb-8c16458922a7",
      "value": "Bahamut"
    },
    {
      "description": "Iron group has developed multiple types of malware (backdoors, crypto-miners, and ransomware) for Windows, Linux and Android platforms. They have used their malware to successfully infect, at least, a few thousand victims.",
      "meta": {
        "refs": [
          "https://www.intezer.com/iron-cybercrime-group-under-the-scope-2/"
        ],
        "synonyms": [
          "Iron Cyber Group"
        ]
      },
      "uuid": "6a0ea861-229a-45a6-98f5-228f69b43905",
      "value": "Iron Group"
    },
    {
      "description": "This threat actor targets critical infrastructure entities in the oil and gas sector, primarily in Ukraine. The threat actors deploy the BugDrop malware to remotely access the microphones in their targets' computers to eavesdrop on conversations.",
      "meta": {
        "cfr-suspected-state-sponsor": "Russian Federation",
        "cfr-suspected-victims": [
          "Ukraine",
          "Austria",
          "Russia",
          "Saudi Arabia"
        ],
        "cfr-target-category": [
          "Private sector"
        ],
        "cfr-type-of-incident": "Espionage",
        "country": "RU",
        "refs": [
          "https://www.cfr.org/interactive/cyber-operations/operation-bugdrop"
        ]
      },
      "uuid": "75ae52b2-bca3-11e8-af90-a78f33eee6c1",
      "value": "Operation BugDrop"
    },
    {
      "description": "This threat actor targets governments, diplomatic missions, academics, and energy and aerospace organizations for the purpose of espionage. Also known as the Rocra and believed to be the same threat actor as Cloud Atlas",
      "meta": {
        "cfr-suspected-state-sponsor": "Russian Federation",
        "cfr-suspected-victims": [
          "Russia",
          "Belgium",
          "Armenia",
          "Ukraine",
          "Belarus",
          "Kazakhstan",
          "India",
          "Iran",
          "United States",
          "Greece",
          "Azerbaijan",
          "Afghanistan",
          "Turkmenistan",
          "Vietnam",
          "Italy"
        ],
        "cfr-target-category": [
          "Government",
          "Private sector"
        ],
        "cfr-type-of-incident": "Espionage",
        "country": "RU",
        "refs": [
          "https://www.cfr.org/interactive/cyber-operations/red-october"
        ],
        "synonyms": [
          "the Rocra"
        ]
      },
      "uuid": "358b8982-bcaa-11e8-8a5b-4b618197c5b0",
      "value": "Red October"
    },
    {
      "description": "This threat actor targets governments and diplomatic organizations for espionage purposes.",
      "meta": {
        "cfr-suspected-state-sponsor": "Russian Federation",
        "cfr-suspected-victims": [
          "Russia",
          "India",
          "Kazakhstan",
          "Czech Republic",
          "Belarus"
        ],
        "cfr-target-category": [
          "Government"
        ],
        "cfr-type-of-incident": "Espionage",
        "country": "RU",
        "refs": [
          "https://www.cfr.org/interactive/cyber-operations/cloud-atlas"
        ]
      },
      "uuid": "1572f618-bcb3-11e8-841b-1fd7f9cfe126",
      "value": "Cloud Atlas"
    },
    {
      "description": "This threat actor compromises civil society groups the Chinese Communist Party views as hostile to its interests, such as Tibetan, Uyghur, Hong Kong, and Taiwanese activist. The threat actor also targeted the Myanmar electoral commission. ",
      "meta": {
        "cfr-suspected-state-sponsor": "China",
        "cfr-suspected-victims": [
          "China",
          "Myanmar",
          "Hong Kong",
          "Taiwan"
        ],
        "cfr-target-category": [
          "Civil society",
          "Government"
        ],
        "cfr-type-of-incident": "Espionage",
        "country": "CN",
        "refs": [
          "https://www.cfr.org/interactive/cyber-operations/unnamed-actor"
        ]
      },
      "uuid": "bea5e256-bcc0-11e8-a478-bbf7e7585a1e",
      "value": "Unnamed Actor"
    },
    {
      "description": "”A threat group associated with the Iranian government. The threat group created lookalike domains to phish targets and used credentials to steal intellectual property from specific resources, including library systems.”",
      "meta": {
        "refs": [
          "https://www.bleepingcomputer.com/news/security/iranian-hackers-charged-in-march-are-still-actively-phishing-universities/",
          "https://www.cyberscoop.com/cobalt-dickens-iran-mabna-institiute-dell-secureworks/"
        ],
        "synonyms": [
          "Cobalt Dickens"
        ]
      },
      "uuid": "6c79bd1a-bfde-11e8-8c33-db4d9968671a",
      "value": "COBALT DICKENS"
    },
    {
      "description": "Digital threat management company RiskIQ tracks the activity of MageCart group and reported their use of web-based card skimmers since 2016.",
      "meta": {
        "refs": [
          "https://www.bleepingcomputer.com/news/security/british-airways-fell-victim-to-card-scraping-attack/",
          "https://www.bleepingcomputer.com/news/security/feedify-hacked-with-magecart-information-stealing-script/",
          "https://www.bleepingcomputer.com/news/security/magecart-group-compromises-plugin-used-in-thousands-of-stores-makes-rookie-mistake/",
          "https://www.bleepingcomputer.com/news/security/visiondirect-data-breach-caused-by-magecart-attack/",
          "https://www.bleepingcomputer.com/news/security/magecart-group-sabotages-rival-to-ruin-data-and-reputation/"
        ]
      },
      "uuid": "0768fd50-c547-11e8-9aa5-776183769eab",
      "value": "MageCart"
    },
    {
      "description": "An extensive surveillance operation targets specific groups of individuals with malicious mobile apps that collect sensitive information on the device along with surrounding voice recordings. Researchers with CheckPoint discovered the attack and named it Domestic Kitten. The targets are Kurdish and Turkish natives, and ISIS supporters, all Iranian citizens.",
      "meta": {
        "refs": [
          "https://www.bleepingcomputer.com/news/security/domestic-kitten-apt-operates-in-silence-since-2016/"
        ]
      },
      "uuid": "dda1b28e-c558-11e8-8666-27cf61d1d7ee",
      "value": "Domestic Kitten"
    },
    {
      "description": "Treasury has identified a sophisticated cyber-enabled ATM cash out campaign we are calling FASTCash. FASTCash has been active since late 2016 targeting banks in Africa and Asia to remotely compromise payment switch application servers within banks to facilitate fraudulent transactions, primarily involving ATMs, to steal cash equivalent to tens of millions of dollars. FBI has attributed malware used in this campaign to the North Korean government. We expect FASTCash to continue targeting retail payment systems vulnerable to remote exploitation.",
      "uuid": "e38d32a2-c708-11e8-8785-472c4cfccd85",
      "value": "FASTCash"
    },
    {
      "description": "According to new research by Kaspersky's GReAT team, the online criminal activities of the Roaming Mantis Group have continued to evolve since they were first discovered in April 2018. As part of their activities, this group hacks into exploitable routers and changes their DNS configuration. This allows the attackers to redirect the router user's traffic to malicious Android apps disguised as Facebook and Chrome or to Apple phishing pages that were used to steal Apple ID credentials.\nRecently, Kaspersky has discovered that this group is testing a new monetization scheme by redirecting iOS users to pages that contain the Coinhive in-browser mining script rather than the normal Apple phishing page. When users are redirected to these pages, they will be shown a blank page in the browser, but their CPU utilization will jump to 90% or higher.",
      "meta": {
        "refs": [
          "https://www.bleepingcomputer.com/news/security/roaming-mantis-group-testing-coinhive-miner-redirects-on-iphones/"
        ],
        "synonyms": [
          "Roaming Mantis Group"
        ]
      },
      "uuid": "b27beb94-ce25-11e8-8e11-2f1a59bd0e91",
      "value": "Roaming Mantis"
    },
    {
      "description": "ESET research reveals a successor to the infamous BlackEnergy APT group targeting critical infrastructure, quite possibly in preparation for damaging attacks",
      "meta": {
        "refs": [
          "https://www.eset.com/int/greyenergy-exposed/",
          "https://www.welivesecurity.com/2018/10/17/greyenergy-updated-arsenal-dangerous-threat-actors/"
        ]
      },
      "related": [
        {
          "dest-uuid": "f512de42-f76b-40d2-9923-59e7dbdfec35",
          "tags": [
            "estimative-language:likelihood-probability=\"likely\""
          ],
          "type": "similar"
        }
      ],
      "uuid": "d52ca4c4-d214-11e8-8d29-c3e7cb78acce",
      "value": "GreyEnergy"
    },
    {
      "description": "The Shadow Brokers (TSB) is a hacker group who first appeared in the summer of 2016. They published several leaks containing hacking tools from the National Security Agency (NSA, including several zero-day exploits.[1] Specifically, these exploits and vulnerabilities targeted enterprise firewalls, antivirus software, and Microsoft products. The Shadow Brokers originally attributed the leaks to the Equation Group threat actor, who have been tied to the NSA's Tailored Access Operations unit.",
      "meta": {
        "refs": [
          "https://en.wikipedia.org/wiki/The_Shadow_Brokers",
          "https://securelist.com/darkpulsar/88199/"
        ],
        "synonyms": [
          "The ShadowBrokers",
          "TSB",
          "Shadow Brokers",
          "ShadowBrokers"
        ]
      },
      "uuid": "d5e90854-d5c9-11e8-98b9-1f98eb80d30a",
      "value": "The Shadow Brokers"
    },
    {
      "description": "Malware experts at CSE Cybsec uncovered a massive malvertising campaign dubbed EvilTraffic leveraging tens of thousands compromised websites. Crooks exploited some CMS vulnerabilities to upload and execute arbitrary PHP pages used to generate revenues via advertising.",
      "meta": {
        "refs": [
          "http://securityaffairs.co/wordpress/68059/cyber-crime/eviltraffic-malvertising-campaign.html",
          "http://csecybsec.com/download/zlab/20180121_CSE_Massive_Malvertising_Report.pdf"
        ],
        "synonyms": [
          "Operation EvilTraffic"
        ]
      },
      "uuid": "c2d5a052-dc30-11e8-9643-d76f3b9c94fa",
      "value": "EvilTraffic"
    },
    {
      "description": "HookAds is a malvertising campaign that purchases cheap ad space on low quality ad networks commonly used by adult web sites, online games, or blackhat seo sites. These ads will include JavaScript that redirects a visitor through a serious of decoy sites that look like pages filled with native advertisements, online games, or other low quality pages. Under the right circumstances, a visitor will silently load the Fallout exploit kit, which will try and install its malware payload.",
      "meta": {
        "refs": [
          "https://www.bleepingcomputer.com/news/security/hookads-malvertising-installing-malware-via-the-fallout-exploit-kit/"
        ]
      },
      "uuid": "dce617eb-a3b6-4a9a-bd76-575c424f9761",
      "value": "HookAds"
    },
    {
      "description": "INDRIK SPIDER is a sophisticated eCrime group that has been operating Dridex since June 2014. In 2015 and 2016, Dridex was one of the most prolific eCrime banking trojans on the market and, since 2014, those efforts are thought to have netted INDRIK SPIDER millions of dollars in criminal profits. Throughout its years of operation, Dridex has received multiple updates with new modules developed and new anti-analysis features added to the malware.",
      "meta": {
        "refs": [
          "https://www.crowdstrike.com/blog/big-game-hunting-the-evolution-of-indrik-spider-from-dridex-wire-fraud-to-bitpaymer-targeted-ransomware/"
        ]
      },
      "uuid": "658314bc-3bb8-48d2-913a-c528607b75c8",
      "value": "INDRIK SPIDER"
    },
    {
      "description": "Cisco Talos recently discovered a new campaign targeting Lebanon and the United Arab Emirates (UAE) affecting .gov domains, as well as a private Lebanese airline company. Based on our research, it's clear that this adversary spent time understanding the victims' network infrastructure in order to remain under the radar and act as inconspicuous as possible during their attacks.\nBased on this actor's infrastructure and TTPs, we haven't been able to connect them with any other campaign or actor that's been observed recently. This particular campaign utilizes two fake, malicious websites containing job postings that are used to compromise targets via malicious Microsoft Office documents with embedded macros. The malware utilized by this actor, which we are calling \"DNSpionage,\" supports HTTP and DNS communication with the attackers.\nIn a separate campaign, the attackers used the same IP to redirect the DNS of legitimate .gov and private company domains. During each DNS compromise, the actor carefully generated Let's Encrypt certificates for the redirected domains. These certificates provide X.509 certificates for TLS free of charge to the user. We don't know at this time if the DNS redirections were successful.\nIn this post, we will break down the attackers' methods and show how they used malicious documents to attempt to trick users into opening malicious websites that are disguised as \"help wanted\" sites for job seekers. Additionally, we will describe the malicious DNS redirection and the timeline of the events.",
      "meta": {
        "refs": [
          "https://blog.talosintelligence.com/2018/11/dnspionage-campaign-targets-middle-east.html"
        ]
      },
      "uuid": "608a903a-8145-4fd1-84bc-235e278480bf",
      "value": "DNSpionage"
    },
    {
      "description": "Dubbed DarkVishnya, the attacks targeted at least eight banks using readily-available gear such as netbooks or inexpensive laptops, Raspberry Pi mini-computers, or a Bash Bunny - a USB-sized piece hardware for penetration testing purposes that can pose as a keyboard, flash storage, network adapter, or as any serial device.",
      "meta": {
        "refs": [
          "https://www.bleepingcomputer.com/news/security/netbooks-rpis-and-bash-bunny-gear-attacking-banks-from-the-inside/"
        ]
      },
      "uuid": "db7fd7dd-28f7-4e8d-a807-8405e4b0f4e2",
      "value": "DarkVishnya"
    },
    {
      "description": "What’s noteworthy is that according to the introduction on the compromised website of the polyclinic (http://www.p2f.ru), the institution was established in 1965 and it was founded by the Presidential Administration of Russia. The multidisciplinary outpatient institution mainly serves the civil servants of the highest executive, legislative, judicial authorities of the Russian Federation, as well as famous figures of science and art.\nSince it is the first detection of this APT attack by 360 Security on a global scale, we code-named it as “Operation Poison Needles”, considering that the target was a medical institution. Currently, the attribution of the attacker is still under investigation. However, the special background of the polyclinic and the sensitiveness of the group it served both indicate the attack is highly targeted. Simultaneously, the attack occurred at a very sensitive timing of the Kerch Strait Incident, so it also aroused the assumption on the political attribution of the attack.",
      "meta": {
        "refs": [
          "http://blogs.360.cn/post/PoisonNeedles_CVE-2018-15982_EN"
        ]
      },
      "uuid": "08ff3cb6-c292-4360-a978-6f05775881ed",
      "value": "Operation Poison Needles"
    },
    {
      "description": "From November 2017 to October 2018, we attributed 14 campaigns to the GC threat actors that used a specific MaaS provider (hereinafter “the Provider”) offered by a known individual (hereinafter “the Provider Operator”).",
      "meta": {
        "refs": [
          "https://medium.com/@quoscient/golden-chickens-uncovering-a-malware-as-a-service-maas-provider-and-two-new-threat-actors-using-61cf0cb87648"
        ],
        "synonyms": [
          "Golden Chickens",
          "Golden Chickens01",
          "Golden Chickens 01"
        ]
      },
      "related": [
        {
          "dest-uuid": "6d50a8a2-fdf5-11e8-9db3-833f231caac8",
          "tags": [
            "estimative-language:likelihood-probability=\"likely\""
          ],
          "type": "similar"
        }
      ],
      "uuid": "6bd7c91a-fdf5-11e8-95a8-e712ad4b0a9d",
      "value": "GC01"
    },
    {
      "description": "From November 2017 to October 2018, we attributed 14 campaigns to the GC threat actors that used a specific MaaS provider (hereinafter “the Provider”) offered by a known individual (hereinafter “the Provider Operator”).",
      "meta": {
        "refs": [
          "https://medium.com/@quoscient/golden-chickens-uncovering-a-malware-as-a-service-maas-provider-and-two-new-threat-actors-using-61cf0cb87648"
        ],
        "synonyms": [
          "Golden Chickens",
          "Golden Chickens02",
          "Golden Chickens 02"
        ]
      },
      "related": [
        {
          "dest-uuid": "6bd7c91a-fdf5-11e8-95a8-e712ad4b0a9d",
          "tags": [
            "estimative-language:likelihood-probability=\"likely\""
          ],
          "type": "similar"
        }
      ],
      "uuid": "6d50a8a2-fdf5-11e8-9db3-833f231caac8",
      "value": "GC02"
    },
    {
      "description": "The McAfee Advanced Threat Research team and McAfee Labs Malware Operations Group have discovered a new global campaign targeting nuclear, defense, energy, and financial companies, based on McAfee® Global Threat Intelligence. This campaign, Operation Sharpshooter, leverages an in-memory implant to download and retrieve a second-stage implant—which we call Rising Sun—for further exploitation. According to our analysis, the Rising Sun implant uses source code from the Lazarus Group’s 2015 backdoor Trojan Duuzer in a new framework to infiltrate these key industries.\nOperation Sharpshooter’s numerous technical links to the Lazarus Group seem too obvious to immediately draw the conclusion that they are responsible for the attacks, and instead indicate a potential for false flags. Our research focuses on how this actor operates, the global impact, and how to detect the attack. We shall leave attribution to the broader security community.",
      "meta": {
        "refs": [
          "https://securingtomorrow.mcafee.com/other-blogs/mcafee-labs/operation-sharpshooter-targets-global-defense-critical-infrastructure/",
          "https://www.bleepingcomputer.com/news/security/op-sharpshooter-connected-to-north-koreas-lazarus-group/"
        ]
      },
      "related": [
        {
          "dest-uuid": "68391641-859f-4a9a-9a1e-3e5cf71ec376",
          "tags": [
            "estimative-language:likelihood-probability=\"likely\""
          ],
          "type": "similar"
        }
      ],
      "uuid": "b06c3af1-0243-4428-88da-b3451c345e1e",
      "value": "Operation Sharpshooter"
    },
    {
      "description": "TA505, the name given by Proofpoint, has been in the cybercrime business for at least four years. This is the group behind the infamous Dridex banking trojan and Locky ransomware, delivered through malicious email campaigns via Necurs botnet. Other malware associated with TA505 include Philadelphia and GlobeImposter ransomware families.",
      "meta": {
        "refs": [
          "https://www.bleepingcomputer.com/news/security/ta505-group-adopts-new-servhelper-backdoor-and-flawedgrace-rat/",
          "https://www.proofpoint.com/sites/default/files/ta505_timeline_final4_0.png"
        ]
      },
      "uuid": "03c80674-35f8-4fe0-be2b-226ed0fcd69f",
      "value": "TA505"
    },
    {
      "description": "GRIM SPIDER is a sophisticated eCrime group that has been operating the Ryuk ransomware since August 2018, targeting large organizations for a high-ransom return.",
      "meta": {
        "refs": [
          "https://www.crowdstrike.com/blog/big-game-hunting-with-ryuk-another-lucrative-targeted-ransomware/"
        ]
      },
      "uuid": "3cf6dbb5-bf9e-47d4-a8d5-b6d76f5a791f",
      "value": "GRIM SPIDER"
    },
    {
      "description": "GRIM SPIDER is a sophisticated eCrime group that has been operating the Ryuk ransomware since August 2018, targeting large organizations for a high-ransom return. This methodology, known as “big game hunting,” signals a shift in operations for WIZARD SPIDER, a criminal enterprise of which GRIM SPIDER appears to be a cell. The WIZARD SPIDER threat group, known as the Russia-based operator of the TrickBot banking malware, had focused primarily on wire fraud in the past.",
      "meta": {
        "refs": [
          "https://www.crowdstrike.com/blog/big-game-hunting-with-ryuk-another-lucrative-targeted-ransomware/"
        ]
      },
      "uuid": "bdf4fe4f-af8a-495f-a719-cf175cecda1f",
      "value": "WIZARD SPIDER"
    },
    {
      "description": "MUMMY SPIDER is a criminal entity linked to the core development of the malware most commonly known as Emotet or Geodo. First observed in mid-2014, this malware shared code with the Bugat (aka Feodo) banking Trojan. However, MUMMY SPIDER swiftly developed the malware’s capabilities to include an RSA key exchange for command and control (C2) communication and a modular architecture.",
      "meta": {
        "refs": [
          "https://www.crowdstrike.com/blog/big-game-hunting-with-ryuk-another-lucrative-targeted-ransomware/",
          "https://www.crowdstrike.com/blog/meet-crowdstrikes-adversary-of-the-month-for-february-mummy-spider/"
        ]
      },
      "uuid": "c93281be-f6cd-4cd0-a5a3-defde9d77d8b",
      "value": "MUMMY SPIDER"
    },
    {
      "description": "Open-source reporting has claimed that the Hermes ransomware was developed by the North Korean group STARDUST CHOLLIMA (activities of which have been public reported as part of the “Lazarus Group”), because Hermes was executed on a host during the SWIFT compromise of FEIB in October 2017. ",
      "meta": {
        "refs": [
          "https://www.crowdstrike.com/blog/big-game-hunting-with-ryuk-another-lucrative-targeted-ransomware/"
        ]
      },
      "uuid": "d8e1762a-0063-48c2-9ea1-8d176d14b70f",
      "value": "STARDUST CHOLLIMA"
    },
    {
      "description": "In short, “Cold River” is a sophisticated threat (actor) that utilizes DNS subdomain hijacking, certificate spoofing, and covert tunneled command and control traffic in combination with complex and convincing lure documents and custom implants.",
      "meta": {
        "refs": [
          "https://www.lastline.com/labsblog/threat-actor-cold-river-network-traffic-analysis-and-a-deep-dive-on-agent-drable/"
        ],
        "synonyms": [
          "Nahr Elbard",
          "Nahr el bared"
        ]
      },
      "uuid": "7d99d2f7-adf0-44e4-9044-d18ff6842a16",
      "value": "Cold River"
    },
    {
      "description": "a relatively new threat actor that’s been operating since mid-2016",
      "meta": {
        "refs": [
          "https://reaqta.com/2019/01/silence-group-targeting-russian-banks/"
        ]
      },
      "uuid": "0d5e17fd-7a71-47fd-b4bc-867cdb833726",
      "value": "Silence group"
    },
    {
      "description": "APT39 was created to bring together previous activities and methods used by this actor, and its activities largely align with a group publicly referred to as \"Chafer.\" However, there are differences in what has been publicly reported due to the variances in how organizations track activity. APT39 primarily leverages the SEAWEED and CACHEMONEY backdoors along with a specific variant of the POWBAT backdoor. While APT39's targeting scope is global, its activities are concentrated in the Middle East. APT39 has prioritized the telecommunications sector, with additional targeting of the travel industry and IT firms that support it and the high-tech industry.",
      "meta": {
        "refs": [
          "https://www.fireeye.com/blog/threat-research/2019/01/apt39-iranian-cyber-espionage-group-focused-on-personal-information.html"
        ],
        "synonyms": [
          "APT 39"
        ]
      },
      "uuid": "c2c64bd3-a325-446f-91a8-b4c0f173a30b",
      "value": "APT39"
    },
    {
      "description": "FireEye recently looked deeper into the activity discussed in TrendMicro’s blog and dubbed the “Siesta” campaign. The tools, modus operandi, and infrastructure used in the campaign present two possibilities: either the Chinese cyber-espionage unit APT1 is perpetrating this activity, or another group is using the same tactics and tools as the legacy APT1.\nThe Siesta campaign reinforces the fact that analysts and network defenders should remain on the lookout for known, public indicators and for shared attributes that allow security experts to detect multiple actors with one signature.",
      "meta": {
        "refs": [
          "https://www.fireeye.com/blog/threat-research/2014/03/a-detailed-examination-of-the-siesta-campaign.html"
        ]
      },
      "uuid": "27c97181-b8e9-43e1-93c0-f953cac45326",
      "value": "Siesta"
    },
    {
      "description": "Symantec researchers have uncovered a previously unknown attack group that is targeting government and military targets, including several overseas embassies of an Eastern European country, and military and defense targets in the Middle East. This group eschews custom malware and uses living off the land (LotL) tactics and publicly available hack tools to carry out activities that bear all the hallmarks of a cyber espionage campaign.\nThe group, which we have given the name Gallmaker, has been operating since at least December 2017, with its most recent activity observed in June 2018.",
      "meta": {
        "refs": [
          "https://www.symantec.com/blogs/threat-intelligence/gallmaker-attack-group"
        ]
      },
      "uuid": "c79dab01-3f9f-491e-8a5f-6423339c9f76",
      "value": "Gallmaker"
    },
    {
      "description": "Throughout 2018, CrowdStrike Intelligence tracked BOSS SPIDER as it regularly updated Samas ransomware and received payments to known Bitcoin (BTC) addresses. This consistent pace of activity came to an abrupt halt at the end of November 2018 when the U.S. DoJ released an indictment for Iran-based individuals Faramarz Shahi Savandi and Mohammad Mehdi Shah Mansouri, alleged members of the group.",
      "meta": {
        "refs": [
          "https://www.crowdstrike.com/resources/reports/2019-crowdstrike-global-threat-report/"
        ]
      },
      "uuid": "d6a13387-4c98-4a0c-a516-6c36c081b64c",
      "value": "Boss Spider"
    },
    {
      "description": "First observed in January 2018, GandCrab ransomware quickly began to proliferate and receive regular updates from its developer, PINCHY SPIDER, which over the course of the year established a RaaS operation with a dedicated set of affiliates.",
      "meta": {
        "refs": [
          "https://www.crowdstrike.com/resources/reports/2019-crowdstrike-global-threat-report/"
        ]
      },
      "uuid": "80f07c15-cad3-44a2-a8a4-dd14490b5117",
      "value": "Pinchy Spider"
    },
    {
      "description": "Early in 2018, CrowdStrike Intelligence observed GURU SPIDER supporting the distribution of multiple crimeware families through its flagship malware loader, Quant Loader.",
      "meta": {
        "refs": [
          "https://www.crowdstrike.com/resources/reports/2019-crowdstrike-global-threat-report/"
        ]
      },
      "uuid": "0a667713-bc31-4a72-9ea3-34fc094a9dde",
      "value": "Guru Spider"
    },
    {
      "description": "Beginning in January 2018 and persisting through the first half of the year, CrowdStrike Intelligence observed SALTY SPIDER, developer and operator of the long-running Sality botnet, distribute malware designed to target cryptocurrency users.",
      "meta": {
        "refs": [
          "https://www.crowdstrike.com/resources/reports/2019-crowdstrike-global-threat-report/"
        ]
      },
      "uuid": "7e37be6b-5a94-45f3-bdeb-f494c520eee3",
      "value": "Salty Spider"
    },
    {
      "description": "This adversary is suspected of continuing to target upstream providers (e.g., law firms and managed service providers) to support additional intrusions against high-profile assets. In 2018, CrowdStrike observed this adversary using spear-phishing, URL 'web bugs' and scheduled tasks to automate credential harvesting.",
      "meta": {
        "refs": [
          "https://www.crowdstrike.com/resources/reports/2019-crowdstrike-global-threat-report/"
        ]
      },
      "uuid": "d7a41ada-6687-4a6b-8b5c-396808cdd758",
      "value": "Judgment Panda"
    },
    {
      "description": "One of the first observed adopters of the 8.t exploit document builder in late 2017, further KRYPTONITE PANDA activity was limited in 2018. Last known activity for this adversary occurred in June 2018 and involved suspected targeting of Cambodia.",
      "meta": {
        "refs": [
          "https://www.crowdstrike.com/resources/reports/2019-crowdstrike-global-threat-report/"
        ]
      },
      "uuid": "393ebaad-4f05-4b35-bd31-45ac4ae7472d",
      "value": "Kryptonite Panda"
    },
    {
      "description": "In the first quarter of 2018, CrowdStrike Intelligence identified NOMAD PANDA activity targeting Central Asian nations with exploit documents built with the 8.t tool.",
      "meta": {
        "refs": [
          "https://www.crowdstrike.com/resources/reports/2019-crowdstrike-global-threat-report/"
        ]
      },
      "uuid": "4b7df353-fbcc-4f00-a54f-5121c5edb9be",
      "value": "Nomad Panda"
    },
    {
      "description": "This suspected Iran-based adversary conducted long-running SWC campaigns from December 2016 until public disclosure in July 2018. Like other Iran-based actors, the target scope for FLASH KITTEN appears to be focused on the MENA region.",
      "meta": {
        "refs": [
          "https://www.crowdstrike.com/resources/reports/2019-crowdstrike-global-threat-report/"
        ]
      },
      "uuid": "6e899dd4-f95e-42a0-a5a3-e57249f017cf",
      "value": "Flash Kitten"
    },
    {
      "description": "According to CrowdStrike, this actor is using FrameworkPOS, potentially buying access through Dridex infections.",
      "meta": {
        "refs": [
          "https://www.crowdstrike.com/resources/reports/2019-crowdstrike-global-threat-report/"
        ]
      },
      "uuid": "998b0a78-ff3e-4928-802f-b42e3f5cf491",
      "value": "Skeleton Spider"
    },
    {
      "description": "According to CrowdStrike, this actor is using TinyLoader and TinyPOS, potentially buying access through Dridex infections.",
      "meta": {
        "refs": [
          "https://www.crowdstrike.com/resources/reports/2019-crowdstrike-global-threat-report/"
        ]
      },
      "uuid": "89a05f9f-a6dc-4426-8c15-a8d5ef6d8524",
      "value": "Tiny Spider"
    },
    {
      "description": "According to CrowdStrike, this actor is using BokBok/IcedID, potentially buying distribution through Emotet infections.",
      "meta": {
        "refs": [
          "https://www.crowdstrike.com/resources/reports/2019-crowdstrike-global-threat-report/"
        ]
      },
      "uuid": "0db4c708-f33d-4d46-906d-12fdf7415f62",
      "value": "Lunar Spider"
    },
    {
      "description": "In July 2018, the source code of Pegasus, RATPAK SPIDER’s malware framework, was anonymously leaked. This malware has been linked to the targeting of Russia’s financial sector. Associated malware, Buhtrap, which has been leaked previously, was observed this year in connection with SWC campaigns that also targeted Russian users.",
      "meta": {
        "refs": [
          "https://www.crowdstrike.com/resources/reports/2019-crowdstrike-global-threat-report/"
        ]
      },
      "uuid": "ec3fda76-8c1c-4019-8109-3f92e6b15633",
      "value": "Ratpak Spider"
    },
    {
      "description": "ASERT has learned of an APT campaign, possibly originating from DPRK, we are calling STOLEN PENCIL that is targeting academic institutions since at least May 2018.",
      "meta": {
        "refs": [
          "https://asert.arbornetworks.com/stolen-pencil-campaign-targets-academia/",
          "https://unit42.paloaltonetworks.com/new-babyshark-malware-targets-u-s-national-security-think-tanks/"
        ]
      },
      "uuid": "769aeaa6-d193-4e90-a818-d74c6ff7b845",
      "value": "STOLEN PENCIL"
    },
    {
      "meta": {
        "refs": [
          "http://download.ahnlab.com/kr/site/library/%5bAnalysis_Report%5dOperation_Kabar_Cobra.pdf",
          "https://www.ahnlab.com/kr/site/securityinfo/secunews/secuNewsView.do?menu_dist=2&curPage=1&seq=28102"
        ]
      },
      "uuid": "9ba291f2-b107-402d-9083-3128395ff26e",
      "value": "Operation Kabar Cobra"
    },
    {
      "description": "Since April 2018, an APT group (Blind Eagle, APT-C-36) suspected coming from South America carried out continuous targeted attacks against Colombian government institutions as well as important corporations in financial sector, petroleum industry, professional manufacturing, etc.",
      "meta": {
        "refs": [
          "https://ti.360.net/blog/articles/apt-c-36-continuous-attacks-targeting-colombian-government-institutions-and-corporations-en/"
        ],
        "synonyms": [
          "Blind Eagle"
        ]
      },
      "uuid": "ae1c64ff-5a37-4291-97f8-ea402c63efd0",
      "value": "APT-C-36"
    },
    {
      "description": "Resecurity’s research indicates that the attack on Parliament is a part of a multi-year cyberespionage campaign orchestrated by a nation-state actor whom we are calling IRIDIUM. This actor targets sensitive government, diplomatic, and military resources in the countries comprising the Five Eyes intelligence alliance (which includes Australia, Canada, New Zealand, the United Kingdom and the United States)",
      "meta": {
        "country": "IR",
        "refs": [
          "https://resecurity.com/blog/parliament_races/",
          "https://www.nbcnews.com/politics/national-security/iranian-backed-hackers-stole-data-major-u-s-government-contractor-n980986"
        ],
        "attribution-confidence": "10"
      },
      "uuid": "29cfe970-5446-4cfc-a2da-00e9f49e02ba",
      "value": "IRIDIUM"
    }
  ],
<<<<<<< HEAD
  "version": 97
=======
  "version": 96
>>>>>>> 139e6c32
}<|MERGE_RESOLUTION|>--- conflicted
+++ resolved
@@ -6446,9 +6446,5 @@
       "value": "IRIDIUM"
     }
   ],
-<<<<<<< HEAD
   "version": 97
-=======
-  "version": 96
->>>>>>> 139e6c32
 }