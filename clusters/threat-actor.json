{
  "authors": [
    "Alexandre Dulaunoy",
    "Florian Roth",
    "Thomas Schreck",
    "Timo Steffens",
    "Various"
  ],
  "category": "actor",
  "description": "Known or estimated adversary groups targeting organizations and employees. Adversary groups are regularly confused with their initial operation or campaign.",
  "name": "Threat actor",
  "source": "MISP Project",
  "type": "threat-actor",
  "uuid": "7cdff317-a673-4474-84ec-4f1754947823",
  "values": [
    {
      "description": "PLA Unit 61398 (Chinese: 61398部队, Pinyin: 61398 bùduì) is the Military Unit Cover Designator (MUCD)[1] of a People's Liberation Army advanced persistent threat unit that has been alleged to be a source of Chinese computer hacking attacks",
      "meta": {
        "attribution-confidence": "50",
        "cfr-suspected-state-sponsor": "China",
        "cfr-suspected-victims": [
          "United States",
          "Taiwan",
          "Israel",
          "Norway",
          "United Arab Emirates",
          "United Kingdom",
          "Singapore",
          "India",
          "Belgium",
          "South Africa",
          "Switzerland",
          "Canada",
          "France",
          "Luxembourg",
          "Japan"
        ],
        "cfr-target-category": [
          "Private sector",
          "Government"
        ],
        "cfr-type-of-incident": "Espionage",
        "country": "CN",
        "refs": [
          "https://en.wikipedia.org/wiki/PLA_Unit_61398",
          "http://intelreport.mandiant.com/Mandiant_APT1_Report.pdf",
          "https://www.cfr.org/interactive/cyber-operations/pla-unit-61398",
          "https://www.fireeye.com/content/dam/fireeye-www/services/pdfs/mandiant-apt1-report.pdf"
        ],
        "synonyms": [
          "Comment Panda",
          "PLA Unit 61398",
          "APT 1",
          "APT1",
          "Advanced Persistent Threat 1",
          "Byzantine Candor",
          "Group 3",
          "TG-8223",
          "Comment Group",
          "Brown Fox",
          "GIF89a"
        ]
      },
      "related": [
        {
          "dest-uuid": "6a2e693f-24e5-451a-9f88-b36a108e5662",
          "tags": [
            "estimative-language:likelihood-probability=\"likely\""
          ],
          "type": "similar"
        }
      ],
      "uuid": "1cb7e1cc-d695-42b1-92f4-fd0112a3c9be",
      "value": "Comment Crew"
    },
    {
      "description": "The group appears to have close ties to the Chinese National University of Defense and Technology, which is possibly linked to the PLA. Stalker Panda has been observed conducting targeted attacks against Japan, Taiwan, Hong Kong, and the United States. The attacks appear to be centered on political, media, and engineering sectors. The group appears to have been active since around 2010 and they maintain and upgrade their tools regularly.",
      "meta": {
        "attribution-confidence": "50",
        "country": "CN",
        "refs": [
          "https://wikileaks.org/vault7/document/2015-08-20150814-256-CSIR-15005-Stalker-Panda/2015-08-20150814-256-CSIR-15005-Stalker-Panda.pdf"
        ]
      },
      "uuid": "36843742-adf1-427c-a7c0-067d74b4aeaf",
      "value": "Stalker Panda"
    },
    {
      "description": "These attackers were the subject of an extensive report by Symantec in 2011, which termed the attackers Nitro and stated: 'The goal of the attackers appears to be to collect intellectual property such as design documents, formulas, and manufacturing processes. In addition, the same attackers appear to have a lengthy operation history including attacks on other industries and organizations. Attacks on the chemical industry are merely their latest attack wave. As part of our investigations, we were also able to identify and contact one of the attackers to try and gain insights into the motivations behind these attacks.' Palo Alto Networks reported on continued activity by the attackers in 2014. ",
      "meta": {
        "attribution-confidence": "50",
        "country": "CN",
        "refs": [
          "http://www.symantec.com/content/en/us/enterprise/media/security_response/whitepapers/the_nitro_attacks.pdf"
        ],
        "synonyms": [
          "Covert Grove"
        ]
      },
      "uuid": "0b06fb39-ed3d-4868-ac42-12fff6df2c80",
      "value": "Nitro"
    },
    {
      "description": "The New York Times described Codoso as: 'A collection of hackers for hire that the security industry has been tracking for years. Over the years, the group has breached banks, law firms and tech companies, and once hijacked the Forbes website to try to infect visitors’ computers with malware.'",
      "meta": {
        "attribution-confidence": "50",
        "country": "CN",
        "refs": [
          "https://www.proofpoint.com/us/exploring-bergard-old-malware-new-tricks",
          "http://www.isightpartners.com/2015/02/codoso/#sthash.VJMDVPQB.dpuf",
          "http://researchcenter.paloaltonetworks.com/2016/01/new-attacks-linked-to-c0d0s0-group/",
          "https://www.nytimes.com/2016/06/12/technology/the-chinese-hackers-in-the-back-office.html",
          "https://www.ncsc.gov.uk/content/files/protected_files/article_files/Joint%20report%20on%20publicly%20available%20hacking%20tools%20%28NCSC%29.pdf"
        ],
        "synonyms": [
          "C0d0so",
          "APT19",
          "APT 19",
          "Sunshop Group"
        ]
      },
      "related": [
        {
          "dest-uuid": "066d25c1-71bd-4bd4-8ca7-edbba00063f4",
          "tags": [
            "estimative-language:likelihood-probability=\"likely\""
          ],
          "type": "similar"
        },
        {
          "dest-uuid": "0286e80e-b0ed-464f-ad62-beec8536d0cb",
          "tags": [
            "estimative-language:likelihood-probability=\"likely\""
          ],
          "type": "similar"
        },
        {
          "dest-uuid": "a653431d-6a5e-4600-8ad3-609b5af57064",
          "tags": [
            "estimative-language:likelihood-probability=\"likely\""
          ],
          "type": "similar"
        }
      ],
      "uuid": "103ebfd8-4280-4027-b61a-69bd9967ad6c",
      "value": "Codoso"
    },
    {
      "meta": {
        "refs": [
          "https://www.cylance.com/hubfs/2015_cylance_website/assets/operation-dust-storm/Op_Dust_Storm_Report.pdf"
        ]
      },
      "related": [
        {
          "dest-uuid": "ae41895a-243f-4a65-b99b-d85022326c31",
          "tags": [
            "estimative-language:likelihood-probability=\"likely\""
          ],
          "type": "similar"
        }
      ],
      "uuid": "9e71024e-817f-45b0-92a0-d886c30bc929",
      "value": "Dust Storm"
    },
    {
      "description": "Adversary targeting dissident groups in China and its surroundings.",
      "meta": {
        "attribution-confidence": "50",
        "country": "CN",
        "refs": [
          "http://www.rsaconference.com/writable/presentations/file_upload/anf-t07b-the-art-of-attribution-identifying-and-pursuing-your-cyber-adversaries_final.pdf"
        ]
      },
      "uuid": "06e659ff-ece8-4e6c-a110-d9692ac6d8ee",
      "value": "Karma Panda"
    },
    {
      "meta": {
        "attribution-confidence": "50",
        "country": "CN",
        "synonyms": [
          "temp.bottle"
        ]
      },
      "uuid": "ad022538-b457-4839-8ebd-3fdcc807a820",
      "value": "Keyhole Panda"
    },
    {
      "meta": {
        "attribution-confidence": "50",
        "country": "CN",
        "refs": [
          "http://go.crowdstrike.com/rs/281-OBQ-266/images/ReportGlobalThreatIntelligence.pdf"
        ]
      },
      "uuid": "ba8973b2-fd97-4aa7-9307-ea4838d96428",
      "value": "Wet Panda"
    },
    {
      "description": "Adversary group targeting telecommunication and technology organizations.",
      "meta": {
        "attribution-confidence": "50",
        "country": "CN",
        "refs": [
          "https://files.sans.org/summit/Threat_Hunting_Incident_Response_Summit_2016/PDFs/Detecting-and-Responding-to-Pandas-and-Bears-Christopher-Scott-CrowdStrike-and-Wendi-Whitmore-IBM.pdf"
        ]
      },
      "uuid": "41c15f08-a646-49f7-a644-1bebbf7a4dcd",
      "value": "Foxy Panda"
    },
    {
      "meta": {
        "attribution-confidence": "50",
        "country": "CN",
        "refs": [
          "http://go.crowdstrike.com/rs/281-OBQ-266/images/ReportGlobalThreatIntelligence.pdf"
        ]
      },
      "uuid": "1969f622-d64a-4436-9a34-4c47fcb2535f",
      "value": "Predator Panda"
    },
    {
      "meta": {
        "attribution-confidence": "50",
        "country": "CN",
        "refs": [
          "http://files.sans.org/summit/Threat_Hunting_Incident_Response_Summit_2016/PDFs/Detecting-and-Responding-to-Pandas-and-Bears-Christopher-Scott-CrowdStrike-and-Wendi-Whitmore-IBM.pdf"
        ]
      },
      "uuid": "7195b51f-500e-4034-a851-bf34a2728dc8",
      "value": "Union Panda"
    },
    {
      "meta": {
        "attribution-confidence": "50",
        "country": "CN",
        "refs": [
          "http://go.crowdstrike.com/rs/281-OBQ-266/images/ReportGlobalThreatIntelligence.pdf"
        ]
      },
      "uuid": "4959652d-72fa-46e4-be20-4ec686409bfb",
      "value": "Spicy Panda"
    },
    {
      "meta": {
        "attribution-confidence": "50",
        "country": "CN",
        "refs": [
          "http://files.sans.org/summit/Threat_Hunting_Incident_Response_Summit_2016/PDFs/Detecting-and-Responding-to-Pandas-and-Bears-Christopher-Scott-CrowdStrike-and-Wendi-Whitmore-IBM.pdf"
        ]
      },
      "uuid": "432b0304-768f-4fb9-9762-e745ef524ec7",
      "value": "Eloquent Panda"
    },
    {
      "meta": {
        "synonyms": [
          "LadyBoyle"
        ]
      },
      "uuid": "8a8f39df-74b3-4946-ab64-f84968bababe",
      "value": "Dizzy Panda"
    },
    {
      "description": "Putter Panda were the subject of an extensive report by CrowdStrike, which stated: 'The CrowdStrike Intelligence team has been tracking this particular unit since2012, under the codename PUTTER PANDA, and has documented activity dating back to 2007. The report identifies Chen Ping, aka cpyy, and the primary location of Unit 61486.'",
      "meta": {
        "attribution-confidence": "50",
        "cfr-suspected-state-sponsor": "China",
        "cfr-suspected-victims": [
          "U.S. satellite and aerospace sector"
        ],
        "cfr-target-category": [
          "Private sector",
          "Government"
        ],
        "cfr-type-of-incident": "Espionage",
        "country": "CN",
        "refs": [
          "http://cdn0.vox-cdn.com/assets/4589853/crowdstrike-intelligence-report-putter-panda.original.pdf",
          "https://www.cfr.org/interactive/cyber-operations/putter-panda"
        ],
        "synonyms": [
          "PLA Unit 61486",
          "APT 2",
          "Group 36",
          "APT-2",
          "MSUpdater",
          "4HCrew",
          "SULPHUR",
          "TG-6952"
        ]
      },
      "related": [
        {
          "dest-uuid": "5ce5392a-3a6c-4e07-9df3-9b6a9159ac45",
          "tags": [
            "estimative-language:likelihood-probability=\"likely\""
          ],
          "type": "similar"
        }
      ],
      "uuid": "0ca45163-e223-4167-b1af-f088ed14a93d",
      "value": "Putter Panda"
    },
    {
      "description": "Symantec described UPS in  2016 report as: 'Buckeye (also known as APT3, Gothic Panda, UPS Team, and TG-0110) is a cyberespionage group that is believed to have been operating for well over half a decade. Traditionally, the group attacked organizations in the US as well as other targets. However, Buckeyes focus appears to have changed as of June 2015, when the group began compromising political entities in Hong Kong.'",
      "meta": {
        "attribution-confidence": "50",
        "cfr-suspected-state-sponsor": "China",
        "cfr-suspected-victims": [
          "United States",
          "United Kingdom",
          "Hong Kong"
        ],
        "cfr-target-category": [
          "Private sector"
        ],
        "cfr-type-of-incident": "Espionage",
        "country": "CN",
        "refs": [
          "https://www.fireeye.com/blog/threat-research/2015/06/operation-clandestine-wolf-adobe-flash-zero-day.html",
          "http://www.symantec.com/connect/blogs/buckeye-cyberespionage-group-shifts-gaze-us-hong-kong",
          "https://www.cfr.org/interactive/cyber-operations/apt-3"
        ],
        "synonyms": [
          "Gothic Panda",
          "TG-0110",
          "APT 3",
          "Group 6",
          "UPS Team",
          "APT3",
          "Buckeye",
          "Boyusec"
        ]
      },
      "related": [
        {
          "dest-uuid": "0bbdf25b-30ff-4894-a1cd-49260d0dd2d9",
          "tags": [
            "estimative-language:likelihood-probability=\"likely\""
          ],
          "type": "similar"
        }
      ],
      "uuid": "d144c83e-2302-4947-9e24-856fbf7949ae",
      "value": "UPS"
    },
    {
      "description": "Kaspersky described DarkHotel in a 2014 report as: '... DarkHotel drives its campaigns by spear-phishing targets with highly advanced Flash zero-day exploits that effectively evade the latest Windows and Adobe defenses, and yet they also imprecisely spread among large numbers of vague targets with peer-to-peer spreading tactics. Moreover, this crews most unusual characteristic is that for several years the Darkhotel APT has maintained a capability to use hotel networks to follow and hit selected targets as they travel around the world.'",
      "meta": {
        "attribution-confidence": "50",
        "cfr-suspected-state-sponsor": "Korea (Republic of)",
        "cfr-suspected-victims": [
          "Japan",
          "Russia",
          "Taiwan",
          "South Korea",
          "China"
        ],
        "cfr-target-category": [
          "Private sector"
        ],
        "cfr-type-of-incident": "Espionage",
        "country": "KR",
        "refs": [
          "https://securelist.com/blog/research/71713/darkhotels-attacks-in-2015/",
          "https://blogs.technet.microsoft.com/mmpc/2016/06/09/reverse-engineering-dubnium-2",
          "https://securelist.com/blog/research/66779/the-darkhotel-apt/",
          "http://drops.wooyun.org/tips/11726",
          "https://labs.bitdefender.com/wp-content/uploads/downloads/inexsmar-an-unusual-darkhotel-campaign/",
          "https://www.cfr.org/interactive/cyber-operations/darkhotel"
        ],
        "synonyms": [
          "DUBNIUM",
          "Fallout Team",
          "Karba",
          "Luder",
          "Nemim",
          "Tapaoux",
          "Pioneer",
          "Shadow Crane"
        ]
      },
      "related": [
        {
          "dest-uuid": "b56af6ab-69f8-457a-bf50-c3aefa6dc14a",
          "tags": [
            "estimative-language:likelihood-probability=\"likely\""
          ],
          "type": "similar"
        }
      ],
      "uuid": "b8c8b96d-61e6-47b1-8e38-fd8ad5d9854d",
      "value": "DarkHotel"
    },
    {
      "description": "A group of China-based attackers, who conducted a number of spear phishing attacks in 2013.",
      "meta": {
        "attribution-confidence": "50",
        "cfr-suspected-state-sponsor": "China",
        "cfr-suspected-victims": [
          "Taiwan",
          "Japan"
        ],
        "cfr-target-category": [
          "Private sector",
          "Government"
        ],
        "cfr-type-of-incident": "Espionage",
        "country": "CN",
        "refs": [
          "http://www.crowdstrike.com/blog/whois-numbered-panda/",
          "https://www.cfr.org/interactive/cyber-operations/apt-12"
        ],
        "synonyms": [
          "Numbered Panda",
          "TG-2754",
          "BeeBus",
          "Group 22",
          "DynCalc",
          "Calc Team",
          "DNSCalc",
          "Crimson Iron",
          "APT12",
          "APT 12"
        ]
      },
      "related": [
        {
          "dest-uuid": "c47f937f-1022-4f42-8525-e7a4779a14cb",
          "tags": [
            "estimative-language:likelihood-probability=\"likely\""
          ],
          "type": "similar"
        }
      ],
      "uuid": "48146604-6693-4db1-bd94-159744726514",
      "value": "IXESHE"
    },
    {
      "meta": {
        "attribution-confidence": "50",
        "cfr-suspected-state-sponsor": "China",
        "cfr-suspected-victims": [
          "Japan",
          "Taiwan"
        ],
        "cfr-target-category": [
          "Private sector"
        ],
        "cfr-type-of-incident": "Espionage",
        "country": "CN",
        "refs": [
          "https://www.fireeye.com/blog/threat-research/2015/12/the_eps_awakens.html",
          "https://www.cfr.org/interactive/cyber-operations/apt-16"
        ]
      },
      "uuid": "1f73e14f-b882-4032-a565-26dc653b0daf",
      "value": "APT 16"
    },
    {
      "description": "FireEye described APT17 in a 2015 report as: 'APT17, also known as DeputyDog, is a China based threat group that FireEye Intelligence has observed conducting network intrusions against U.S. government entities, the defense industry, law firms, information technology companies, mining companies, and non-government organizations.'",
      "meta": {
        "attribution-confidence": "50",
        "cfr-suspected-state-sponsor": "China",
        "cfr-suspected-victims": [
          "United States"
        ],
        "cfr-target-category": [
          "Government",
          "Private sector",
          "Civil society"
        ],
        "cfr-type-of-incident": "Espionage",
        "country": "CN",
        "refs": [
          "http://www.fireeye.com/blog/technical/cyber-exploits/2013/09/operation-deputydog-zero-day-cve-2013-3893-attack-against-japanese-targets.html",
          "http://www.symantec.com/content/en/us/enterprise/media/security_response/whitepapers/hidden_lynx.pdf",
          "https://www.cfr.org/interactive/cyber-operations/apt-17"
        ],
        "synonyms": [
          "APT 17",
          "Deputy Dog",
          "Group 8",
          "APT17",
          "Hidden Lynx",
          "Tailgater Team"
        ]
      },
      "related": [
        {
          "dest-uuid": "090242d7-73fc-4738-af68-20162f7a5aae",
          "tags": [
            "estimative-language:likelihood-probability=\"likely\""
          ],
          "type": "similar"
        },
        {
          "dest-uuid": "24110866-cb22-4c85-a7d2-0413e126694b",
          "tags": [
            "estimative-language:likelihood-probability=\"likely\""
          ],
          "type": "similar"
        },
        {
          "dest-uuid": "c5947e1c-1cbc-434c-94b8-27c7e3be0fff",
          "tags": [
            "estimative-language:likelihood-probability=\"likely\""
          ],
          "type": "similar"
        },
        {
          "dest-uuid": "a0cb9370-e39b-44d5-9f50-ef78e412b973",
          "tags": [
            "estimative-language:likelihood-probability=\"likely\""
          ],
          "type": "similar"
        }
      ],
      "uuid": "99e30d89-9361-4b73-a999-9e5ff9320bcb",
      "value": "Aurora Panda"
    },
    {
      "description": "Wekby was described by Palo Alto Networks in a 2015 report as: 'Wekby is a group that has been active for a number of years, targeting various industries such as healthcare, telecommunications, aerospace, defense, and high tech. The group is known to leverage recently released exploits very shortly after those exploits are available, such as in the case of HackingTeams Flash zero - day exploit.'",
      "meta": {
        "attribution-confidence": "50",
        "cfr-suspected-state-sponsor": "China",
        "cfr-suspected-victims": [
          "United States"
        ],
        "cfr-target-category": [
          "Government",
          "Private sector",
          "Civil society"
        ],
        "cfr-type-of-incident": "Espionage",
        "country": "CN",
        "refs": [
          "https://threatpost.com/apt-gang-branches-out-to-medical-espionage-in-community-health-breach/107828",
          "https://www.cfr.org/interactive/cyber-operations/apt-18"
        ],
        "synonyms": [
          "Dynamite Panda",
          "TG-0416",
          "APT 18",
          "SCANDIUM",
          "PLA Navy",
          "APT18"
        ]
      },
      "related": [
        {
          "dest-uuid": "38fd6a28-3353-4f2b-bb2b-459fecd5c648",
          "tags": [
            "estimative-language:likelihood-probability=\"likely\""
          ],
          "type": "similar"
        },
        {
          "dest-uuid": "2fb07fa4-0d7f-43c7-8ff4-b28404313fe7",
          "tags": [
            "estimative-language:likelihood-probability=\"likely\""
          ],
          "type": "similar"
        },
        {
          "dest-uuid": "8e28dbee-4e9e-4491-9a6c-ee9c9ec4b28b",
          "tags": [
            "estimative-language:likelihood-probability=\"likely\""
          ],
          "type": "similar"
        }
      ],
      "uuid": "9a683d9c-8f7d-43df-bba2-ad0ca71e277c",
      "value": "Wekby"
    },
    {
      "description": "TrendMicro described Tropic Trooper in a 2015 report as: 'Taiwan and the Philippines have become the targets of an ongoing campaign called Operation TropicTrooper. Active since 2012, the attackers behind the campaign haveset their sights on the Taiwanese government as well as a number of companies in the heavy industry. The same campaign has also targeted key Philippine military agencies.'",
      "meta": {
        "refs": [
          "http://researchcenter.paloaltonetworks.com/2016/11/unit42-tropic-trooper-targets-taiwanese-government-and-fossil-fuel-provider-with-poison-ivy/",
          "http://www.trendmicro.com/cloud-content/us/pdfs/security-intelligence/white-papers/wp-operation-tropic-trooper.pdf"
        ],
        "synonyms": [
          "Operation Tropic Trooper",
          "Operation TropicTrooper",
          "TropicTrooper"
        ]
      },
      "uuid": "4fd409a9-db86-46a5-bdf2-b6c8ee397a89",
      "value": "Tropic Trooper"
    },
    {
      "description": "The Winnti grouping of activity is large and may actually be a number of linked groups rather than a single discrete entity. Kaspersky describe Winnti as: 'The Winnti group has been attacking companies in the online video game industry since 2009 and is currently still active. The groups objectives are stealing digital certificates signed by legitimate software vendors in addition to intellectual property theft, including the source code of online game projects. The majority of the victims are from South East Asia.'",
      "meta": {
        "attribution-confidence": "50",
        "cfr-suspected-state-sponsor": "China",
        "cfr-suspected-victims": [
          "United States",
          "Netherlands",
          "Italy",
          "Japan",
          "United Kingdom",
          "Belgium",
          "Russia",
          "Indonesia",
          "Germany",
          "Switzerland",
          "China"
        ],
        "cfr-target-category": [
          "Government",
          "Private sector"
        ],
        "cfr-type-of-incident": "Espionage",
        "country": "CN",
        "refs": [
          "http://securelist.com/blog/research/57585/winnti-faq-more-than-just-a-game/",
          "http://williamshowalter.com/a-universal-windows-bootkit/",
          "https://blogs.technet.microsoft.com/mmpc/2017/01/25/detecting-threat-actors-in-recent-german-industrial-attacks-with-windows-defender-atp",
          "https://www.cfr.org/interactive/cyber-operations/axiom"
        ],
        "synonyms": [
          "Winnti Group",
          "Tailgater Team",
          "Group 72",
          "Group72",
          "Tailgater",
          "Ragebeast",
          "Blackfly",
          "Lead",
          "Wicked Spider",
          "APT17",
          "APT 17",
          "Dogfish",
          "Deputy Dog",
          "Wicked Panda",
          "Barium"
        ]
      },
      "related": [
        {
          "dest-uuid": "c5947e1c-1cbc-434c-94b8-27c7e3be0fff",
          "tags": [
            "estimative-language:likelihood-probability=\"likely\""
          ],
          "type": "similar"
        },
        {
          "dest-uuid": "090242d7-73fc-4738-af68-20162f7a5aae",
          "tags": [
            "estimative-language:likelihood-probability=\"likely\""
          ],
          "type": "similar"
        },
        {
          "dest-uuid": "99e30d89-9361-4b73-a999-9e5ff9320bcb",
          "tags": [
            "estimative-language:likelihood-probability=\"likely\""
          ],
          "type": "similar"
        },
        {
          "dest-uuid": "a0cb9370-e39b-44d5-9f50-ef78e412b973",
          "tags": [
            "estimative-language:likelihood-probability=\"likely\""
          ],
          "type": "similar"
        }
      ],
      "uuid": "24110866-cb22-4c85-a7d2-0413e126694b",
      "value": "Axiom"
    },
    {
      "description": "Adversary group targeting financial, technology, non-profit organisations.",
      "meta": {
        "attribution-confidence": "50",
        "cfr-suspected-state-sponsor": "China",
        "cfr-suspected-victims": [
          "United States"
        ],
        "cfr-target-category": [
          "Private sector",
          "Military"
        ],
        "cfr-type-of-incident": "Espionage",
        "country": "CN",
        "refs": [
          "http://cybercampaigns.net/wp-content/uploads/2013/06/Deep-Panda.pdf",
          "http://www.rsaconference.com/writable/presentations/file_upload/anf-t07b-the-art-of-attribution-identifying-and-pursuing-your-cyber-adversaries_final.pdf",
          "https://www.cfr.org/interactive/cyber-operations/deep-panda"
        ],
        "synonyms": [
          "Deep Panda",
          "WebMasters",
          "APT 19",
          "KungFu Kittens",
          "Black Vine",
          "Group 13",
          "PinkPanther",
          "Sh3llCr3w"
        ]
      },
      "related": [
        {
          "dest-uuid": "a653431d-6a5e-4600-8ad3-609b5af57064",
          "tags": [
            "estimative-language:likelihood-probability=\"likely\""
          ],
          "type": "similar"
        },
        {
          "dest-uuid": "0286e80e-b0ed-464f-ad62-beec8536d0cb",
          "tags": [
            "estimative-language:likelihood-probability=\"likely\""
          ],
          "type": "similar"
        },
        {
          "dest-uuid": "103ebfd8-4280-4027-b61a-69bd9967ad6c",
          "tags": [
            "estimative-language:likelihood-probability=\"likely\""
          ],
          "type": "similar"
        }
      ],
      "uuid": "066d25c1-71bd-4bd4-8ca7-edbba00063f4",
      "value": "Shell Crew"
    },
    {
      "description": "Kaspersky described Naikon in a 2015 report as: 'The Naikon group is mostly active in countries such as the Philippines, Malaysia, Cambodia, Indonesia, Vietnam, Myanmar, Singapore, and Nepal, hitting a variety of targets in a very opportunistic way.'",
      "meta": {
        "attribution-confidence": "50",
        "cfr-suspected-state-sponsor": "China",
        "cfr-suspected-victims": [
          "India",
          "Saudi Arabia",
          "Vietnam",
          "Myanmar",
          "Singapore",
          "Thailand",
          "Malaysia",
          "Cambodia",
          "China",
          "Philippines",
          "South Korea",
          "United States",
          "Indonesia",
          "Laos"
        ],
        "cfr-target-category": [
          "Government",
          "Private sector"
        ],
        "cfr-type-of-incident": "Espionage",
        "country": "CN",
        "refs": [
          "https://securelist.com/analysis/publications/69953/the-naikon-apt/",
          "http://www.fireeye.com/blog/technical/malware-research/2014/03/spear-phishing-the-news-cycle-apt-actors-leverage-interest-in-the-disappearance-of-malaysian-flight-mh-370.html",
          "https://www.cfr.org/interactive/cyber-operations/apt-30"
        ],
        "synonyms": [
          "PLA Unit 78020",
          "APT 30",
          "APT30",
          "Override Panda",
          "Camerashy",
          "APT.Naikon",
          "Lotus Panda"
        ]
      },
      "related": [
        {
          "dest-uuid": "2a158b0a-7ef8-43cb-9985-bf34d1e12050",
          "tags": [
            "estimative-language:likelihood-probability=\"likely\""
          ],
          "type": "similar"
        },
        {
          "dest-uuid": "5e0a7cf2-6107-4d5f-9dd0-9df38b1fcba8",
          "tags": [
            "estimative-language:likelihood-probability=\"likely\""
          ],
          "type": "similar"
        },
        {
          "dest-uuid": "f26144c5-8593-4e78-831a-11f6452d809b",
          "tags": [
            "estimative-language:likelihood-probability=\"likely\""
          ],
          "type": "similar"
        },
        {
          "dest-uuid": "f047ee18-7985-4946-8bfb-4ed754d3a0dd",
          "tags": [
            "estimative-language:likelihood-probability=\"likely\""
          ],
          "type": "similar"
        }
      ],
      "uuid": "2f1fd017-9df6-4759-91fb-e7039609b5ff",
      "value": "Naikon"
    },
    {
      "meta": {
        "attribution-confidence": "50",
        "cfr-suspected-state-sponsor": "China",
        "cfr-suspected-victims": [
          "Japan",
          "Philippines",
          "Hong Kong",
          "Indonesia",
          "Taiwan",
          "Vietnam"
        ],
        "cfr-target-category": [
          "Military",
          "Government"
        ],
        "cfr-type-of-incident": "Espionage",
        "country": "CN",
        "refs": [
          "https://securelist.com/blog/research/70726/the-spring-dragon-apt/",
          "https://securelist.com/spring-dragon-updated-activity/79067/",
          "https://www.cfr.org/interactive/cyber-operations/lotus-blossom",
          "https://unit42.paloaltonetworks.com/operation-lotus-blossom/",
          "https://www.accenture.com/t00010101T000000Z__w__/gb-en/_acnmedia/PDF-46/Accenture-Security-Elise-Threat-Analysis.pdf"
        ],
        "synonyms": [
          "Spring Dragon",
          "ST Group",
          "Esile",
          "DRAGONFISH"
        ]
      },
      "related": [
        {
          "dest-uuid": "88b7dbc2-32d3-4e31-af2f-3fc24e1582d7",
          "tags": [
            "estimative-language:likelihood-probability=\"likely\""
          ],
          "type": "similar"
        }
      ],
      "uuid": "32fafa69-fe3c-49db-afd4-aac2664bcf0d",
      "value": "Lotus Blossom"
    },
    {
      "meta": {
        "attribution-confidence": "50",
        "country": "CN",
        "refs": [
          "http://www.crowdstrike.com/blog/rhetoric-foreshadows-cyber-activity-in-the-south-china-sea/"
        ],
        "synonyms": [
          "Elise"
        ]
      },
      "related": [
        {
          "dest-uuid": "2a158b0a-7ef8-43cb-9985-bf34d1e12050",
          "tags": [
            "estimative-language:likelihood-probability=\"likely\""
          ],
          "type": "similar"
        },
        {
          "dest-uuid": "2f1fd017-9df6-4759-91fb-e7039609b5ff",
          "tags": [
            "estimative-language:likelihood-probability=\"likely\""
          ],
          "type": "similar"
        },
        {
          "dest-uuid": "f26144c5-8593-4e78-831a-11f6452d809b",
          "tags": [
            "estimative-language:likelihood-probability=\"likely\""
          ],
          "type": "similar"
        },
        {
          "dest-uuid": "f047ee18-7985-4946-8bfb-4ed754d3a0dd",
          "tags": [
            "estimative-language:likelihood-probability=\"likely\""
          ],
          "type": "similar"
        }
      ],
      "uuid": "5e0a7cf2-6107-4d5f-9dd0-9df38b1fcba8",
      "value": "Lotus Panda"
    },
    {
      "meta": {
        "attribution-confidence": "50",
        "country": "CN",
        "refs": [
          "http://www.crowdstrike.com/blog/cyber-deterrence-in-action-a-story-of-one-long-hurricane-panda-campaign/"
        ],
        "synonyms": [
          "Black Vine",
          "TEMP.Avengers"
        ]
      },
      "related": [
        {
          "dest-uuid": "a653431d-6a5e-4600-8ad3-609b5af57064",
          "tags": [
            "estimative-language:likelihood-probability=\"likely\""
          ],
          "type": "similar"
        },
        {
          "dest-uuid": "066d25c1-71bd-4bd4-8ca7-edbba00063f4",
          "tags": [
            "estimative-language:likelihood-probability=\"likely\""
          ],
          "type": "similar"
        },
        {
          "dest-uuid": "103ebfd8-4280-4027-b61a-69bd9967ad6c",
          "tags": [
            "estimative-language:likelihood-probability=\"likely\""
          ],
          "type": "similar"
        }
      ],
      "uuid": "0286e80e-b0ed-464f-ad62-beec8536d0cb",
      "value": "Hurricane Panda"
    },
    {
      "description": "A China-based actor that targets foreign embassies to collect data on government, defence, and technology sectors.",
      "meta": {
        "attribution-confidence": "50",
        "cfr-suspected-state-sponsor": "Unknown",
        "cfr-suspected-victims": [
          "United States",
          "Japan",
          "Taiwan",
          "India",
          "Canada",
          "China",
          "Thailand",
          "Israel",
          "Australia",
          "Republic of Korea",
          "Russia",
          "Iran"
        ],
        "cfr-target-category": [
          "Government",
          "Private sector"
        ],
        "cfr-type-of-incident": "Espionage",
        "country": "CN",
        "refs": [
          "http://www.secureworks.com/cyber-threat-intelligence/threats/threat-group-3390-targets-organizations-for-cyberespionage/",
          "http://www.scmagazineuk.com/iran-and-russia-blamed-for-state-sponsored-espionage/article/330401/",
          "https://labs.bitdefender.com/2018/02/operation-pzchao-a-possible-return-of-the-iron-tiger-apt/",
          "https://labs.bitdefender.com/wp-content/uploads/downloads/operation-pzchao-inside-a-highly-specialized-espionage-infrastructure/",
          "https://www.cfr.org/interactive/cyber-operations/iron-tiger"
        ],
        "synonyms": [
          "TG-3390",
          "APT 27",
          "TEMP.Hippo",
          "Group 35",
          "Bronze Union",
          "ZipToken",
          "HIPPOTeam",
          "APT27",
          "Operation Iron Tiger",
          "Iron Tiger APT",
          "BRONZE UNION"
        ]
      },
      "related": [
        {
          "dest-uuid": "fb366179-766c-4a4a-afa1-52bff1fd601c",
          "tags": [
            "estimative-language:likelihood-probability=\"likely\""
          ],
          "type": "similar"
        },
        {
          "dest-uuid": "f1b9f7d6-6ab1-404b-91a6-a1ed1845c045",
          "tags": [
            "estimative-language:likelihood-probability=\"likely\""
          ],
          "type": "similar"
        },
        {
          "dest-uuid": "4af45fea-72d3-11e8-846c-d37699506c8d",
          "tags": [
            "estimative-language:likelihood-probability=\"likely\""
          ],
          "type": "similar"
        }
      ],
      "uuid": "834e0acd-d92a-4e38-bb14-dc4159d7cb32",
      "value": "Emissary Panda"
    },
    {
      "meta": {
        "attribution-confidence": "50",
        "cfr-suspected-state-sponsor": "China",
        "cfr-suspected-victims": [
          "Japan",
          "India",
          "South Africa",
          "South Korea",
          "Sweden",
          "United States",
          "Canada",
          "Australia",
          "France",
          "Finland",
          "United Kingdom",
          "Brazil",
          "Thailand",
          "Switzerland",
          "Norway"
        ],
        "cfr-target-category": [
          "Private sector",
          "Government"
        ],
        "cfr-type-of-incident": "Espionage",
        "country": "CN",
        "refs": [
          "http://researchcenter.paloaltonetworks.com/2017/02/unit42-menupass-returns-new-malware-new-attacks-japanese-academics-organizations/",
          "https://www.cfr.org/interactive/cyber-operations/apt-10",
          "https://www.ncsc.gov.uk/content/files/protected_files/article_files/Joint%20report%20on%20publicly%20available%20hacking%20tools%20%28NCSC%29.pdf",
          "https://www.pwc.co.uk/cyber-security/pdf/cloud-hopper-report-final-v4.pdf"
        ],
        "synonyms": [
          "APT10",
          "APT 10",
          "MenuPass",
          "Menupass Team",
          "happyyongzi",
          "POTASSIUM",
          "DustStorm",
          "Red Apollo",
          "CVNX",
          "HOGFISH",
          "Cloud Hopper",
          "Stone Panda"
        ]
      },
      "related": [
        {
          "dest-uuid": "222fbd21-fc4f-4b7e-9f85-0e6e3a76c33f",
          "tags": [
            "estimative-language:likelihood-probability=\"likely\""
          ],
          "type": "similar"
        }
      ],
      "uuid": "56b37b05-72e7-4a89-ba8a-61ce45269a8c",
      "value": "Stone Panda"
    },
    {
      "meta": {
        "attribution-confidence": "50",
        "country": "CN",
        "refs": [
          "https://otx.alienvault.com/pulse/55bbc68e67db8c2d547ae393/"
        ],
        "synonyms": [
          "APT 9",
          "Flowerlady/Flowershow",
          "Flowerlady",
          "Flowershow"
        ]
      },
      "uuid": "401dd2c9-bd4f-4814-bb87-701e38f18d45",
      "value": "Nightshade Panda"
    },
    {
      "description": "This threat actor uses spear-phishing techniques to compromise diplomatic targets in Southeast Asia, India, and the United States. It also seems to have targeted the APT 30. Possibly uses the same infrastructure as Mirage",
      "meta": {
        "attribution-confidence": "50",
        "cfr-suspected-state-sponsor": "China",
        "cfr-suspected-victims": [
          "Malaysia",
          "Indonesia",
          "Philippines",
          "United States",
          "India"
        ],
        "cfr-target-category": [
          "Government"
        ],
        "cfr-type-of-incident": "Espionage",
        "country": "CN",
        "refs": [
          "https://securelist.com/analysis/publications/69567/the-chronicles-of-the-hellsing-apt-the-empire-strikes-back/",
          "https://www.cfr.org/interactive/cyber-operations/hellsing"
        ],
        "synonyms": [
          "Goblin Panda",
          "Cycldek"
        ]
      },
      "uuid": "af482dde-9e47-48d5-9cb2-cf8f6d6303d3",
      "value": "Hellsing"
    },
    {
      "meta": {
        "attribution-confidence": "50",
        "country": "CN",
        "refs": [
          "https://kc.mcafee.com/corporate/index?page=content&id=KB71150"
        ]
      },
      "related": [
        {
          "dest-uuid": "23b6a0f5-fa95-46f9-a6f3-4549c5e45ec8",
          "tags": [
            "estimative-language:likelihood-probability=\"likely\""
          ],
          "type": "similar"
        }
      ],
      "uuid": "b3714d59-b61e-4713-903a-9b4f04ae7f3d",
      "value": "Night Dragon"
    },
    {
      "description": "This threat actor uses phishing techniques to compromise the networks of foreign ministries of European countries for espionage purposes.",
      "meta": {
        "attribution-confidence": "50",
        "cfr-suspected-state-sponsor": "China",
        "cfr-suspected-victims": [
          "European Union",
          "India",
          "United Kingdom"
        ],
        "cfr-target-category": [
          "Government"
        ],
        "cfr-type-of-incident": "Espionage",
        "country": "CN",
        "refs": [
          "https://www.fireeye.com/blog/threat-research/2014/09/forced-to-adapt-xslcmd-backdoor-now-on-os-x.html",
          "http://arstechnica.com/security/2015/04/elite-cyber-crime-group-strikes-back-after-attack-by-rival-apt-gang/",
          "https://github.com/nccgroup/Royal_APT",
          "https://www.cfr.org/interactive/cyber-operations/mirage"
        ],
        "synonyms": [
          "Vixen Panda",
          "Ke3Chang",
          "GREF",
          "Playful Dragon",
          "APT 15",
          "APT15",
          "Metushy",
          "Lurid",
          "Social Network Team",
          "Royal APT"
        ]
      },
      "uuid": "3501fbf2-098f-47e7-be6a-6b0ff5742ce8",
      "value": "Mirage"
    },
    {
      "description": "PLA Navy",
      "meta": {
        "attribution-confidence": "50",
        "cfr-suspected-state-sponsor": "China",
        "cfr-suspected-victims": [
          "United States",
          "United Kingdom",
          "Germany",
          "Australia",
          "Sweden"
        ],
        "cfr-target-category": [
          "Government",
          "Military"
        ],
        "cfr-type-of-incident": "Espionage",
        "country": "CN",
        "motive": "Espionage",
        "refs": [
          "http://www.crowdstrike.com/blog/whois-anchor-panda/",
          "https://www.cfr.org/interactive/cyber-operations/anchor-panda"
        ],
        "synonyms": [
          "APT14",
          "APT 14",
          "QAZTeam",
          "ALUMINUM"
        ]
      },
      "uuid": "c82c904f-b3b4-40a2-bf0d-008912953104",
      "value": "Anchor Panda"
    },
    {
      "meta": {
        "attribution-confidence": "50",
        "cfr-suspected-state-sponsor": "China",
        "cfr-suspected-victims": [
          "Mongolia",
          "Kazakhstan",
          "Tajikistan",
          "Germany",
          "United Kingdom",
          "India",
          "Kyrgyzstan",
          "South Korea",
          "United States",
          "Chile",
          "Russia",
          "China",
          "Spain",
          "Canada",
          "Morocco"
        ],
        "cfr-target-category": [
          "Government",
          "Military"
        ],
        "cfr-type-of-incident": "Espionage",
        "country": "CN",
        "refs": [
          "https://securelist.com/blog/research/35936/nettraveler-is-running-red-star-apt-attacks-compromise-high-profile-victims/",
          "https://www.cfr.org/interactive/cyber-operations/nettraveler"
        ],
        "synonyms": [
          "APT 21"
        ]
      },
      "uuid": "b80f4788-ccb2-466d-ae16-b397159d907e",
      "value": "NetTraveler"
    },
    {
      "description": "Operate since at least 2011, from several locations in China, with  members in Korea and Japan as well. Possibly linked to Onion Dog. This threat actor targets government institutions, military contractors, maritime and shipbuilding groups, telecommunications operators, and others, primarily in Japan and South Korea.",
      "meta": {
        "attribution-confidence": "50",
        "cfr-suspected-state-sponsor": "China",
        "cfr-suspected-victims": [
          "South Korea",
          "United States",
          "Japan",
          "Germany",
          "China"
        ],
        "cfr-target-category": [
          "Government",
          "Military"
        ],
        "cfr-type-of-incident": "Espionage",
        "country": "CN",
        "refs": [
          "https://securelist.com/blog/research/57331/the-icefog-apt-a-tale-of-cloak-and-three-daggers/",
          "https://securelist.com/blog/incidents/58209/the-icefog-apt-hits-us-targets-with-java-backdoor/",
          "https://www.cfr.org/interactive/cyber-operations/icefog"
        ],
        "synonyms": [
          "IceFog",
          "Dagger Panda"
        ]
      },
      "uuid": "32c534b9-abec-4823-b223-a810f897b47b",
      "value": "Ice Fog"
    },
    {
      "description": "The Pitty Tiger group has been active since at least 2011. They have been seen using HeartBleed vulnerability in order to directly get valid credentials",
      "meta": {
        "attribution-confidence": "50",
        "country": "CN",
        "refs": [
          "http://blog.airbuscybersecurity.com/post/2014/07/The-Eye-of-the-Tiger2"
        ],
        "synonyms": [
          "PittyTiger",
          "MANGANESE"
        ]
      },
      "related": [
        {
          "dest-uuid": "fe98767f-9df8-42b9-83c9-004b1dec8647",
          "tags": [
            "estimative-language:likelihood-probability=\"likely\""
          ],
          "type": "similar"
        }
      ],
      "uuid": "4d37813c-b8e9-4e58-a758-03168d8aa189",
      "value": "Pitty Panda"
    },
    {
      "meta": {
        "refs": [
          "http://researchcenter.paloaltonetworks.com/2015/12/bbsrat-attacks-targeting-russian-organizations-linked-to-roaming-tiger/"
        ]
      },
      "uuid": "1fb177c1-472a-4147-b7c4-b5269b11703d",
      "value": "Roaming Tiger"
    },
    {
      "meta": {
        "attribution-confidence": "50",
        "cfr-suspected-state-sponsor": "China",
        "cfr-suspected-victims": [
          "United States",
          "Canada",
          "United Kingdom",
          "Switzerland",
          "Hong Kong",
          "Australia",
          "India",
          "Taiwan",
          "China",
          "Denmark"
        ],
        "cfr-target-category": [
          "Private sector",
          "Civil society"
        ],
        "cfr-type-of-incident": "Espionage",
        "country": "CN",
        "refs": [
          "https://www.cfr.org/interactive/cyber-operations/sneaky-panda"
        ],
        "synonyms": [
          "Sneaky Panda"
        ]
      },
      "related": [
        {
          "dest-uuid": "03506554-5f37-4f8f-9ce4-0e9f01a1b484",
          "tags": [
            "estimative-language:likelihood-probability=\"likely\""
          ],
          "type": "similar"
        }
      ],
      "uuid": "da754aeb-a86d-4874-b388-d1d2028a56be",
      "value": "Beijing Group"
    },
    {
      "meta": {
        "attribution-confidence": "50",
        "country": "CN",
        "synonyms": [
          "Shrouded Crossbow"
        ]
      },
      "uuid": "c92d7d31-cfd9-4309-b6c4-b7eb1e85fa7e",
      "value": "Radio Panda"
    },
    {
      "meta": {
        "attribution-confidence": "50",
        "country": "CN",
        "refs": [
          "http://researchcenter.paloaltonetworks.com/2015/09/chinese-actors-use-3102-malware-in-attacks-on-us-government-and-eu-media/"
        ]
      },
      "uuid": "f33fd440-93ee-41e5-974a-be9343e18cdf",
      "value": "APT.3102"
    },
    {
      "meta": {
        "attribution-confidence": "50",
        "cfr-suspected-state-sponsor": "China",
        "cfr-suspected-victims": [
          "United States",
          "United Kingdom",
          "Hong Kong"
        ],
        "cfr-target-category": [
          "Private sector",
          "Military"
        ],
        "cfr-type-of-incident": "Espionage",
        "country": "CN",
        "refs": [
          "http://www.crowdstrike.com/blog/whois-samurai-panda/",
          "https://www.cfr.org/interactive/cyber-operations/sykipot"
        ],
        "synonyms": [
          "PLA Navy",
          "APT4",
          "APT 4",
          "Wisp Team",
          "Getkys",
          "SykipotGroup",
          "Wkysol"
        ]
      },
      "related": [
        {
          "dest-uuid": "38fd6a28-3353-4f2b-bb2b-459fecd5c648",
          "tags": [
            "estimative-language:likelihood-probability=\"likely\""
          ],
          "type": "similar"
        },
        {
          "dest-uuid": "9a683d9c-8f7d-43df-bba2-ad0ca71e277c",
          "tags": [
            "estimative-language:likelihood-probability=\"likely\""
          ],
          "type": "similar"
        },
        {
          "dest-uuid": "8e28dbee-4e9e-4491-9a6c-ee9c9ec4b28b",
          "tags": [
            "estimative-language:likelihood-probability=\"likely\""
          ],
          "type": "similar"
        }
      ],
      "uuid": "2fb07fa4-0d7f-43c7-8ff4-b28404313fe7",
      "value": "Samurai Panda"
    },
    {
      "meta": {
        "attribution-confidence": "50",
        "country": "CN"
      },
      "uuid": "b56ecbda-6b2a-4aa9-b592-d9a0bc810ec1",
      "value": "Impersonating Panda"
    },
    {
      "meta": {
        "attribution-confidence": "50",
        "country": "CN",
        "refs": [
          "http://researchcenter.paloaltonetworks.com/2014/09/recent-watering-hole-attacks-attributed-apt-group-th3bug-using-poison-ivy/"
        ],
        "synonyms": [
          "APT20",
          "APT 20",
          "APT8",
          "APT 8",
          "TH3Bug"
        ]
      },
      "uuid": "8bcd855f-a4c1-453a-bede-ff36582f4f40",
      "value": "Violin Panda"
    },
    {
      "description": "A group targeting dissident groups in China and at the boundaries.",
      "meta": {
        "attribution-confidence": "50",
        "country": "CN",
        "refs": [
          "http://www.rsaconference.com/writable/presentations/file_upload/anf-t07b-the-art-of-attribution-identifying-and-pursuing-your-cyber-adversaries_final.pdf"
        ]
      },
      "uuid": "1514546d-f6ea-4af3-bbea-24d6fd9e6761",
      "value": "Toxic Panda"
    },
    {
      "description": "China-based cyber threat group. It has previously used newsworthy events as lures to deliver malware and has primarily targeted organizations involved in financial, economic, and trade policy, typically using publicly available RATs such as PoisonIvy, as well as some non-public backdoors. This threat actor targets prodemocratic activists and organizations in Hong Kong, European and international financial institutions, and a U.S.-based think tank.",
      "meta": {
        "attribution-confidence": "50",
        "cfr-suspected-state-sponsor": "China",
        "cfr-suspected-victims": [
          "Hong Kong",
          "United States"
        ],
        "cfr-target-category": [
          "Government",
          "Private sector",
          "Civil society"
        ],
        "cfr-type-of-incident": "Espionage",
        "country": "CN",
        "refs": [
          "https://www.fireeye.com/blog/threat-research/2013/10/know-your-enemy-tracking-a-rapidly-evolving-apt-actor.html",
          "https://www.fireeye.com/blog/threat-research/2015/11/china-based-threat.html",
          "https://www.cfr.org/interactive/cyber-operations/admin338"
        ],
        "synonyms": [
          "Admin338",
          "Team338",
          "MAGNESIUM",
          "admin@338"
        ]
      },
      "related": [
        {
          "dest-uuid": "16ade1aa-0ea1-4bb7-88cc-9079df2ae756",
          "tags": [
            "estimative-language:likelihood-probability=\"likely\""
          ],
          "type": "similar"
        }
      ],
      "uuid": "ac4bce1f-b3ec-4c44-bd36-b6cc986b319b",
      "value": "Temper Panda"
    },
    {
      "meta": {
        "attribution-confidence": "50",
        "country": "CN",
        "refs": [
          "https://community.rapid7.com/community/infosec/blog/2013/06/07/keyboy-targeted-attacks-against-vietnam-and-india",
          "http://www.crowdstrike.com/blog/rhetoric-foreshadows-cyber-activity-in-the-south-china-sea/"
        ],
        "synonyms": [
          "APT23",
          "KeyBoy"
        ]
      },
      "uuid": "7f16d1f5-04ee-4d99-abf0-87e1f23f9fee",
      "value": "Pirate Panda"
    },
    {
      "description": "Activity: defense and aerospace sectors, also interested in targeting entities in the oil/gas industry.",
      "meta": {
        "attribution-confidence": "50",
        "cfr-suspected-state-sponsor": "Iran (Islamic Republic of)",
        "cfr-suspected-victims": [
          "United States",
          "Iranian internet activists"
        ],
        "cfr-target-category": [
          "Military",
          "Civil society"
        ],
        "cfr-type-of-incident": "Espionage",
        "country": "IR",
        "refs": [
          "https://www.fireeye.com/content/dam/fireeye-www/global/en/current-threats/pdfs/rpt-operation-saffron-rose.pdf",
          "https://www.crowdstrike.com/blog/cat-scratch-fever-crowdstrike-tracks-newly-reported-iranian-actor-flying-kitten/",
          "https://www.cfr.org/interactive/cyber-operations/saffron-rose"
        ],
        "synonyms": [
          "SaffronRose",
          "Saffron Rose",
          "AjaxSecurityTeam",
          "Ajax Security Team",
          "Group 26",
          "Sayad"
        ]
      },
      "related": [
        {
          "dest-uuid": "f873db71-3d53-41d5-b141-530675ade27a",
          "tags": [
            "estimative-language:likelihood-probability=\"very-likely\""
          ],
          "type": "similar"
        },
        {
          "dest-uuid": "f9d6633a-55e6-4adc-9263-6ae080421a13",
          "tags": [
            "estimative-language:likelihood-probability=\"likely\""
          ],
          "type": "similar"
        },
        {
          "dest-uuid": "f98bac6b-12fd-4cad-be84-c84666932232",
          "tags": [
            "estimative-language:likelihood-probability=\"likely\""
          ],
          "type": "similar"
        },
        {
          "dest-uuid": "86724806-7ec9-4a48-a0a7-ecbde3bf4810",
          "tags": [
            "estimative-language:likelihood-probability=\"likely\""
          ],
          "type": "similar"
        },
        {
          "dest-uuid": "42be2a84-5a5c-4c6d-9864-3f09d75bb0ba",
          "tags": [
            "estimative-language:likelihood-probability=\"likely\""
          ],
          "type": "similar"
        },
        {
          "dest-uuid": "d56c99fa-4710-472c-81a6-41b7a84ea4be",
          "tags": [
            "estimative-language:likelihood-probability=\"likely\""
          ],
          "type": "similar"
        },
        {
          "dest-uuid": "a0082cfa-32e2-42b8-92d8-5c7a7409dcf1",
          "tags": [
            "estimative-language:likelihood-probability=\"likely\""
          ],
          "type": "similar"
        },
        {
          "dest-uuid": "8f5e8dc7-739d-4f5e-a8a1-a66e004d7063",
          "tags": [
            "estimative-language:likelihood-probability=\"likely\""
          ],
          "type": "similar"
        },
        {
          "dest-uuid": "b96e02f1-4037-463f-b158-5a964352f8d9",
          "tags": [
            "estimative-language:likelihood-probability=\"likely\""
          ],
          "type": "similar"
        }
      ],
      "uuid": "ba724df5-9aa0-45ca-8e0e-7101c208ae48",
      "value": "Flying Kitten"
    },
    {
      "description": "While tracking a suspected Iran-based threat group known as Threat Group-2889[1] (TG-2889), Dell SecureWorks Counter Threat Unit™ (CTU) researchers uncovered a network of fake LinkedIn profiles. These convincing profiles form a self-referenced network of seemingly established LinkedIn users. CTU researchers assess with high confidence the purpose of this network is to target potential victims through social engineering. Most of the legitimate LinkedIn accounts associated with the fake accounts belong to individuals in the Middle East, and CTU researchers assess with medium confidence that these individuals are likely targets of TG-2889. One of the threat actors responsible for the denial of service attacks against U.S in 2012–2013. Three individuals associated with the group—believed to be have been working on behalf of Iran’s Islamic Revolutionary Guard Corps—were indicted by the Justice Department in 2016. ",
      "meta": {
        "attribution-confidence": "50",
        "cfr-suspected-state-sponsor": "Iran (Islamic Republic of)",
        "cfr-suspected-victims": [
          "Bank of America",
          "US Bancorp",
          "Fifth Third Bank",
          "Citigroup",
          "PNC",
          "BB&T",
          "Wells Fargo",
          "Capital One",
          "HSBC"
        ],
        "cfr-target-category": [
          "Private sector"
        ],
        "cfr-type-of-incident": "Denial of service",
        "country": "IR",
        "refs": [
          "http://www.secureworks.com/cyber-threat-intelligence/threats/suspected-iran-based-hacker-group-creates-network-of-fake-linkedin-profiles/",
          "https://www.cfr.org/interactive/cyber-operations/itsecteam"
        ],
        "synonyms": [
          "ITSecTeam",
          "Threat Group 2889",
          "TG-2889",
          "Ghambar"
        ]
      },
      "related": [
        {
          "dest-uuid": "8f5e8dc7-739d-4f5e-a8a1-a66e004d7063",
          "tags": [
            "estimative-language:likelihood-probability=\"likely\""
          ],
          "type": "similar"
        },
        {
          "dest-uuid": "86724806-7ec9-4a48-a0a7-ecbde3bf4810",
          "tags": [
            "estimative-language:likelihood-probability=\"likely\""
          ],
          "type": "similar"
        },
        {
          "dest-uuid": "42be2a84-5a5c-4c6d-9864-3f09d75bb0ba",
          "tags": [
            "estimative-language:likelihood-probability=\"likely\""
          ],
          "type": "similar"
        },
        {
          "dest-uuid": "d56c99fa-4710-472c-81a6-41b7a84ea4be",
          "tags": [
            "estimative-language:likelihood-probability=\"likely\""
          ],
          "type": "similar"
        },
        {
          "dest-uuid": "a0082cfa-32e2-42b8-92d8-5c7a7409dcf1",
          "tags": [
            "estimative-language:likelihood-probability=\"likely\""
          ],
          "type": "similar"
        },
        {
          "dest-uuid": "b96e02f1-4037-463f-b158-5a964352f8d9",
          "tags": [
            "estimative-language:likelihood-probability=\"likely\""
          ],
          "type": "similar"
        }
      ],
      "uuid": "11e17436-6ede-4733-8547-4ce0254ea19e",
      "value": "Cutting Kitten"
    },
    {
      "description": "Charming Kitten (aka Parastoo, aka Newscaster) is an group with a suspected nexus to Iran that targets organizations involved in government, defense technology, military, and diplomacy sectors.",
      "meta": {
        "attribution-confidence": "50",
        "cfr-suspected-state-sponsor": "Iran (Islamic Republic of)",
        "cfr-suspected-victims": [
          "U.S. government/defense sector websites",
          "Saudi Arabia",
          "Israel",
          "Iraq",
          "United Kingdom"
        ],
        "cfr-target-category": [
          "Government",
          "Military"
        ],
        "cfr-type-of-incident": "Espionage",
        "country": "IR",
        "refs": [
          "https://en.wikipedia.org/wiki/Operation_Newscaster",
          "https://iranthreats.github.io/resources/macdownloader-macos-malware/",
          "https://www.isightpartners.com/2014/05/newscaster-iranian-threat-inside-social-media/",
          "https://www.forbes.com/sites/thomasbrewster/2017/07/27/iran-hackers-oilrig-use-fake-personas-on-facebook-linkedin-for-cyberespionage/",
          "https://cryptome.org/2012/11/parastoo-hacks-iaea.htm",
          "https://securelist.com/files/2017/03/Report_Shamoon_StoneDrill_final.pdf",
          "https://securelist.com/blog/software/74503/freezer-paper-around-free-meat/",
          "https://www.verfassungsschutz.de/download/broschuere-2016-10-bfv-cyber-brief-2016-04.pdf",
          "https://github.com/gasgas4/APT_CyberCriminal_Campagin/tree/master/2014/2014.05.28.NewsCaster_An_Iranian_Threat_Within_Social_Networks",
          "https://www.cfr.org/interactive/cyber-operations/newscaster"
        ],
        "synonyms": [
          "Newscaster",
          "Parastoo",
          "iKittens",
          "Group 83",
          "Newsbeef"
        ]
      },
      "related": [
        {
          "dest-uuid": "7636484c-adc5-45d4-9bfe-c3e062fbc4a0",
          "tags": [
            "estimative-language:likelihood-probability=\"likely\""
          ],
          "type": "similar"
        },
        {
          "dest-uuid": "f9d6633a-55e6-4adc-9263-6ae080421a13",
          "tags": [
            "estimative-language:likelihood-probability=\"likely\""
          ],
          "type": "similar"
        },
        {
          "dest-uuid": "ba724df5-9aa0-45ca-8e0e-7101c208ae48",
          "tags": [
            "estimative-language:likelihood-probability=\"likely\""
          ],
          "type": "similar"
        },
        {
          "dest-uuid": "f873db71-3d53-41d5-b141-530675ade27a",
          "tags": [
            "estimative-language:likelihood-probability=\"likely\""
          ],
          "type": "similar"
        },
        {
          "dest-uuid": "86724806-7ec9-4a48-a0a7-ecbde3bf4810",
          "tags": [
            "estimative-language:likelihood-probability=\"likely\""
          ],
          "type": "similar"
        },
        {
          "dest-uuid": "42be2a84-5a5c-4c6d-9864-3f09d75bb0ba",
          "tags": [
            "estimative-language:likelihood-probability=\"likely\""
          ],
          "type": "similar"
        },
        {
          "dest-uuid": "d56c99fa-4710-472c-81a6-41b7a84ea4be",
          "tags": [
            "estimative-language:likelihood-probability=\"likely\""
          ],
          "type": "similar"
        },
        {
          "dest-uuid": "a0082cfa-32e2-42b8-92d8-5c7a7409dcf1",
          "tags": [
            "estimative-language:likelihood-probability=\"likely\""
          ],
          "type": "similar"
        },
        {
          "dest-uuid": "8f5e8dc7-739d-4f5e-a8a1-a66e004d7063",
          "tags": [
            "estimative-language:likelihood-probability=\"likely\""
          ],
          "type": "similar"
        },
        {
          "dest-uuid": "b96e02f1-4037-463f-b158-5a964352f8d9",
          "tags": [
            "estimative-language:likelihood-probability=\"likely\""
          ],
          "type": "similar"
        }
      ],
      "uuid": "f98bac6b-12fd-4cad-be84-c84666932232",
      "value": "Charming Kitten"
    },
    {
      "description": "Our analysis reveals that APT33 is a capable group that has carried out cyber espionage operations since at least 2013. We assess APT33 works at the behest of the Iranian government.",
      "meta": {
        "attribution-confidence": "50",
        "country": "IR",
        "refs": [
          "https://www.fireeye.com/blog/threat-research/2017/09/apt33-insights-into-iranian-cyber-espionage.html"
        ],
        "synonyms": []
      },
      "related": [
        {
          "dest-uuid": "fbd29c89-18ba-4c2d-b792-51c0adee049f",
          "tags": [
            "estimative-language:likelihood-probability=\"likely\""
          ],
          "type": "similar"
        },
        {
          "dest-uuid": "accd848b-b8f4-46ba-a408-9063b35cfbf2",
          "tags": [
            "estimative-language:likelihood-probability=\"likely\""
          ],
          "type": "similar"
        }
      ],
      "uuid": "4f69ec6d-cb6b-42af-b8e2-920a2aa4be10",
      "value": "APT33"
    },
    {
      "description": "Earliest activity back to November 2008. An established group of cyber attackers based in Iran, who carried on several campaigns in 2013, including a series of attacks targeting political dissidents and those supporting Iranian political opposition.",
      "meta": {
        "attribution-confidence": "50",
        "country": "IR",
        "refs": [
          "http://www.scmagazineuk.com/iran-and-russia-blamed-for-state-sponsored-espionage/article/330401/"
        ],
        "synonyms": [
          "Group 42"
        ]
      },
      "uuid": "2e77511d-f72f-409e-9b64-e2a15efe9bf4",
      "value": "Magic Kitten"
    },
    {
      "description": "Targets Saudi Arabia, Israel, US, Iran, high ranking defense officials, embassies of various target countries, notable Iran researchers, human rights activists, media and journalists, academic institutions and various scholars, including scientists in the fields of physics and nuclear sciences.",
      "meta": {
        "attribution-confidence": "50",
        "cfr-suspected-state-sponsor": "Iran (Islamic Republic of)",
        "cfr-suspected-victims": [
          "Saudi Arabia",
          "Venezuela",
          "Afghanistan",
          "United Arab Emirates",
          "Iran",
          "Israel",
          "Iraq",
          "Kuwait",
          "Turkey",
          "Canada",
          "Yemen",
          "United Kingdom",
          "Egypt",
          "Syria",
          "Jordan"
        ],
        "cfr-target-category": [
          "Government",
          "Military"
        ],
        "cfr-type-of-incident": "Espionage",
        "country": "IR",
        "refs": [
          "https://www.trendmicro.com/vinfo/us/security/news/cyber-attacks/operation-woolen-goldfish-when-kittens-go-phishing",
          "https://www.trendmicro.com/cloud-content/us/pdfs/security-intelligence/white-papers/wp-the-spy-kittens-are-back.pdf",
          "http://www.clearskysec.com/thamar-reservoir/",
          "https://citizenlab.org/2015/08/iran_two_factor_phishing/",
          "https://blog.checkpoint.com/wp-content/uploads/2015/11/rocket-kitten-report.pdf",
          "https://www.symantec.com/connect/blogs/shamoon-multi-staged-destructive-attacks-limited-specific-targets",
          "https://researchcenter.paloaltonetworks.com/2017/02/unit42-magic-hound-campaign-attacks-saudi-targets/",
          "https://en.wikipedia.org/wiki/Rocket_Kitten",
          "https://www.cfr.org/interactive/cyber-operations/rocket-kitten"
        ],
        "synonyms": [
          "TEMP.Beanie",
          "Operation Woolen Goldfish",
          "Operation Woolen-Goldfish",
          "Thamar Reservoir",
          "Timberworm"
        ]
      },
      "related": [
        {
          "dest-uuid": "ba724df5-9aa0-45ca-8e0e-7101c208ae48",
          "tags": [
            "estimative-language:likelihood-probability=\"very-likely\""
          ],
          "type": "similar"
        },
        {
          "dest-uuid": "f9d6633a-55e6-4adc-9263-6ae080421a13",
          "tags": [
            "estimative-language:likelihood-probability=\"likely\""
          ],
          "type": "similar"
        },
        {
          "dest-uuid": "f98bac6b-12fd-4cad-be84-c84666932232",
          "tags": [
            "estimative-language:likelihood-probability=\"likely\""
          ],
          "type": "similar"
        },
        {
          "dest-uuid": "86724806-7ec9-4a48-a0a7-ecbde3bf4810",
          "tags": [
            "estimative-language:likelihood-probability=\"likely\""
          ],
          "type": "similar"
        },
        {
          "dest-uuid": "42be2a84-5a5c-4c6d-9864-3f09d75bb0ba",
          "tags": [
            "estimative-language:likelihood-probability=\"likely\""
          ],
          "type": "similar"
        },
        {
          "dest-uuid": "d56c99fa-4710-472c-81a6-41b7a84ea4be",
          "tags": [
            "estimative-language:likelihood-probability=\"likely\""
          ],
          "type": "similar"
        },
        {
          "dest-uuid": "a0082cfa-32e2-42b8-92d8-5c7a7409dcf1",
          "tags": [
            "estimative-language:likelihood-probability=\"likely\""
          ],
          "type": "similar"
        },
        {
          "dest-uuid": "8f5e8dc7-739d-4f5e-a8a1-a66e004d7063",
          "tags": [
            "estimative-language:likelihood-probability=\"likely\""
          ],
          "type": "similar"
        },
        {
          "dest-uuid": "b96e02f1-4037-463f-b158-5a964352f8d9",
          "tags": [
            "estimative-language:likelihood-probability=\"likely\""
          ],
          "type": "similar"
        }
      ],
      "uuid": "f873db71-3d53-41d5-b141-530675ade27a",
      "value": "Rocket Kitten"
    },
    {
      "description": "A group of cyber actors utilizing infrastructure located in Iran have been conducting computer network exploitation activity against public and private U.S. organizations, including Cleared Defense Contractors (CDCs), academic institutions, and energy sector companies. This threat actor targets entities in the government, energy, and technology sectors that are located in or do business with Saudi Arabia.",
      "meta": {
        "attribution-confidence": "50",
        "cfr-suspected-state-sponsor": "Iran (Islamic Republic of)",
        "cfr-suspected-victims": [
          "Canada",
          "France",
          "Israel",
          "Mexico",
          "Saudi Arabia",
          "China",
          "Germany",
          "United States",
          "Pakistan",
          "South Korea",
          "United Kingdom",
          "India",
          "Kuwait",
          "Qatar",
          "Turkey"
        ],
        "cfr-target-category": [
          "Private sector",
          "Government"
        ],
        "cfr-type-of-incident": "Espionage",
        "country": "IR",
        "refs": [
          "http://cdn2.hubspot.net/hubfs/270968/assets/Cleaver/Cylance_Operation_Cleaver_Report.pdf",
          "https://www.secureworks.com/research/the-curious-case-of-mia-ash",
          "http://www.secureworks.com/cyber-threat-intelligence/threats/suspected-iran-based-hacker-group-creates-network-of-fake-linkedin-profiles/",
          "https://www.cfr.org/interactive/cyber-operations/operation-cleaver",
          "https://www.cfr.org/interactive/cyber-operations/magic-hound"
        ],
        "synonyms": [
          "Operation Cleaver",
          "Tarh Andishan",
          "Alibaba",
          "2889",
          "TG-2889",
          "Cobalt Gypsy",
          "Ghambar",
          "Cutting Kitten",
          "Group 41",
          "Magic Hound"
        ]
      },
      "related": [
        {
          "dest-uuid": "8f5e8dc7-739d-4f5e-a8a1-a66e004d7063",
          "tags": [
            "estimative-language:likelihood-probability=\"likely\""
          ],
          "type": "similar"
        },
        {
          "dest-uuid": "11e17436-6ede-4733-8547-4ce0254ea19e",
          "tags": [
            "estimative-language:likelihood-probability=\"likely\""
          ],
          "type": "similar"
        },
        {
          "dest-uuid": "42be2a84-5a5c-4c6d-9864-3f09d75bb0ba",
          "tags": [
            "estimative-language:likelihood-probability=\"likely\""
          ],
          "type": "similar"
        },
        {
          "dest-uuid": "d56c99fa-4710-472c-81a6-41b7a84ea4be",
          "tags": [
            "estimative-language:likelihood-probability=\"likely\""
          ],
          "type": "similar"
        },
        {
          "dest-uuid": "a0082cfa-32e2-42b8-92d8-5c7a7409dcf1",
          "tags": [
            "estimative-language:likelihood-probability=\"likely\""
          ],
          "type": "similar"
        },
        {
          "dest-uuid": "b96e02f1-4037-463f-b158-5a964352f8d9",
          "tags": [
            "estimative-language:likelihood-probability=\"likely\""
          ],
          "type": "similar"
        },
        {
          "dest-uuid": "f9d6633a-55e6-4adc-9263-6ae080421a13",
          "tags": [
            "estimative-language:likelihood-probability=\"likely\""
          ],
          "type": "similar"
        },
        {
          "dest-uuid": "ba724df5-9aa0-45ca-8e0e-7101c208ae48",
          "tags": [
            "estimative-language:likelihood-probability=\"likely\""
          ],
          "type": "similar"
        },
        {
          "dest-uuid": "f98bac6b-12fd-4cad-be84-c84666932232",
          "tags": [
            "estimative-language:likelihood-probability=\"likely\""
          ],
          "type": "similar"
        },
        {
          "dest-uuid": "f873db71-3d53-41d5-b141-530675ade27a",
          "tags": [
            "estimative-language:likelihood-probability=\"likely\""
          ],
          "type": "similar"
        }
      ],
      "uuid": "86724806-7ec9-4a48-a0a7-ecbde3bf4810",
      "value": "Cleaver"
    },
    {
      "meta": {
        "attribution-confidence": "50",
        "country": "IR"
      },
      "uuid": "1de1a64e-ea14-4e79-9e41-6958bdb6c0ff",
      "value": "Sands Casino"
    },
    {
      "description": "This is a pro-Islamist organization that generally conducts attacks motivated by real world events in which its members believe that members of the Muslim faith were wronged. Its attacks generally involve website defacements; however, the group did develop a RAT that it refers to as Fallaga RAT, but which appears to simply be a fork of the njRAT malware popular amongst hackers in the Middle East/North Africa region.",
      "meta": {
        "attribution-confidence": "50",
        "country": "TN",
        "motive": "Hacktivism-Nationalist",
        "synonyms": [
          "FallagaTeam"
        ]
      },
      "uuid": "29af2812-f7fb-4edb-8cc4-86d0d9e3644b",
      "value": "Rebel Jackal"
    },
    {
      "meta": {
        "attribution-confidence": "50",
        "country": "AE",
        "synonyms": [
          "Vikingdom"
        ]
      },
      "uuid": "7f99ba32-421c-4905-9deb-006e8eda40c1",
      "value": "Viking Jackal"
    },
    {
      "description": "The Sofacy Group (also known as APT28, Pawn Storm, Fancy Bear and Sednit) is a cyber espionage group believed to have ties to the Russian government. Likely operating since 2007, the group is known to target government, military, and security organizations. It has been characterized as an advanced persistent threat.",
      "meta": {
        "attribution-confidence": "50",
        "cfr-suspected-state-sponsor": "Russian Federation",
        "cfr-suspected-victims": [
          "Georgia",
          "France",
          "Jordan",
          "United States",
          "Hungary",
          "World Anti-Doping Agency",
          "Armenia",
          "Tajikistan",
          "Japan",
          "NATO",
          "Ukraine",
          "Belgium",
          "Pakistan",
          "Asia Pacific Economic Cooperation",
          "International Association of Athletics Federations",
          "Turkey",
          "Mongolia",
          "OSCE",
          "United Kingdom",
          "Germany",
          "Poland",
          "European Commission",
          "Afghanistan",
          "Kazakhstan",
          "China"
        ],
        "cfr-target-category": [
          "Government",
          "Military"
        ],
        "cfr-type-of-incident": "Espionage",
        "country": "RU",
        "refs": [
          "https://en.wikipedia.org/wiki/Sofacy_Group",
          "https://aptnotes.malwareconfig.com/web/viewer.html?file=../APTnotes/2014/apt28.pdf",
          "http://www.trendmicro.com/cloud-content/us/pdfs/security-intelligence/white-papers/wp-operation-pawn-storm.pdf",
          "https://www2.fireeye.com/rs/848-DID-242/images/wp-mandiant-matryoshka-mining.pdf",
          "https://www.crowdstrike.com/blog/bears-midst-intrusion-democratic-national-committee/",
          "http://researchcenter.paloaltonetworks.com/2016/06/unit42-new-sofacy-attacks-against-us-government-agency/",
          "https://www.cfr.org/interactive/cyber-operations/apt-28",
          "https://blogs.microsoft.com/on-the-issues/2018/08/20/we-are-taking-new-steps-against-broadening-threats-to-democracy/",
          "https://www.bleepingcomputer.com/news/security/microsoft-disrupts-apt28-hacking-campaign-aimed-at-us-midterm-elections/",
          "https://www.bleepingcomputer.com/news/security/apt28-uses-lojax-first-uefi-rootkit-seen-in-the-wild/",
          "https://www.accenture.com/us-en/blogs/blogs-snakemackerel-delivers-zekapab-malware"
        ],
        "synonyms": [
          "APT 28",
          "APT28",
          "Pawn Storm",
          "PawnStorm",
          "Fancy Bear",
          "Sednit",
          "SNAKEMACKEREL",
          "TsarTeam",
          "Tsar Team",
          "TG-4127",
          "Group-4127",
          "STRONTIUM",
          "TAG_0700",
          "Swallowtail",
          "IRON TWILIGHT",
          "Group 74"
        ]
      },
      "related": [
        {
          "dest-uuid": "bef4c620-0787-42a8-a96d-b7eb6e85917c",
          "tags": [
            "estimative-language:likelihood-probability=\"likely\""
          ],
          "type": "similar"
        },
        {
          "dest-uuid": "213cdde9-c11a-4ea9-8ce0-c868e9826fec",
          "tags": [
            "estimative-language:likelihood-probability=\"likely\""
          ],
          "type": "similar"
        }
      ],
      "uuid": "5b4ee3ea-eee3-4c8e-8323-85ae32658754",
      "value": "Sofacy"
    },
    {
      "description": "A 2015 report by F-Secure describe APT29 as: 'The Dukes are a well-resourced, highly dedicated and organized cyberespionage group that we believe has been working for the Russian Federation since at least 2008 to collect intelligence in support of foreign and security policy decision-making. The Dukes show unusual confidence in their ability to continue successfully compromising their targets, as well as in their ability to operate with impunity. The Dukes primarily target Western governments and related organizations, such as government ministries and agencies, political think tanks, and governmental subcontractors. Their targets have also included the governments of members of the Commonwealth of Independent States;Asian, African, and Middle Eastern governments;organizations associated with Chechen extremism;and Russian speakers engaged in the illicit trade of controlled substances and drugs. The Dukes are known to employ a vast arsenal of malware toolsets, which we identify as MiniDuke, CosmicDuke, OnionDuke, CozyDuke, CloudDuke, SeaDuke, HammerDuke, PinchDuke, and GeminiDuke. In recent years, the Dukes have engaged in apparently biannual large - scale spear - phishing campaigns against hundreds or even thousands of recipients associated with governmental institutions and affiliated organizations. These campaigns utilize a smash - and - grab approach involving a fast but noisy breakin followed by the rapid collection and exfiltration of as much data as possible.If the compromised target is discovered to be of value, the Dukes will quickly switch the toolset used and move to using stealthier tactics focused on persistent compromise and long - term intelligence gathering. This threat actor targets government ministries and agencies in the West, Central Asia, East Africa, and the Middle East; Chechen extremist groups; Russian organized crime; and think tanks. It is suspected to be behind the 2015 compromise of unclassified networks at the White House, Department of State, Pentagon, and the Joint Chiefs of Staff. The threat actor includes all of the Dukes tool sets, including MiniDuke, CosmicDuke, OnionDuke, CozyDuke, SeaDuke, CloudDuke (aka MiniDionis), and HammerDuke (aka Hammertoss). '",
      "meta": {
        "attribution-confidence": "50",
        "cfr-suspected-state-sponsor": "Russian Federation",
        "cfr-suspected-victims": [
          "United States",
          "China",
          "New Zealand",
          "Ukraine",
          "Romania",
          "Georgia",
          "Japan",
          "South Korea",
          "Belgium",
          "Kazakhstan",
          "Brazil",
          "Mexico",
          "Turkey",
          "Portugal",
          "India"
        ],
        "cfr-target-category": [
          "Government",
          "Private sector"
        ],
        "cfr-type-of-incident": "Espionage",
        "country": "RU",
        "refs": [
          "https://labsblog.f-secure.com/2015/09/17/the-dukes-7-years-of-russian-cyber-espionage/",
          "https://www2.fireeye.com/rs/848-DID-242/images/rpt-apt29-hammertoss.pdf",
          "https://www.us-cert.gov/sites/default/files/publications/AR-17-20045_Enhanced_Analysis_of_GRIZZLY_STEPPE_Activity.pdf",
          "https://www.fireeye.com/blog/threat-research/2017/03/dissecting_one_ofap.html",
          "https://www.cfr.org/interactive/cyber-operations/dukes",
          "https://pylos.co/2018/11/18/cozybear-in-from-the-cold/",
          "https://cloudblogs.microsoft.com/microsoftsecure/2018/12/03/analysis-of-cyberattack-on-u-s-think-tanks-non-profits-public-sector-by-unidentified-attackers/"
        ],
        "synonyms": [
          "Dukes",
          "Group 100",
          "Cozy Duke",
          "CozyDuke",
          "EuroAPT",
          "CozyBear",
          "CozyCar",
          "Cozer",
          "Office Monkeys",
          "OfficeMonkeys",
          "APT29",
          "Cozy Bear",
          "The Dukes",
          "Minidionis",
          "SeaDuke",
          "Hammer Toss",
          "YTTRIUM"
        ]
      },
      "related": [
        {
          "dest-uuid": "899ce53f-13a0-479b-a0e4-67d46e241542",
          "tags": [
            "estimative-language:likelihood-probability=\"likely\""
          ],
          "type": "similar"
        }
      ],
      "uuid": "b2056ff0-00b9-482e-b11c-c771daa5f28a",
      "value": "APT 29"
    },
    {
      "description": "A 2014 Guardian article described Turla as: 'Dubbed the Turla hackers, initial intelligence had indicated western powers were key targets, but it was later determined embassies for Eastern Bloc nations were of more interest. Embassies in Belgium, Ukraine, China, Jordan, Greece, Kazakhstan, Armenia, Poland, and Germany were all attacked, though researchers from Kaspersky Lab and Symantec could not confirm which countries were the true targets. In one case from May 2012, the office of the prime minister of a former Soviet Union member country was infected, leading to 60 further computers being affected, Symantec researchers said. There were some other victims, including the ministry for health of a Western European country, the ministry for education of a Central American country, a state electricity provider in the Middle East and a medical organisation in the US, according to Symantec. It is believed the group was also responsible for a much - documented 2008 attack on the US Central Command. The attackers - who continue to operate - have ostensibly sought to carry out surveillance on targets and pilfer data, though their use of encryption across their networks has made it difficult to ascertain exactly what the hackers took.Kaspersky Lab, however, picked up a number of the attackers searches through their victims emails, which included terms such as Nato and EU energy dialogue Though attribution is difficult to substantiate, Russia has previously been suspected of carrying out the attacks and Symantecs Gavin O’ Gorman told the Guardian a number of the hackers appeared to be using Russian names and language in their notes for their malicious code. Cyrillic was also seen in use.'",
      "meta": {
        "attribution-confidence": "50",
        "cfr-suspected-state-sponsor": "Russian Federation",
        "cfr-suspected-victims": [
          "France",
          "Romania",
          "Kazakhstan",
          "Poland",
          "Tajikistan",
          "Russia",
          "United States",
          "Saudi Arabia",
          "Germany",
          "India",
          "Belarus",
          "Netherlands",
          "Iran",
          "Uzbekistan",
          "Iraq"
        ],
        "cfr-target-category": [
          "Government",
          "Military"
        ],
        "cfr-type-of-incident": "Espionage",
        "country": "RU",
        "refs": [
          "https://www.first.org/resources/papers/tbilisi2014/turla-operations_and_development.pdf",
          "https://www.circl.lu/pub/tr-25/",
          "https://www.theguardian.com/technology/2014/aug/07/turla-hackers-spying-governments-researcher-kaspersky-symantec",
          "https://www.symantec.com/content/en/us/enterprise/media/security_response/whitepapers/waterbug-attack-group.pdf",
          "https://securelist.com/analysis/publications/65545/the-epic-turla-operation/",
          "https://securelist.com/blog/research/72081/satellite-turla-apt-command-and-control-in-the-sky/",
          "https://securelist.com/blog/research/67962/the-penquin-turla-2/",
          "https://www2.fireeye.com/rs/848-DID-242/images/rpt-witchcoven.pdf",
          "https://www.welivesecurity.com/2017/03/30/carbon-paper-peering-turlas-second-stage-backdoor/",
          "https://www.cfr.org/interactive/cyber-operations/turla",
          "https://www.bleepingcomputer.com/news/security/turla-outlook-backdoor-uses-clever-tactics-for-stealth-and-persistence/",
          "https://www.nccgroup.trust/uk/about-us/newsroom-and-events/blogs/2018/november/turla-png-dropper-is-back/"
        ],
        "synonyms": [
          "Turla",
          "Snake",
          "Venomous Bear",
          "Group 88",
          "Waterbug",
          "WRAITH",
          "Turla Team",
          "Uroburos",
          "Pfinet",
          "TAG_0530",
          "KRYPTON",
          "Hippo Team"
        ]
      },
      "related": [
        {
          "dest-uuid": "7a19ecb1-3c65-4de3-a230-993516aed6a6",
          "tags": [
            "estimative-language:likelihood-probability=\"likely\""
          ],
          "type": "similar"
        },
        {
          "dest-uuid": "c097471c-2405-4393-b6d7-afbcb5f0cd11",
          "tags": [
            "estimative-language:likelihood-probability=\"likely\""
          ],
          "type": "similar"
        }
      ],
      "uuid": "fa80877c-f509-4daf-8b62-20aba1635f68",
      "value": "Turla Group"
    },
    {
      "description": "A Russian group that collects intelligence on the energy industry.",
      "meta": {
        "attribution-confidence": "50",
        "cfr-suspected-state-sponsor": "Russian Federation",
        "cfr-suspected-victims": [
          "United States",
          "Germany",
          "Turkey",
          "China",
          "Spain",
          "France",
          "Ireland",
          "Japan",
          "Italy",
          "Poland"
        ],
        "cfr-target-category": [
          "Private sector",
          "Government"
        ],
        "cfr-type-of-incident": "Espionage",
        "country": "RU",
        "refs": [
          "http://www.scmagazineuk.com/iran-and-russia-blamed-for-state-sponsored-espionage/article/330401/",
          "http://www.symantec.com/content/en/us/enterprise/media/security_response/whitepapers/Dragonfly_Threat_Against_Western_Energy_Suppliers.pdf",
          "http://www.netresec.com/?page=Blog&month=2014-10&post=Full-Disclosure-of-Havex-Trojans",
          "https://threatpost.com/energy-watering-hole-attack-used-lightsout-exploit-kit/104772/",
          "https://www.cfr.org/interactive/cyber-operations/crouching-yeti"
        ],
        "synonyms": [
          "Dragonfly",
          "Crouching Yeti",
          "Group 24",
          "Havex",
          "CrouchingYeti",
          "Koala Team"
        ]
      },
      "related": [
        {
          "dest-uuid": "1c63d4ec-0a75-4daa-b1df-0d11af3d3cc1",
          "tags": [
            "estimative-language:likelihood-probability=\"likely\""
          ],
          "type": "similar"
        }
      ],
      "uuid": "64d6559c-6d5c-4585-bbf9-c17868f763ee",
      "value": "Energetic Bear"
    },
    {
      "description": "This threat actor targets industrial control systems, using a tool called Black Energy, associated with electricity and power generation for espionage, denial of service, and data destruction purposes. Some believe that the threat actor is linked to the 2015 compromise of the Ukrainian electrical grid and a distributed denial of service prior to the Russian invasion of Georgia. Believed to be responsible for the 2008 DDoS attacks in Georgia and the 2015 Ukraine power grid outage",
      "meta": {
        "attribution-confidence": "50",
        "cfr-suspected-state-sponsor": "Russian Federation",
        "cfr-suspected-victims": [
          "Russia",
          "Lithuania",
          "Kyrgyzstan",
          "Israel",
          "Ukraine",
          "Belarus",
          "Kazakhstan",
          "Georgia",
          "Poland",
          "Azerbaijan",
          "Iran"
        ],
        "cfr-target-category": [
          "Private sector",
          "Government"
        ],
        "cfr-type-of-incident": "Espionage",
        "country": "RU",
        "refs": [
          "http://www.isightpartners.com/2014/10/cve-2014-4114/",
          "http://www.isightpartners.com/2016/01/ukraine-and-sandworm-team/",
          "https://dragos.com/blog/crashoverride/CrashOverride-01.pdf",
          "https://www.us-cert.gov/ncas/alerts/TA17-163A",
          "https://ics.sans.org/blog/2016/01/09/confirmation-of-a-coordinated-attack-on-the-ukrainian-power-grid",
          "https://www.cfr.org/interactive/cyber-operations/black-energy"
        ],
        "synonyms": [
          "Sandworm Team",
          "Black Energy",
          "BlackEnergy",
          "Quedagh",
          "Voodoo Bear",
          "TEMP.Noble"
        ]
      },
      "related": [
        {
          "dest-uuid": "381fcf73-60f6-4ab2-9991-6af3cbc35192",
          "tags": [
            "estimative-language:likelihood-probability=\"likely\""
          ],
          "type": "similar"
        },
        {
          "dest-uuid": "b47250ec-2094-4d06-b658-11456e05fe89",
          "tags": [
            "estimative-language:likelihood-probability=\"likely\""
          ],
          "type": "similar"
        },
        {
          "dest-uuid": "feac86e4-6bb2-4ba0-ac99-806aeb0a776c",
          "tags": [
            "estimative-language:likelihood-probability=\"likely\""
          ],
          "type": "similar"
        },
        {
          "dest-uuid": "d52ca4c4-d214-11e8-8d29-c3e7cb78acce",
          "tags": [
            "estimative-language:likelihood-probability=\"likely\""
          ],
          "type": "similar"
        }
      ],
      "uuid": "f512de42-f76b-40d2-9923-59e7dbdfec35",
      "value": "Sandworm"
    },
    {
      "description": "We will refer to the gang behind the malware as TeleBots. However it’s important to say that these attackers, and the toolset used, share a number of similarities with the BlackEnergy group, which conducted attacks against the energy industry in Ukraine in December 2015 and January 2016. In fact, we think that the BlackEnergy group has evolved into the TeleBots group.",
      "meta": {
        "attribution-confidence": "50",
        "country": "RU",
        "refs": [
          "http://www.welivesecurity.com/2016/12/13/rise-telebots-analyzing-disruptive-killdisk-attacks/"
        ],
        "synonyms": [
          "Sandworm"
        ]
      },
      "related": [
        {
          "dest-uuid": "381fcf73-60f6-4ab2-9991-6af3cbc35192",
          "tags": [
            "estimative-language:likelihood-probability=\"likely\""
          ],
          "type": "similar"
        },
        {
          "dest-uuid": "f512de42-f76b-40d2-9923-59e7dbdfec35",
          "tags": [
            "estimative-language:likelihood-probability=\"likely\""
          ],
          "type": "similar"
        },
        {
          "dest-uuid": "feac86e4-6bb2-4ba0-ac99-806aeb0a776c",
          "tags": [
            "estimative-language:likelihood-probability=\"likely\""
          ],
          "type": "similar"
        }
      ],
      "uuid": "b47250ec-2094-4d06-b658-11456e05fe89",
      "value": "TeleBots"
    },
    {
      "description": "Groups targeting financial organizations or people with significant financial assets.",
      "meta": {
        "attribution-confidence": "50",
        "country": "RU",
        "motive": "Cybercrime",
        "refs": [
          "https://en.wikipedia.org/wiki/Carbanak",
          "https://securelist.com/files/2015/02/Carbanak_APT_eng.pdf",
          "http://2014.zeronights.ru/assets/files/slides/ivanovb-zeronights.pdf",
          "https://www.symantec.com/connect/blogs/odinaff-new-trojan-used-high-level-financial-attacks",
          "https://blog.cyber4sight.com/2017/04/similarities-between-carbanak-and-fin7-malware-suggest-actors-are-closely-related/",
          "https://www.proofpoint.com/us/threat-insight/post/fin7carbanak-threat-actor-unleashes-bateleur-jscript-backdoor",
          "https://www.icebrg.io/blog/footprints-of-fin7-tracking-actor-patterns",
          "https://www.crowdstrike.com/blog/arrests-put-new-focus-on-carbon-spider-adversary-group/"
        ],
        "synonyms": [
          "Carbanak",
          "Carbon Spider",
          "FIN7"
        ]
      },
      "related": [
        {
          "dest-uuid": "3753cc21-2dae-4dfb-8481-d004e74502cc",
          "tags": [
            "estimative-language:likelihood-probability=\"likely\""
          ],
          "type": "similar"
        },
        {
          "dest-uuid": "55033a4d-3ffe-46b2-99b4-2c1541e9ce1c",
          "tags": [
            "estimative-language:likelihood-probability=\"likely\""
          ],
          "type": "similar"
        }
      ],
      "uuid": "00220228-a5a4-4032-a30d-826bb55aa3fb",
      "value": "Anunak"
    },
    {
      "meta": {
        "attribution-confidence": "50",
        "cfr-suspected-state-sponsor": "Russian Federation",
        "cfr-suspected-victims": [
          "Hungary",
          "Belarus"
        ],
        "cfr-target-category": [
          "Government",
          "Private sector"
        ],
        "cfr-type-of-incident": "Espionage",
        "country": "RU",
        "refs": [
          "https://securelist.com/blog/incidents/35520/the-teamspy-crew-attacks-abusing-teamviewer-for-cyberespionage-8/",
          "https://www.cfr.org/interactive/cyber-operations/team-spy-crew"
        ],
        "synonyms": [
          "TeamSpy",
          "Team Bear",
          "Berserk Bear",
          "Anger Bear"
        ]
      },
      "related": [
        {
          "dest-uuid": "90ef600f-5198-44a9-a2c6-de4b4d9d8624",
          "tags": [
            "estimative-language:likelihood-probability=\"likely\""
          ],
          "type": "similar"
        }
      ],
      "uuid": "82c1c7fa-c67b-4be6-9be8-8aa400ef2445",
      "value": "TeamSpy Crew"
    },
    {
      "meta": {
        "attribution-confidence": "50",
        "country": "RU",
        "refs": [
          "https://www.welivesecurity.com/2015/11/11/operation-buhtrap-malware-distributed-via-ammyy-com/"
        ]
      },
      "uuid": "b737c51f-b579-49d5-a907-743b2e6d03cb",
      "value": "BuhTrap"
    },
    {
      "meta": {
        "attribution-confidence": "50",
        "country": "RU"
      },
      "related": [
        {
          "dest-uuid": "82c1c7fa-c67b-4be6-9be8-8aa400ef2445",
          "tags": [
            "estimative-language:likelihood-probability=\"likely\""
          ],
          "type": "similar"
        }
      ],
      "uuid": "90ef600f-5198-44a9-a2c6-de4b4d9d8624",
      "value": "Berserk Bear"
    },
    {
      "meta": {
        "attribution-confidence": "50",
        "country": "RO",
        "synonyms": [
          "FIN4"
        ]
      },
      "uuid": "ff449346-aa9f-45f6-b482-71e886a5cf57",
      "value": "Wolf Spider"
    },
    {
      "description": "First observed activity in December 2013.",
      "meta": {
        "attribution-confidence": "50",
        "country": "RU"
      },
      "uuid": "85b40169-3d1c-491b-9fbf-877ed57f32e0",
      "value": "Boulder Bear"
    },
    {
      "description": "This group's activity was first observed in November 2013. It leverages a banking Trojan more commonly known as Shylock which aims to compromise online banking credentials and credentials related to Bitcoin wallets.",
      "meta": {
        "attribution-confidence": "50",
        "country": "RU"
      },
      "uuid": "7dd7a8df-9012-4d14-977f-b3f9f71266b4",
      "value": "Shark Spider"
    },
    {
      "description": "Adversary targeting manufacturing and industrial organizations.",
      "meta": {
        "attribution-confidence": "50",
        "country": "RU",
        "refs": [
          "http://www.rsaconference.com/writable/presentations/file_upload/anf-t07b-the-art-of-attribution-identifying-and-pursuing-your-cyber-adversaries_final.pdf"
        ]
      },
      "uuid": "db774b7d-a0ee-4375-b24e-fd278f5ab2fd",
      "value": "Union Spider"
    },
    {
      "meta": {
        "attribution-confidence": "50",
        "country": "KP",
        "refs": [
          "http://www.rsaconference.com/writable/presentations/file_upload/anf-t07b-the-art-of-attribution-identifying-and-pursuing-your-cyber-adversaries_final.pdf"
        ],
        "synonyms": [
          "OperationTroy",
          "Guardian of Peace",
          "GOP",
          "WHOis Team"
        ]
      },
      "uuid": "245c8dde-ed42-4c49-b48b-634e3e21bdd7",
      "value": "Silent Chollima"
    },
    {
      "description": "Since 2009, HIDDEN COBRA actors have leveraged their capabilities to target and compromise a range of victims; some intrusions have resulted in the exfiltration of data while others have been disruptive in nature. Commercial reporting has referred to this activity as Lazarus Group and Guardians of Peace. Tools and capabilities used by HIDDEN COBRA actors include DDoS botnets, keyloggers, remote access tools (RATs), and wiper malware. Variants of malware and tools used by HIDDEN COBRA actors include Destover, Duuzer, and Hangman.",
      "meta": {
        "attribution-confidence": "50",
        "cfr-suspected-state-sponsor": "Korea (Democratic People's Republic of)",
        "cfr-suspected-victims": [
          "South Korea",
          "Bangladesh Bank",
          "Sony Pictures Entertainment",
          "United States",
          "Thailand",
          "France",
          "China",
          "Hong Kong",
          "United Kingdom",
          "Guatemala",
          "Canada",
          "Bangladesh",
          "Japan",
          "India",
          "Germany",
          "Brazil",
          "Thailand",
          "Australia",
          "Cryptocurrency exchanges in South Korea"
        ],
        "cfr-target-category": [
          "Government",
          "Private sector"
        ],
        "cfr-type-of-incident": [
          "Espionage",
          "Sabotage"
        ],
        "country": "KP",
        "refs": [
          "https://threatpost.com/operation-blockbuster-coalition-ties-destructive-attacks-to-lazarus-group/116422/",
          "https://www.us-cert.gov/ncas/alerts/TA17-164A",
          "https://securelist.com/lazarus-under-the-hood/77908/",
          "http://www.mcafee.com/us/resources/white-papers/wp-dissecting-operation-troy.pdf",
          "https://www.us-cert.gov/HIDDEN-COBRA-North-Korean-Malicious-Cyber-Activity",
          "https://www.us-cert.gov/ncas/alerts/TA17-318A",
          "https://www.us-cert.gov/ncas/alerts/TA17-318B",
          "https://www.bleepingcomputer.com/news/security/north-korean-hackers-are-up-to-no-good-again/",
          "https://www.cfr.org/interactive/cyber-operations/lazarus-group",
          "https://www.cfr.org/interactive/cyber-operations/operation-ghostsecret",
          "https://securelist.com/operation-applejeus/87553/",
          "https://www.cfr.org/interactive/cyber-operations/compromise-cryptocurrency-exchanges-south-korea",
          "https://www.bleepingcomputer.com/news/security/lazarus-group-deploys-its-first-mac-malware-in-cryptocurrency-exchange-hack/",
          "https://content.fireeye.com/apt/rpt-apt38"
        ],
        "synonyms": [
          "Operation DarkSeoul",
          "Dark Seoul",
          "Hidden Cobra",
          "Hastati Group",
          "Andariel",
          "Unit 121",
          "Bureau 121",
          "NewRomanic Cyber Army Team",
          "Bluenoroff",
          "Group 77",
          "Labyrinth Chollima",
          "Operation Troy",
          "Operation GhostSecret",
          "Operation AppleJeus",
          "APT38",
          "Stardust Chollima"
        ]
      },
      "related": [
        {
          "dest-uuid": "c93fccb1-e8e8-42cf-ae33-2ad1d183913a",
          "tags": [
            "estimative-language:likelihood-probability=\"likely\""
          ],
          "type": "similar"
        },
        {
          "dest-uuid": "027a1428-6e79-4a4b-82b9-e698e8525c2b",
          "tags": [
            "estimative-language:likelihood-probability=\"likely\""
          ],
          "type": "similar"
        },
        {
          "dest-uuid": "b06c3af1-0243-4428-88da-b3451c345e1e",
          "tags": [
            "estimative-language:likelihood-probability=\"likely\""
          ],
          "type": "similar"
        }
      ],
      "uuid": "68391641-859f-4a9a-9a1e-3e5cf71ec376",
      "value": "Lazarus Group"
    },
    {
      "meta": {
        "attribution-confidence": "50",
        "country": "IN",
        "refs": [
          "http://enterprise-manage.norman.c.bitbit.net/resources/files/Unveiling_an_Indian_Cyberattack_Infrastructure.pdf"
        ],
        "synonyms": [
          "Appin",
          "OperationHangover"
        ]
      },
      "uuid": "e2b87f81-a6a1-4524-b03f-193c3191d239",
      "value": "Viceroy Tiger"
    },
    {
      "meta": {
        "attribution-confidence": "50",
        "country": "US",
        "synonyms": [
          "DD4BC",
          "Ambiorx"
        ]
      },
      "uuid": "dd9806a9-a600-48f8-81fb-07f0f1b7690d",
      "value": "Pizzo Spider"
    },
    {
      "meta": {
        "attribution-confidence": "50",
        "country": "TN",
        "refs": [
          "https://www.crowdstrike.com/blog/regional-conflict-and-cyber-blowback/"
        ],
        "synonyms": [
          "TunisianCyberArmy"
        ]
      },
      "uuid": "59d63dd6-f46f-4334-ad15-30d2e1ee0623",
      "value": "Corsair Jackal"
    },
    {
      "description": "In 2014, researchers at Kaspersky Lab discovered and reported on three zero-days that were being used in cyberattacks in the wild. Two of these zero-day vulnerabilities are associated with an advanced threat actor we call Animal Farm. Over the past few years, Animal Farm has targeted a wide range of global organizations. The group has been active since at least 2009 and there are signs that earlier malware versions  were developed as far back as 2007.",
      "meta": {
        "attribution-confidence": "50",
        "cfr-suspected-state-sponsor": "France",
        "cfr-suspected-victims": [
          "Syria",
          "United States",
          "Netherlands",
          "Russia",
          "Spain",
          "Iran",
          "China",
          "Germany",
          "Algeria",
          "Norway",
          "Malaysia",
          "Turkey",
          "United Kingdom",
          "Ivory Coast",
          "Greece"
        ],
        "cfr-target-category": [
          "Government",
          "Private sector"
        ],
        "cfr-type-of-incident": "Espionage",
        "country": "FR",
        "refs": [
          "https://securelist.com/blog/research/69114/animals-in-the-apt-farm/",
          "https://motherboard.vice.com/read/meet-babar-a-new-malware-almost-certainly-created-by-france",
          "http://www.cyphort.com/evilbunny-malware-instrumented-lua/",
          "http://www.cyphort.com/babar-suspected-nation-state-spyware-spotlight/",
          "https://blog.gdatasoftware.com/blog/article/babar-espionage-software-finally-found-and-put-under-the-microscope.html",
          "https://www.cfr.org/interactive/cyber-operations/snowglobe"
        ],
        "synonyms": [
          "Animal Farm"
        ]
      },
      "uuid": "3b8e7462-c83f-4e7d-9511-2fe430d80aab",
      "value": "SNOWGLOBE"
    },
    {
      "description": "The Syrian Electronic Army (SEA) is a group of computer hackers which first surfaced online in 2011 to support the government of Syrian President Bashar al-Assad. Using spamming, website defacement, malware, phishing, and denial of service attacks, it has targeted political opposition groups, western news organizations, human rights groups and websites that are seemingly neutral to the Syrian conflict. It has also hacked government websites in the Middle East and Europe, as well as US defense contractors. As of 2011 the SEA has been *the first Arab country to have a public Internet Army hosted on its national networks to openly launch cyber attacks on its enemies*. The precise nature of SEA's relationship with the Syrian government has changed over time and is unclear",
      "meta": {
        "attribution-confidence": "50",
        "country": "SY",
        "refs": [
          "https://en.wikipedia.org/wiki/Syrian_Electronic_Army"
        ],
        "synonyms": [
          "SyrianElectronicArmy",
          "SEA"
        ]
      },
      "uuid": "4265d44e-8372-4ed0-b428-b331a5443d7d",
      "value": "Deadeye Jackal"
    },
    {
      "description": "Group targeting Indian Army or related assets in India, as well as activists and civil society in Pakistan. Attribution to a Pakistani connection has been made by TrendMicro and others.",
      "meta": {
        "attribution-confidence": "50",
        "cfr-suspected-state-sponsor": "Pakistan",
        "cfr-target-category": [
          "Civil society",
          "Military",
          "Government"
        ],
        "country": "PK",
        "refs": [
          "http://documents.trendmicro.com/assets/pdf/Indian-military-personnel-targeted-by-information-theft-campaign-cmajor.pdf",
          "https://www.proofpoint.com/sites/default/files/proofpoint-operation-transparent-tribe-threat-insight-en.pdf",
          "https://www.amnesty.org/en/documents/asa33/8366/2018/en/",
          "https://www.crowdstrike.com/blog/adversary-of-the-month-for-may/"
        ],
        "synonyms": [
          "C-Major",
          "Transparent Tribe",
          "Mythic Leopard"
        ]
      },
      "related": [
        {
          "dest-uuid": "2a410eea-a9da-11e8-b404-37b7060746c8",
          "tags": [
            "estimative-language:likelihood-probability=\"likely\""
          ],
          "type": "similar"
        }
      ],
      "uuid": "acbb5cad-ffe7-4b0e-a57a-2dbc916e8905",
      "value": "Operation C-Major"
    },
    {
      "description": "This threat actor targets civil society groups and Emirati journalists, activists, and dissidents. ",
      "meta": {
        "attribution-confidence": "50",
        "cfr-suspected-state-sponsor": "United Arab Emirates",
        "cfr-suspected-victims": [
          "United Arab Emirates",
          "United Kingdom"
        ],
        "cfr-target-category": [
          "Civil society"
        ],
        "cfr-type-of-incident": "Espionage",
        "country": "AE",
        "refs": [
          "https://citizenlab.org/2016/05/stealth-falcon/",
          "https://www.cfr.org/interactive/cyber-operations/stealth-falcon",
          "https://securelist.com/cve-2019-0797-zero-day-vulnerability/89885/"
        ],
        "synonyms": [
          "FruityArmor"
        ]
      },
      "related": [
        {
          "dest-uuid": "894aab42-3371-47b1-8859-a4a074c804c8",
          "tags": [
            "estimative-language:likelihood-probability=\"likely\""
          ],
          "type": "similar"
        }
      ],
      "uuid": "dab75e38-6969-4e78-9304-dc269c3cbcf0",
      "value": "Stealth Falcon"
    },
    {
      "description": "ScarCruft is a relatively new APT group; victims have been observed in several countries, including Russia, Nepal, South Korea, China, India, Kuwait and Romania. The group has several ongoing operations utilizing multiple exploits — two for Adobe Flash and one for Microsoft Internet Explorer.",
      "meta": {
        "refs": [
          "https://securelist.com/blog/research/75082/cve-2016-4171-adobe-flash-zero-day-used-in-targeted-attacks/"
        ],
        "synonyms": [
          "Operation Daybreak",
          "Operation Erebus"
        ]
      },
      "related": [
        {
          "dest-uuid": "4a2ce82e-1a74-468a-a6fb-bbead541383c",
          "tags": [
            "estimative-language:likelihood-probability=\"likely\""
          ],
          "type": "similar"
        },
        {
          "dest-uuid": "50cd027f-df14-40b2-aa22-bf5de5061163",
          "tags": [
            "estimative-language:likelihood-probability=\"likely\""
          ],
          "type": "similar"
        }
      ],
      "uuid": "bb446dc2-4fee-4212-8b2c-3ffa2917e338",
      "value": "ScarCruft"
    },
    {
      "description": "Bitdefender detected and blocked an ongoing cyber-espionage campaign against Romanian institutions and other foreign targets. The attacks started in 2014, with the latest reported occurrences in May of 2016. The APT, dubbed Pacifier by Bitdefender researchers, makes use of malicious .doc documents and .zip files distributed via spear phishing e-mail.",
      "meta": {
        "attribution-confidence": "50",
        "country": "RU",
        "refs": [
          "http://download.bitdefender.com/resources/files/News/CaseStudies/study/115/Bitdefender-Whitepaper-PAC-A4-en-EN1.pdf"
        ],
        "synonyms": [
          "Skipper",
          "Popeye"
        ]
      },
      "uuid": "32db3cc1-bb79-4b08-a7a4-747a37221afa",
      "value": "Pacifier APT"
    },
    {
      "description": "This group created a malware that takes over Android devices and generates $300,000 per month in fraudulent ad revenue.  The group effectively controls an arsenal of over 85 million mobile devices around the world. With the potential to sell access to these devices to the highest bidder",
      "meta": {
        "attribution-confidence": "50",
        "country": "CN",
        "refs": [
          "http://blog.checkpoint.com/wp-content/uploads/2016/07/HummingBad-Research-report_FINAL-62916.pdf"
        ]
      },
      "uuid": "12ab5c28-5f38-4a2f-bd40-40e9c500f4ac",
      "value": "HummingBad"
    },
    {
      "description": "Dropping Elephant (also known as “Chinastrats” and “Patchwork“) is a relatively new threat actor that is targeting a variety of high profile diplomatic and economic targets using a custom set of attack tools. Its victims are all involved with China’s foreign relations in some way, and are generally caught through spear-phishing or watering hole attacks.",
      "meta": {
        "attribution-confidence": "50",
        "cfr-suspected-state-sponsor": "India",
        "cfr-suspected-victims": [
          "Bangladesh",
          "Sri Lanka",
          "Pakistan"
        ],
        "cfr-target-category": [
          "Private sector",
          "Military"
        ],
        "cfr-type-of-incident": "Espionage",
        "country": "IN",
        "refs": [
          "https://securelist.com/blog/research/75328/the-dropping-elephant-actor/",
          "http://www.symantec.com/connect/blogs/patchwork-cyberespionage-group-expands-targets-governments-wide-range-industries",
          "https://blogs.forcepoint.com/security-labs/monsoon-analysis-apt-campaign",
          "https://www.cymmetria.com/patchwork-targeted-attack/"
        ],
        "synonyms": [
          "Chinastrats",
          "Patchwork",
          "Monsoon",
          "Sarit",
          "Quilted Tiger"
        ]
      },
      "related": [
        {
          "dest-uuid": "17862c7d-9e60-48a0-b48e-da4dc4c3f6b0",
          "tags": [
            "estimative-language:likelihood-probability=\"likely\""
          ],
          "type": "similar"
        },
        {
          "dest-uuid": "9559ecaf-2e75-48a7-aee8-9974020bc772",
          "tags": [
            "estimative-language:likelihood-probability=\"likely\""
          ],
          "type": "similar"
        }
      ],
      "uuid": "18d473a5-831b-47a5-97a1-a32156299825",
      "value": "Dropping Elephant"
    },
    {
      "description": "Scarlet Mimic is a threat group that has targeted minority rights activists. This group has not been directly linked to a government source, but the group's motivations appear to overlap with those of the Chinese government. While there is some overlap between IP addresses used by Scarlet Mimic and Putter Panda, it has not been concluded that the groups are the same.",
      "meta": {
        "attribution-confidence": "50",
        "country": "CN",
        "refs": [
          "https://attack.mitre.org/wiki/Groups",
          "http://researchcenter.paloaltonetworks.com/2016/01/scarlet-mimic-years-long-espionage-targets-minority-activists/"
        ]
      },
      "related": [
        {
          "dest-uuid": "c5574ca0-d5a4-490a-b207-e4658e5fd1d7",
          "tags": [
            "estimative-language:likelihood-probability=\"likely\""
          ],
          "type": "similar"
        }
      ],
      "uuid": "0da10682-85c6-4c0b-bace-ba1f7adfb63e",
      "value": "Scarlet Mimic"
    },
    {
      "description": "Poseidon Group is a Portuguese-speaking threat group that has been active since at least 2005. The group has a history of using information exfiltrated from victims to blackmail victim companies into contracting the Poseidon Group as a security firm.",
      "meta": {
        "attribution-confidence": "50",
        "country": "BR",
        "refs": [
          "https://securelist.com/blog/research/73673/poseidon-group-a-targeted-attack-boutique-specializing-in-global-cyber-espionage/",
          "https://attack.mitre.org/wiki/Groups"
        ]
      },
      "related": [
        {
          "dest-uuid": "7ecc3b4f-5cdb-457e-b55a-df376b359446",
          "tags": [
            "estimative-language:likelihood-probability=\"likely\""
          ],
          "type": "similar"
        }
      ],
      "uuid": "5fc09923-fcff-4e81-9cae-4518ef31cf4d",
      "value": "Poseidon Group"
    },
    {
      "description": "Threat group that has targeted Japanese organizations with phishing emails. Due to overlapping TTPs, including similar custom tools, DragonOK is thought to have a direct or indirect relationship with the threat group Moafee. 2223 It is known to use a variety of malware, including Sysget/HelloBridge, PlugX, PoisonIvy, FormerFirstRat, NFlog, and NewCT.",
      "meta": {
        "attribution-confidence": "50",
        "cfr-suspected-state-sponsor": "China",
        "cfr-suspected-victims": [
          "United States"
        ],
        "cfr-target-category": [
          "Private sector"
        ],
        "cfr-type-of-incident": "Espionage",
        "country": "CN",
        "refs": [
          "https://www.fireeye.com/content/dam/fireeye-www/global/en/current-threats/pdfs/wp-operation-quantum-entanglement.pdf",
          "https://attack.mitre.org/wiki/Groups",
          "http://researchcenter.paloaltonetworks.com/2015/04/unit-42-identifies-new-dragonok-backdoor-malware-deployed-against-japanese-targets/",
          "http://researchcenter.paloaltonetworks.com/2017/01/unit42-dragonok-updates-toolset-targets-multiple-geographic-regions/",
          "https://blogs.forcepoint.com/security-labs/trojanized-adobe-installer-used-install-dragonok%E2%80%99s-new-custom-backdoor",
          "http://www.morphick.com/resources/news/deep-dive-dragonok-rambo-backdoor",
          "https://www.cfr.org/interactive/cyber-operations/moafee"
        ],
        "synonyms": [
          "Moafee"
        ]
      },
      "related": [
        {
          "dest-uuid": "2e5d3a83-fe00-41a5-9b60-237efc84832f",
          "tags": [
            "estimative-language:likelihood-probability=\"likely\""
          ],
          "type": "similar"
        },
        {
          "dest-uuid": "f3bdec95-3d62-42d9-a840-29630f6cdc1a",
          "tags": [
            "estimative-language:likelihood-probability=\"likely\""
          ],
          "type": "similar"
        }
      ],
      "uuid": "a9b44750-992c-4743-8922-129880d277ea",
      "value": "DragonOK"
    },
    {
      "description": "Chinese threat group that has extensively used strategic Web compromises to target victims.",
      "meta": {
        "attribution-confidence": "50",
        "cfr-suspected-state-sponsor": " China",
        "cfr-suspected-victims": [
          "United States",
          "United Kingdom",
          "France"
        ],
        "cfr-target-category": [
          "Government",
          "Private sector"
        ],
        "cfr-type-of-incident": "Espionage",
        "country": "CN",
        "refs": [
          "http://www.secureworks.com/cyber-threat-intelligence/threats/threat-group-3390-targets-organizations-for-cyberespionage/",
          "https://attack.mitre.org",
          "https://www.cfr.org/interactive/cyber-operations/emissary-panda"
        ],
        "synonyms": [
          "TG-3390",
          "Emissary Panda"
        ]
      },
      "related": [
        {
          "dest-uuid": "fb366179-766c-4a4a-afa1-52bff1fd601c",
          "tags": [
            "estimative-language:likelihood-probability=\"likely\""
          ],
          "type": "similar"
        },
        {
          "dest-uuid": "834e0acd-d92a-4e38-bb14-dc4159d7cb32",
          "tags": [
            "estimative-language:likelihood-probability=\"likely\""
          ],
          "type": "similar"
        },
        {
          "dest-uuid": "4af45fea-72d3-11e8-846c-d37699506c8d",
          "tags": [
            "estimative-language:likelihood-probability=\"likely\""
          ],
          "type": "similar"
        }
      ],
      "uuid": "f1b9f7d6-6ab1-404b-91a6-a1ed1845c045",
      "value": "Threat Group-3390"
    },
    {
      "description": "ProjectSauron is the name for a top level modular cyber-espionage platform, designed to enable and manage long-term campaigns through stealthy survival mechanisms coupled with multiple exfiltration methods.  Technical details show how attackers learned from other extremely advanced actors in order to avoid repeating their mistakes. As such, all artifacts are customized per given target, reducing their value as indicators of compromise for any other victim.  Usually APT campaigns have a geographical nexus, aimed at extracting information within a specific region or from a given industry. That usually results in several infections in countries within that region, or in the targeted industry around the world. Interestingly, ProjectSauron seems to be dedicated to just a couple of countries, focused on collecting high value intelligence by compromising almost all key entities it could possibly reach within the target area.  The name, ProjectSauron reflects the fact that the code authors refer to ‘Sauron’ in the Lua scripts.",
      "meta": {
        "attribution-confidence": "50",
        "cfr-suspected-state-sponsor": "United States",
        "cfr-suspected-victims": [
          "Russia",
          "Iran",
          "Belgium",
          "China",
          "Sweden",
          "Rwanda"
        ],
        "cfr-target-category": [
          "Government",
          "Military"
        ],
        "cfr-type-of-incident": "Espionage",
        "country": "US",
        "refs": [
          "https://securelist.com/analysis/publications/75533/faq-the-projectsauron-apt/",
          "https://www.cfr.org/interactive/cyber-operations/project-sauron"
        ],
        "synonyms": [
          "Strider",
          "Sauron",
          "Project Sauron"
        ]
      },
      "related": [
        {
          "dest-uuid": "277d2f87-2ae5-4730-a3aa-50c1fdff9656",
          "tags": [
            "estimative-language:likelihood-probability=\"likely\""
          ],
          "type": "similar"
        }
      ],
      "uuid": "f3179cfb-9c86-4980-bd6b-e4fa74adaaa7",
      "value": "ProjectSauron"
    },
    {
      "description": "APT 30 is a threat group suspected to be associated with the Chinese government. While Naikon shares some characteristics with APT30, the two groups do not appear to be exact matches.",
      "meta": {
        "attribution-confidence": "50",
        "cfr-suspected-state-sponsor": "China",
        "cfr-suspected-victims": [
          "India",
          "Saudi Arabia",
          "Vietnam",
          "Myanmar",
          "Singapore",
          "Thailand",
          "Malaysia",
          "Cambodia",
          "China",
          "Phillipines",
          "South Korea",
          "United States",
          "Indonesia",
          "Laos"
        ],
        "cfr-target-category": [
          "Government",
          "Private sector"
        ],
        "cfr-type-of-incident": "Espionage",
        "country": "CN",
        "refs": [
          "https://www2.fireeye.com/rs/fireye/images/rpt-apt30.pdf",
          "https://attack.mitre.org/wiki/Group/G0013",
          "https://www.cfr.org/interactive/cyber-operations/apt-30"
        ],
        "synonyms": [
          "APT30"
        ]
      },
      "related": [
        {
          "dest-uuid": "2a158b0a-7ef8-43cb-9985-bf34d1e12050",
          "tags": [
            "estimative-language:likelihood-probability=\"likely\""
          ],
          "type": "similar"
        },
        {
          "dest-uuid": "2f1fd017-9df6-4759-91fb-e7039609b5ff",
          "tags": [
            "estimative-language:likelihood-probability=\"likely\""
          ],
          "type": "similar"
        },
        {
          "dest-uuid": "5e0a7cf2-6107-4d5f-9dd0-9df38b1fcba8",
          "tags": [
            "estimative-language:likelihood-probability=\"likely\""
          ],
          "type": "similar"
        },
        {
          "dest-uuid": "f047ee18-7985-4946-8bfb-4ed754d3a0dd",
          "tags": [
            "estimative-language:likelihood-probability=\"likely\""
          ],
          "type": "similar"
        }
      ],
      "uuid": "f26144c5-8593-4e78-831a-11f6452d809b",
      "value": "APT 30"
    },
    {
      "description": "TA530, who we previously examined in relation to large-scale personalized phishing campaigns",
      "meta": {
        "attribution-confidence": "50",
        "country": "CN",
        "refs": [
          "https://www.proofpoint.com/uk/threat-insight/post/august-in-december-new-information-stealer-hits-the-scene"
        ]
      },
      "uuid": "4b79d1f6-8333-44b6-ac32-d1ea7e47e77f",
      "value": "TA530"
    },
    {
      "description": "GCMAN is a threat group that focuses on targeting banks for the purpose of transferring money to e-currency services.",
      "meta": {
        "attribution-confidence": "50",
        "country": "RU",
        "refs": [
          "https://securelist.com/blog/research/73638/apt-style-bank-robberies-increase-with-metel-gcman-and-carbanak-2-0-attacks/"
        ]
      },
      "related": [
        {
          "dest-uuid": "0ea72cd5-ca30-46ba-bc04-378f701c658f",
          "tags": [
            "estimative-language:likelihood-probability=\"likely\""
          ],
          "type": "similar"
        }
      ],
      "uuid": "d93889de-b4bc-4a29-9ce7-d67717c140a0",
      "value": "GCMAN"
    },
    {
      "description": "Suckfly is a China-based threat group that has been active since at least 2014",
      "meta": {
        "attribution-confidence": "50",
        "country": "CN",
        "refs": [
          "http://www.symantec.com/connect/blogs/suckfly-revealing-secret-life-your-code-signing-certificates",
          "http://www.symantec.com/connect/blogs/indian-organizations-targeted-suckfly-attacks"
        ]
      },
      "related": [
        {
          "dest-uuid": "5cbe0d3b-6fb1-471f-b591-4b192915116d",
          "tags": [
            "estimative-language:likelihood-probability=\"likely\""
          ],
          "type": "similar"
        }
      ],
      "uuid": "5abb12e7-5066-4f84-a109-49a037205c76",
      "value": "Suckfly"
    },
    {
      "description": "FIN is a group targeting financial assets including assets able to do financial transaction including PoS.",
      "meta": {
        "refs": [
          "https://www2.fireeye.com/rs/848-DID-242/images/rpt-fin6.pdf"
        ]
      },
      "related": [
        {
          "dest-uuid": "2a7914cf-dff3-428d-ab0f-1014d1c28aeb",
          "tags": [
            "estimative-language:likelihood-probability=\"likely\""
          ],
          "type": "similar"
        }
      ],
      "uuid": "647894f6-1723-4cba-aba4-0ef0966d5302",
      "value": "FIN6"
    },
    {
      "description": "Libyan Scorpions is a malware operation in use since September 2015 and operated by a politically motivated group whose main objective is intelligence gathering, spying on influentials and political figures and operate an espionage campaign within Libya.",
      "meta": {
        "attribution-confidence": "50",
        "country": "LY"
      },
      "uuid": "815cbe98-e157-4078-9caa-c5a25dd64731",
      "value": "Libyan Scorpions"
    },
    {
      "meta": {
        "refs": [
          "https://securelist.com/blog/research/76153/teamxrat-brazilian-cybercrime-meets-ransomware/"
        ],
        "synonyms": [
          "CorporacaoXRat",
          "CorporationXRat"
        ]
      },
      "uuid": "43ec65d1-a334-4c44-9a44-0fd21f27249d",
      "value": "TeamXRat"
    },
    {
      "description": "OilRig is an Iranian threat group operating primarily in the Middle East by targeting organizations in this region that are in a variety of different industries; however, this group has occasionally targeted organizations outside of the Middle East as well. It also appears OilRig carries out supply chain attacks, where the threat group leverages the trust relationship between organizations to attack their primary targets. \r\n\r\nOilRig is an active and organized threat group, which is evident based on their systematic targeting of specific organizations that appear to be carefully chosen for strategic purposes. Attacks attributed to this group primarily rely on social engineering to exploit the human rather than software vulnerabilities; however, on occasion this group has used recently patched vulnerabilities in the delivery phase of their attacks. The lack of software vulnerability exploitation does not necessarily suggest a lack of sophistication, as OilRig has shown maturity in other aspects of their operations. Such maturities involve:\r\n\r\n-Organized evasion testing used the during development of their tools.\r\n-Use of custom DNS Tunneling protocols for command and control (C2) and data exfiltration.\r\n-Custom web-shells and backdoors used to persistently access servers.\r\n\r\nOilRig relies on stolen account credentials for lateral movement. After OilRig gains access to a system, they use credential dumping tools, such as Mimikatz, to steal credentials to accounts logged into the compromised system. The group uses these credentials to access and to move laterally to other systems on the network. After obtaining credentials from a system, operators in this group prefer to use tools other than their backdoors to access the compromised systems, such as remote desktop and putty. OilRig also uses phishing sites to harvest credentials to individuals at targeted organizations to gain access to internet accessible resources, such as Outlook Web Access.",
      "meta": {
        "attribution-confidence": "50",
        "cfr-suspected-state-sponsor": "Iran (Islamic Republic of)",
        "cfr-suspected-victims": [
          "Israel",
          "Kuwait",
          "United States",
          "Turkey",
          "Saudi Arabia",
          "Qatar",
          "Lebanon"
        ],
        "cfr-target-category": [
          "Government",
          "Private sector",
          "Civil society"
        ],
        "cfr-type-of-incident": "Espionage",
        "country": "IR",
        "refs": [
          "https://www.fireeye.com/blog/threat-research/2016/05/targeted_attacksaga.html",
          "http://researchcenter.paloaltonetworks.com/2016/10/unit42-oilrig-malware-campaign-updates-toolset-and-expands-targets/",
          "http://researchcenter.paloaltonetworks.com/2016/05/the-oilrig-campaign-attacks-on-saudi-arabian-organizations-deliver-helminth-backdoor/",
          "http://www.clearskysec.com/oilrig/",
          "https://cert.gov.il/Updates/Alerts/SiteAssets/CERT-IL-ALERT-W-120.pdf",
          "http://researchcenter.paloaltonetworks.com/2017/04/unit42-oilrig-actors-provide-glimpse-development-testing-efforts/",
          "http://blog.morphisec.com/iranian-fileless-cyberattack-on-israel-word-vulnerability%20",
          "https://www.forbes.com/sites/thomasbrewster/2017/02/15/oilrig-iran-hackers-cyberespionage-us-turkey-saudi-arabia/#56749aa2468a",
          "https://researchcenter.paloaltonetworks.com/2017/07/unit42-twoface-webshell-persistent-access-point-lateral-movement/",
          "https://researchcenter.paloaltonetworks.com/2017/12/unit42-introducing-the-adversary-playbook-first-up-oilrig/",
          "https://pan-unit42.github.io/playbook_viewer/",
          "https://raw.githubusercontent.com/pan-unit42/playbook_viewer/master/playbook_json/oilrig.json",
          "https://www.cfr.org/interactive/cyber-operations/oilrig",
          "https://researchcenter.paloaltonetworks.com/2018/09/unit42-oilrig-uses-updated-bondupdater-target-middle-eastern-government/",
          "https://researchcenter.paloaltonetworks.com/2018/11/unit42-analyzing-oilrigs-ops-tempo-testing-weaponization-delivery/",
          "https://www.crowdstrike.com/blog/meet-crowdstrikes-adversary-of-the-month-for-november-helix-kitten/"
        ],
        "synonyms": [
          "Twisted Kitten",
          "Cobalt Gypsy",
          "Crambus",
          "Helix Kitten"
        ]
      },
      "related": [
        {
          "dest-uuid": "8f5e8dc7-739d-4f5e-a8a1-a66e004d7063",
          "tags": [
            "estimative-language:likelihood-probability=\"likely\""
          ],
          "type": "similar"
        },
        {
          "dest-uuid": "11e17436-6ede-4733-8547-4ce0254ea19e",
          "tags": [
            "estimative-language:likelihood-probability=\"likely\""
          ],
          "type": "similar"
        },
        {
          "dest-uuid": "86724806-7ec9-4a48-a0a7-ecbde3bf4810",
          "tags": [
            "estimative-language:likelihood-probability=\"likely\""
          ],
          "type": "similar"
        },
        {
          "dest-uuid": "d56c99fa-4710-472c-81a6-41b7a84ea4be",
          "tags": [
            "estimative-language:likelihood-probability=\"likely\""
          ],
          "type": "similar"
        },
        {
          "dest-uuid": "a0082cfa-32e2-42b8-92d8-5c7a7409dcf1",
          "tags": [
            "estimative-language:likelihood-probability=\"likely\""
          ],
          "type": "similar"
        },
        {
          "dest-uuid": "4ca1929c-7d64-4aab-b849-badbfc0c760d",
          "tags": [
            "estimative-language:likelihood-probability=\"likely\""
          ],
          "type": "similar"
        },
        {
          "dest-uuid": "b96e02f1-4037-463f-b158-5a964352f8d9",
          "tags": [
            "estimative-language:likelihood-probability=\"likely\""
          ],
          "type": "similar"
        },
        {
          "dest-uuid": "f9d6633a-55e6-4adc-9263-6ae080421a13",
          "tags": [
            "estimative-language:likelihood-probability=\"likely\""
          ],
          "type": "similar"
        },
        {
          "dest-uuid": "ba724df5-9aa0-45ca-8e0e-7101c208ae48",
          "tags": [
            "estimative-language:likelihood-probability=\"likely\""
          ],
          "type": "similar"
        },
        {
          "dest-uuid": "f98bac6b-12fd-4cad-be84-c84666932232",
          "tags": [
            "estimative-language:likelihood-probability=\"likely\""
          ],
          "type": "similar"
        },
        {
          "dest-uuid": "f873db71-3d53-41d5-b141-530675ade27a",
          "tags": [
            "estimative-language:likelihood-probability=\"likely\""
          ],
          "type": "similar"
        }
      ],
      "uuid": "42be2a84-5a5c-4c6d-9864-3f09d75bb0ba",
      "value": "OilRig"
    },
    {
      "description": "Beginning in late 2012, a carefully orchestrated attack campaign we call Volatile Cedar has been targeting individuals, companies and institutions worldwide. This campaign, led by a persistent attacker group, has successfully penetrated a large number of targets using various attack techniques, and specifically, a custom-made malware implant codenamed Explosive .",
      "meta": {
        "refs": [
          "https://www.checkpoint.com/downloads/volatile-cedar-technical-report.pdf"
        ]
      },
      "uuid": "cf421ce6-ddfe-419a-bc65-6a9fc953232a",
      "value": "Volatile Cedar"
    },
    {
      "description": "Threat Group conducting cyber espionage while re-using tools from other teams; like those of Hacking Team, and vmprotect to obfuscate.",
      "meta": {
        "synonyms": [
          "Reuse team",
          "Dancing Salome"
        ]
      },
      "uuid": "3d5192f2-f235-46fd-aa68-dd00cc17d632",
      "value": "Malware reusers"
    },
    {
      "description": "Microsoft Threat Intelligence identified similarities between this recent attack and previous 2012 attacks against tens of thousands of computers belonging to organizations in the energy sector. Microsoft Threat Intelligence refers to the activity group behind these attacks as TERBIUM, following our internal practice of assigning rogue actors chemical element names.",
      "meta": {
        "refs": [
          "https://blogs.technet.microsoft.com/mmpc/2016/12/09/windows-10-protection-detection-and-response-against-recent-attacks/"
        ]
      },
      "related": [
        {
          "dest-uuid": "99784b80-6298-45ba-885c-0ed37bfd8324",
          "tags": [
            "estimative-language:likelihood-probability=\"likely\""
          ],
          "type": "similar"
        }
      ],
      "uuid": "46670c51-fea4-45d6-bdd4-62e85a5c7404",
      "value": "TERBIUM"
    },
    {
      "description": "In October 2012, malware attacks against Israeli government targets grabbed media attention as officials temporarily cut off Internet access for its entire police force and banned the use of USB memory sticks. Security researchers subsequently linked these attacks to a broader, yearlong campaign that targeted not just Israelis but Palestinians as well. and as discovered later, even the U.S. and UK governments. Further research revealed a connection between these attacks and members of the so-called “Gaza Hackers Team.” We refer to this campaign as “Molerats.”",
      "meta": {
        "refs": [
          "https://www.fireeye.com/blog/threat-research/2013/08/operation-molerats-middle-east-cyber-attacks-using-poison-ivy.html",
          "http://blog.vectranetworks.com/blog/moonlight-middle-east-targeted-attacks",
          "https://ti.360.net/blog/articles/suspected-molerats-new-attack-in-the-middle-east/"
        ],
        "synonyms": [
          "Gaza Hackers Team",
          "Gaza cybergang",
          "Operation Molerats",
          "Extreme Jackal",
          "Moonlight"
        ]
      },
      "related": [
        {
          "dest-uuid": "df71bb3b-813c-45eb-a8bc-f2a419837411",
          "tags": [
            "estimative-language:likelihood-probability=\"likely\""
          ],
          "type": "similar"
        }
      ],
      "uuid": "f7c2e501-73b1-400f-a5d9-2e2e07b7dfde",
      "value": "Molerats"
    },
    {
      "description": "PROMETHIUM is an activity group that has been active as early as 2012. The group primarily uses Truvasys, a first-stage malware that has been in circulation for several years. Truvasys has been involved in several attack campaigns, where it has masqueraded as one of server common computer utilities, including WinUtils, TrueCrypt, WinRAR, or SanDisk. In each of the campaigns, Truvasys malware evolved with additional features—this shows a close relationship between the activity groups behind the campaigns and the developers of the malware.",
      "meta": {
        "attribution-confidence": "50",
        "country": "TR",
        "refs": [
          "https://blogs.technet.microsoft.com/mmpc/2016/12/14/twin-zero-day-attacks-promethium-and-neodymium-target-individuals-in-europe/",
          "https://www.virusbulletin.com/conference/vb2016/abstracts/last-minute-paper-strongpity-waterhole-attacks-targeting-italian-and-belgian-encryption-users"
        ],
        "synonyms": [
          "StrongPity"
        ]
      },
      "related": [
        {
          "dest-uuid": "efed95ba-d7e8-47ff-8c53-99c42426ee7c",
          "tags": [
            "estimative-language:likelihood-probability=\"likely\""
          ],
          "type": "similar"
        },
        {
          "dest-uuid": "5744f91a-d2d8-4f92-920f-943dd80c578f",
          "tags": [
            "estimative-language:likelihood-probability=\"likely\""
          ],
          "type": "similar"
        }
      ],
      "uuid": "43894e2a-174e-4931-94a8-2296afe8f650",
      "value": "PROMETHIUM"
    },
    {
      "description": "NEODYMIUM is an activity group that is known to use a backdoor malware detected by Microsoft as Wingbird. This backdoor’s characteristics closely match FinFisher, a government-grade commercial surveillance package. Data about Wingbird activity indicate that it is typically used to attack individual computers instead of networks.",
      "meta": {
        "refs": [
          "https://blogs.technet.microsoft.com/mmpc/2016/12/14/twin-zero-day-attacks-promethium-and-neodymium-target-individuals-in-europe/"
        ]
      },
      "related": [
        {
          "dest-uuid": "025bdaa9-897d-4bad-afa6-013ba5734653",
          "tags": [
            "estimative-language:likelihood-probability=\"likely\""
          ],
          "type": "similar"
        },
        {
          "dest-uuid": "47b5007a-3fb1-466a-9578-629e6e735493",
          "tags": [
            "estimative-language:likelihood-probability=\"likely\""
          ],
          "type": "similar"
        }
      ],
      "uuid": "ada08ea8-4517-4eea-aff1-3ad69e5466bb",
      "value": "NEODYMIUM"
    },
    {
      "description": "A threat group that has been active for at least seven years has used malware, phishing and disinformation tactics to target activists, journalists, politicians and public figures in various Latin American countries.  The threat actor, dubbed Packrat based on its preference for remote access Trojans (RATs) and because it has used the same infrastructure for several years, has been analyzed by Citizen Lab researchers John Scott-Railton, Morgan Marquis-Boire, and Claudio Guarnieri, and Cyphort researcher Marion Marschalek, best known for her extensive analysis of state-sponsored threats.",
      "meta": {
        "refs": [
          "https://citizenlab.org/2015/12/packrat-report/"
        ]
      },
      "uuid": "fe344665-d153-4d31-a32a-1509efde1ca7",
      "value": "Packrat"
    },
    {
      "description": "Symantec telemetry identified Cadelle and Chafer activity dating from as far back as July 2014, however, it’s likely that activity began well before this date. Command-and-control (C&C) registrant information points to activity possibly as early as 2011, while executable compilation times suggest early 2012. Their attacks continue to the present day. Symantec estimates that each team is made up of between 5 and 10 people.",
      "meta": {
        "attribution-confidence": "50",
        "country": "IR",
        "refs": [
          "https://www.symantec.com/connect/blogs/iran-based-attackers-use-back-door-threats-spy-middle-eastern-targets"
        ]
      },
      "uuid": "03f13462-003c-4296-8784-bccea16710a9",
      "value": "Cadelle"
    },
    {
      "description": "Symantec telemetry identified Cadelle and Chafer activity dating from as far back as July 2014, however, it’s likely that activity began well before this date. Command-and-control (C&C) registrant information points to activity possibly as early as 2011, while executable compilation times suggest early 2012. Their attacks continue to the present day. Symantec estimates that each team is made up of between 5 and 10 people.",
      "meta": {
        "attribution-confidence": "50",
        "country": "IR",
        "refs": [
          "https://www.symantec.com/connect/blogs/iran-based-attackers-use-back-door-threats-spy-middle-eastern-targets",
          "https://www.symantec.com/blogs/threat-intelligence/chafer-latest-attacks-reveal-heightened-ambitions"
        ]
      },
      "uuid": "ddd95696-3d9a-4d0c-beec-a34d396182f3",
      "value": "Chafer"
    },
    {
      "description": "The PassCV group continues to be one of the most successful and active threat groups that leverage a wide array of stolen Authenticode-signing certificates.  Snorre Fagerland of Blue Coat Systems first coined the term PassCV in a blog post. His post provides a good introduction to the group and covers some of the older infrastructure, stolen code-signing certificate reuse, and other connections associated with the PassCV malware. There are several clues alluding to the possibility that multiple groups may be utilizing the same stolen signing certificates, but at this time SPEAR believes the current attacks are more likely being perpetrated by a single group employing multiple publicly available Remote Administration Tools (RATs).  The PassCV group has been operating with continued success and has already started to expand their malware repertoire into different off-the-shelf RATs and custom code. SPEAR identified eighteen previously undisclosed stolen Authenticode certificates. These certificates were originally issued to companies and individuals scattered across China, Taiwan, Korea, Europe, the United States and Russia.  In this post we expand the usage of the term ‘PassCV’ to encompass the malware mentioned in the Blue Coat Systems report, as well as the APT group behind the larger C2 infrastructure and stolen Authenticode certificates. We’d like to share some of our findings as they pertain to the stolen certificates, command and control infrastructure, and some of the newer custom RATs they’ve begun development on. ",
      "meta": {
        "attribution-confidence": "50",
        "country": "CN",
        "refs": [
          "https://blog.cylance.com/digitally-signed-malware-targeting-gaming-companies"
        ]
      },
      "uuid": "ceae0bc4-eb5f-4184-b949-a6f7d6f0f965",
      "value": "PassCV"
    },
    {
      "description": "A Turkish hacking group, Sath-ı Müdafaa, is encouraging individuals to join its DDoS-for-Points platform that features points and prizes for carrying out distributed denial-of-service (DDoS) attacks against a list of predetermined targets. Their DDoS tool also contains a backdoor to hack the hackers. So the overarching motivation and allegiance of the group is not entirely clear.",
      "meta": {
        "attribution-confidence": "50",
        "country": "TR",
        "motive": "Hacktivists-Nationalists"
      },
      "uuid": "a03e2b4b-617f-4d28-ac4b-9943f792aa22",
      "value": "Sath-ı Müdafaa"
    },
    {
      "description": "Turkish nationalist hacktivist group that has been active for roughly one year. According to Domaintools, the group’s site has been registered since December 2015, with an active Twitter account since January 2016. The group carries out distributed denial-of-service (DDoS) attacks and defacements against the sites of news organizations and governments perceived to be critical of Turkey’s policies or leadership, and purports to act in defense of Islam",
      "meta": {
        "attribution-confidence": "50",
        "country": "TR",
        "motive": "Hacktivists-Nationalists",
        "synonyms": [
          "Lion Soldiers Team",
          "Phantom Turk"
        ]
      },
      "uuid": "23410d3f-c359-422d-9a4e-45f8fdf0c84a",
      "value": "Aslan Neferler Tim"
    },
    {
      "description": "Ayyıldız (Crescent and Star) Tim is a nationalist hacking group founded in 2002. It performs defacements and DDoS attacks against the websites of governments that it considers to be repressing Muslim minorities or engaged in Islamophobic policies.",
      "meta": {
        "attribution-confidence": "50",
        "country": "TR",
        "motive": "Hacktivists-Nationalists",
        "synonyms": [
          "Crescent and Star"
        ]
      },
      "uuid": "ab1771de-25bb-4688-b132-eabb5d6452a1",
      "value": "Ayyıldız Tim"
    },
    {
      "description": "Founded in 2004, Turkhackteam is one of Turkey’s oldest and most high-profile hacking collectives. According to a list compiled on Turkhackteam’s forum, the group has carried out almost 30 highly publicized hacking campaigns targeting foreign government and commercial websites, including websites of international corporations. ",
      "meta": {
        "attribution-confidence": "50",
        "country": "TR",
        "motive": "Hacktivists-Nationalists",
        "synonyms": [
          "Turk Hack Team"
        ]
      },
      "uuid": "7ae74dc6-ded3-4873-a803-abb4160d10c0",
      "value": "TurkHackTeam"
    },
    {
      "description": "The Equation Group is a highly sophisticated threat actor described by its discoverers at Kaspersky Labs as one of the most sophisticated cyber attack groups in the world, operating alongside but always from a position of superiority with the creators of Stuxnet and Flame",
      "meta": {
        "attribution-confidence": "50",
        "cfr-suspected-state-sponsor": "United States",
        "cfr-suspected-victims": [
          "Iran",
          "Afghanistan",
          "Syria",
          "Yemen",
          "Kenya",
          "Russia",
          "India",
          "Mali",
          "Algeria",
          "United Kingdom",
          "Pakistan",
          "China",
          "Lebanon",
          "United Arab Emirates",
          "Libya"
        ],
        "cfr-target-category": [
          "Government",
          "Military"
        ],
        "cfr-type-of-incident": "Espionage",
        "country": "US",
        "refs": [
          "https://en.wikipedia.org/wiki/Equation_Group",
          "https://www.cfr.org/interactive/cyber-operations/equation-group"
        ],
        "synonyms": [
          "Tilded Team",
          "Lamberts",
          "EQGRP"
        ]
      },
      "related": [
        {
          "dest-uuid": "2f3311cd-8476-4be7-9005-ead920afc781",
          "tags": [
            "estimative-language:likelihood-probability=\"likely\""
          ],
          "type": "similar"
        }
      ],
      "uuid": "7036fb3d-86b7-4d9c-bc66-1e1ead8b7840",
      "value": "Equation Group"
    },
    {
      "description": "Greenbug was discovered targeting a range of organizations in the Middle East including companies in the aviation, energy, government, investment, and education sectors.",
      "meta": {
        "attribution-confidence": "50",
        "country": "IR",
        "refs": [
          "https://www.symantec.com/connect/blogs/greenbug-cyberespionage-group-targeting-middle-east-possible-links-shamoon",
          "https://researchcenter.paloaltonetworks.com/2017/07/unit42-oilrig-uses-ismdoor-variant-possibly-linked-greenbug-threat-group/"
        ]
      },
      "related": [
        {
          "dest-uuid": "a0082cfa-32e2-42b8-92d8-5c7a7409dcf1",
          "tags": [
            "estimative-language:likelihood-probability=\"likely\""
          ],
          "type": "similar"
        },
        {
          "dest-uuid": "b96e02f1-4037-463f-b158-5a964352f8d9",
          "tags": [
            "estimative-language:likelihood-probability=\"likely\""
          ],
          "type": "similar"
        }
      ],
      "uuid": "47204403-34c9-4d25-a006-296a0939d1a2",
      "value": "Greenbug"
    },
    {
      "description": "Unit 42 threat researchers have recently observed a threat group distributing new, custom developed malware. We have labelled this threat group the Gamaredon Group and our research shows that the Gamaredon Group has been active since at least 2013.  In the past, the Gamaredon Group has relied heavily on off-the-shelf tools. Our new research shows the Gamaredon Group have made a shift to custom-developed malware. We believe this shift indicates the Gamaredon Group have improved their technical capabilities.",
      "meta": {
        "refs": [
          "http://researchcenter.paloaltonetworks.com/2017/02/unit-42-title-gamaredon-group-toolset-evolution"
        ]
      },
      "related": [
        {
          "dest-uuid": "2e290bfe-93b5-48ce-97d6-edcd6d32b7cf",
          "tags": [
            "estimative-language:likelihood-probability=\"likely\""
          ],
          "type": "similar"
        }
      ],
      "uuid": "1a77e156-76bc-43f5-bdd7-bd67f30fbbbb",
      "value": "Gamaredon Group"
    },
    {
      "description": "Hammer Panda is a group of suspected Chinese origin targeting organisations in Russia.",
      "meta": {
        "attribution-confidence": "50",
        "country": "CN",
        "refs": [
          "http://www.darkreading.com/endpoint/chinese-cyberspies-pivot-to-russia-in-wake-of-obama-xi-pact/d/d-id/1324242"
        ],
        "synonyms": [
          "Zhenbao",
          "TEMP.Zhenbao"
        ]
      },
      "uuid": "1f2762d9-a4b5-4457-ac51-00be05be9e23",
      "value": "Hammer Panda"
    },
    {
      "description": "Infy is a group of suspected Iranian origin.",
      "meta": {
        "attribution-confidence": "50",
        "cfr-suspected-state-sponsor": "Iran (Islamic Republic of)",
        "cfr-suspected-victims": [
          "Israel",
          "Iran",
          "France",
          "China",
          "Sweden",
          "United States",
          "United Kingdom",
          "Germany",
          "Syria",
          "Italy",
          "Denmark",
          "Canada",
          "Russia",
          "Saudi Arabia",
          "Bahrain"
        ],
        "cfr-target-category": [
          "Government",
          "Private sector"
        ],
        "cfr-type-of-incident": "Espionage",
        "country": "IR",
        "refs": [
          "https://www.blackhat.com/docs/us-16/materials/us-16-Guarnieri-Iran-And-The-Soft-War-For-Internet-Dominance-wp.pdf",
          "https://iranthreats.github.io/",
          "http://researchcenter.paloaltonetworks.com/2016/05/prince-of-persia-infy-malware-active-in-decade-of-targeted-attacks/",
          "https://researchcenter.paloaltonetworks.com/2017/08/unit42-prince-persia-ride-lightning-infy-returns-foudre/",
          "https://www.cfr.org/interactive/cyber-operations/prince-persia"
        ],
        "synonyms": [
          "Operation Mermaid",
          "Prince of Persia"
        ]
      },
      "uuid": "1671be1b-c844-48f5-84c8-54ac4fe4d71e",
      "value": "Infy"
    },
    {
      "description": "Sima is a group of suspected Iranian origin targeting Iranians in diaspora.",
      "meta": {
        "attribution-confidence": "50",
        "country": "IR",
        "refs": [
          "https://www.blackhat.com/docs/us-16/materials/us-16-Guarnieri-Iran-And-The-Soft-War-For-Internet-Dominance-wp.pdf",
          "https://iranthreats.github.io/"
        ]
      },
      "uuid": "80f9184d-1df3-4ad0-a452-cdb90fe57216",
      "value": "Sima"
    },
    {
      "description": "Blue Termite is a group of suspected Chinese origin active in Japan.",
      "meta": {
        "attribution-confidence": "50",
        "cfr-suspected-state-sponsor": "Unknown",
        "cfr-suspected-victims": [
          "Japan"
        ],
        "cfr-target-category": [
          "Government",
          "Private sector"
        ],
        "cfr-type-of-incident": "Espionage",
        "country": "CN",
        "refs": [
          "https://securelist.com/blog/research/71876/new-activity-of-the-blue-termite-apt/",
          "http://www.kaspersky.com/about/news/virus/2015/Blue-Termite-A-Sophisticated-Cyber-Espionage-Campaign-is-After-High-Profile-Japanese-Targets",
          "https://www.cfr.org/interactive/cyber-operations/blue-termite"
        ],
        "synonyms": [
          "Cloudy Omega",
          "Emdivi"
        ]
      },
      "uuid": "a250af72-f66c-4d02-9f36-ab764ce9fe85",
      "value": "Blue Termite"
    },
    {
      "description": "Groundbait is a group targeting anti-government separatists in the self-declared Donetsk and Luhansk People’s Republics.",
      "meta": {
        "attribution-confidence": "50",
        "country": "UA",
        "refs": [
          "http://www.welivesecurity.com/2016/05/18/groundbait"
        ]
      },
      "uuid": "8ed5e3f0-ed30-4eb8-bbee-4e221bd76d73",
      "value": "Groundbait"
    },
    {
      "description": "Longhorn has been active since at least 2011. It has used a range of back door Trojans in addition to zero-day vulnerabilities to compromise its targets. Longhorn has infiltrated governments and internationally operating organizations, in addition to targets in the financial, telecoms, energy, aerospace, information technology, education, and natural resources sectors. All of the organizations targeted would be of interest to a nation-state attacker.  Longhorn has infected 40 targets in at least 16 countries across the Middle East, Europe, Asia, and Africa. On one occasion a computer in the United States was compromised but, following infection, an uninstaller was launched within hours, which may indicate this victim was infected unintentionally. According to cfr, this threat actor compromises governments, international organizations, academic institutions, and financial, telecommunications, energy, aerospace, information technology, and natural resource  industries for espionage purposes. Some of the tools used by this threat actor were released by Wikileaks under the name \"Vault 7.\"",
      "meta": {
        "attribution-confidence": "50",
        "cfr-suspected-state-sponsor": "United States",
        "cfr-suspected-victims": [
          "Global"
        ],
        "cfr-target-category": [
          "Private sector",
          "Government"
        ],
        "cfr-type-of-incident": "Espionage",
        "country": "US",
        "refs": [
          "https://www.symantec.com/connect/blogs/longhorn-tools-used-cyberespionage-group-linked-vault-7",
          "https://www.bleepingcomputer.com/news/security/longhorn-cyber-espionage-group-is-actually-the-cia/",
          "https://www.cfr.org/interactive/cyber-operations/longhorn"
        ],
        "synonyms": [
          "Lamberts",
          "the Lamberts"
        ]
      },
      "related": [
        {
          "dest-uuid": "7036fb3d-86b7-4d9c-bc66-1e1ead8b7840",
          "tags": [
            "estimative-language:likelihood-probability=\"likely\""
          ],
          "type": "similar"
        }
      ],
      "uuid": "2f3311cd-8476-4be7-9005-ead920afc781",
      "value": "Longhorn"
    },
    {
      "description": "The Callisto Group  is an advanced threat actor whose known targets include military personnel, government officials, think tanks, and journalists in Europe and the South Caucasus. Their primary interest appears to be gathering intelligence related to foreign and security policy in the Eastern Europe and South Caucasus regions.",
      "meta": {
        "refs": [
          "https://www.f-secure.com/documents/996508/1030745/callisto-group"
        ]
      },
      "uuid": "fbd279ab-c095-48dc-ba48-4bece3dd5b0f",
      "value": "Callisto"
    },
    {
      "description": "Cyber espionage actors, now designated by FireEye as APT32 (OceanLotus Group), are carrying out intrusions into private sector companies across multiple industries and have also targeted foreign governments, dissidents, and journalists. FireEye assesses that APT32 leverages a unique suite of fully-featured malware, in conjunction with commercially-available tools, to conduct targeted operations that are aligned with Vietnamese state interests.",
      "meta": {
        "attribution-confidence": "50",
        "cfr-suspected-state-sponsor": "Vietnam",
        "cfr-suspected-victims": [
          "China",
          "Germany",
          "United States",
          "Vietnam",
          "Philippines",
          "Association of Southeast Asian Nations"
        ],
        "cfr-target-category": [
          "Government",
          "Private sector",
          "Civil society"
        ],
        "cfr-type-of-incident": "Espionage",
        "country": "VN",
        "refs": [
          "https://www.fireeye.com/blog/threat-research/2017/05/cyber-espionage-apt32.html",
          "https://www.cybereason.com/labs-operation-cobalt-kitty-a-large-scale-apt-in-asia-carried-out-by-the-oceanlotus-group/",
          "https://www.scmagazineuk.com/ocean-lotus-groupapt-32-identified-as-vietnamese-apt-group/article/663565/",
          "https://www.brighttalk.com/webcast/10703/261205",
          "https://github.com/eset/malware-research/tree/master/oceanlotus",
          "https://www.cfr.org/interactive/cyber-operations/ocean-lotus"
        ],
        "synonyms": [
          "OceanLotus Group",
          "Ocean Lotus",
          "Cobalt Kitty",
          "APT-C-00",
          "SeaLotus",
          "APT-32",
          "APT 32",
          "Ocean Buffalo"
        ]
      },
      "related": [
        {
          "dest-uuid": "247cb30b-955f-42eb-97a5-a89fef69341e",
          "tags": [
            "estimative-language:likelihood-probability=\"likely\""
          ],
          "type": "similar"
        },
        {
          "dest-uuid": "7e5a571f-dee2-4cae-a960-f8ab8a8fb1cf",
          "tags": [
            "estimative-language:likelihood-probability=\"likely\""
          ],
          "type": "similar"
        }
      ],
      "uuid": "aa29ae56-e54b-47a2-ad16-d3ab0242d5d7",
      "value": "APT32"
    },
    {
      "description": "As these tools rise and fall in popularity (and more importantly, as detection rates by antivirus vendors improve), SilverTerrier actors have consistently adopted new malware families and shifted to the latest packing tools available. ",
      "meta": {
        "attribution-confidence": "50",
        "country": "NG",
        "refs": [
          "https://www.paloaltonetworks.com/content/dam/pan/en_US/assets/pdf/reports/Unit_42/silverterrier-next-evolution-in-nigerian-cybercrime.pdf"
        ]
      },
      "uuid": "acbfd9e4-f78c-4ae0-9b52-c35ed679e546",
      "value": "SilverTerrier"
    },
    {
      "description": "A corporate espionage group has compromised a string of major corporations over the past three years in order to steal confidential information and intellectual property. The gang, which Symantec calls Butterfly, is not-state sponsored, rather financially motivated. It has attacked multi-billion dollar companies operating in the internet, IT software, pharmaceutical, and commodities sectors. Twitter, Facebook, Apple, and Microsoft are among the companies who have publicly acknowledged attacks.",
      "meta": {
        "refs": [
          "https://www.symantec.com/connect/blogs/butterfly-profiting-high-level-corporate-attacks",
          "https://securelist.com/71275/wild-neutron-economic-espionage-threat-actor-returns-with-new-tricks/",
          "https://research.kudelskisecurity.com/2015/11/05/sphinx-moth-expanding-our-knowledge-of-the-wild-neutron-morpho-apt/"
        ],
        "synonyms": [
          "Butterfly",
          "Morpho",
          "Sphinx Moth"
        ]
      },
      "uuid": "e7df3572-0c96-4968-8e5a-803ef4219762",
      "value": "WildNeutron"
    },
    {
      "description": "PLATINUM has been targeting its victims since at least as early as 2009, and may have been active for several years prior. Its activities are distinctly different not only from those typically seen in untargeted attacks, but from many targeted attacks as well. A large share of targeted attacks can be characterized as opportunistic: the activity group changes its target profiles and attack geographies based on geopolitical seasons, and may attack institutions all over the world. Like many such groups, PLATINUM seeks to steal sensitive intellectual property related to government interests, but its range of preferred targets is consistently limited to specific governmental organizations, defense institutes, intelligence agencies, diplomatic institutions, and telecommunication providers in South and Southeast Asia. The group’s persistent use of spear phishing tactics (phishing attempts aimed at specific individuals) and access to previously undiscovered zero-day exploits have made it a highly resilient threat.",
      "meta": {
        "refs": [
          "http://download.microsoft.com/download/2/2/5/225BFE3E-E1DE-4F5B-A77B-71200928D209/Platinum%20feature%20article%20-%20Targeted%20attacks%20in%20South%20and%20Southeast%20Asia%20April%202016.pdf",
          "https://blogs.technet.microsoft.com/mmpc/2016/04/26/digging-deep-for-platinum/"
        ],
        "synonyms": [
          "TwoForOne"
        ]
      },
      "related": [
        {
          "dest-uuid": "f9c06633-dcff-48a1-8588-759e7cec5694",
          "tags": [
            "estimative-language:likelihood-probability=\"likely\""
          ],
          "type": "similar"
        },
        {
          "dest-uuid": "154e97b5-47ef-415a-99a6-2157f1b50339",
          "tags": [
            "estimative-language:likelihood-probability=\"likely\""
          ],
          "type": "similar"
        }
      ],
      "uuid": "1fc5671f-5757-43bf-8d6d-a9a93b03713a",
      "value": "PLATINUM"
    },
    {
      "description": "Adversaries abusing ICS (based on Dragos Inc adversary list). Dragos, Inc. tracks the adversary group behind CRASHOVERRIDE as ELECTRUM and assesses with high confidence through confidential sources that ELECTRUM has direct ties to the Sandworm team. Our intelligence ICS WorldView customers have received a comprehensive report and this industry report will not get into sensitive technical details but instead focus on information needed for defense and impact awareness.",
      "meta": {
        "capabilities": "CRASHOVERRIDE",
        "mode-of-operation": "Electric grid disruption and long-term persistence",
        "refs": [
          "https://dragos.com/blog/crashoverride/CrashOverride-01.pdf",
          "https://www.welivesecurity.com/wp-content/uploads/2017/06/Win32_Industroyer.pdf",
          "https://dragos.com/media/2017-Review-Industrial-Control-System-Threats.pdf",
          "https://dragos.com/adversaries.html"
        ],
        "since": "2016",
        "synonyms": [
          "Sandworm"
        ],
        "victimology": "Ukraine, Electric Utilities"
      },
      "related": [
        {
          "dest-uuid": "381fcf73-60f6-4ab2-9991-6af3cbc35192",
          "tags": [
            "estimative-language:likelihood-probability=\"likely\""
          ],
          "type": "similar"
        },
        {
          "dest-uuid": "f512de42-f76b-40d2-9923-59e7dbdfec35",
          "tags": [
            "estimative-language:likelihood-probability=\"likely\""
          ],
          "type": "similar"
        },
        {
          "dest-uuid": "b47250ec-2094-4d06-b658-11456e05fe89",
          "tags": [
            "estimative-language:likelihood-probability=\"likely\""
          ],
          "type": "similar"
        }
      ],
      "uuid": "feac86e4-6bb2-4ba0-ac99-806aeb0a776c",
      "value": "ELECTRUM"
    },
    {
      "description": "Dragos has identified a new activity group targeting access operations in the electric utility sector. We call this activity group RASPITE.  Analysis of RASPITE tactics, techniques, and procedures (TTPs) indicate the group has been active in some form since early- to mid-2017. RASPITE targeting includes entities in the US, Middle East, Europe, and East Asia. Operations against electric utility organizations appear limited to the US at this time.  RASPITE leverages strategic website compromise to gain initial access to target networks. RASPITE uses the same methodology as DYMALLOY and ALLANITE in embedding a link to a resource to prompt an SMB connection, from which it harvests Windows credentials. The group then deploys install scripts for a malicious service to beacon back to RASPITE-controlled infrastructure, allowing the adversary to remotely access the victim machine.",
      "meta": {
        "refs": [
          "https://dragos.com/blog/20180802Raspite.html",
          "https://www.symantec.com/blogs/threat-intelligence/leafminer-espionage-middle-east"
        ],
        "since": "2017",
        "synonyms": [
          "LeafMiner"
        ],
        "victimology": "Electric utility sector"
      },
      "uuid": "2c8994ba-367c-46f6-bfb0-390c8760dd9e",
      "value": "RASPITE"
    },
    {
      "description": "FIN8 is a financially motivated group targeting the retail, hospitality and entertainment industries. The actor had previously conducted several tailored spearphishing campaigns using the downloader PUNCHBUGGY and POS malware PUNCHTRACK.",
      "meta": {
        "refs": [
          "https://www.fireeye.com/blog/threat-research/2016/05/windows-zero-day-payment-cards.html",
          "https://www2.fireeye.com/WBNR-Know-Your-Enemy-UNC622-Spear-Phishing.html",
          "https://www.root9b.com/sites/default/files/whitepapers/PoS%20Malware%20ShellTea%20PoSlurp.pdf",
          "http://files.shareholder.com/downloads/AMDA-254Q5F/0x0x938351/665BA6A3-9573-486C-B96F-80FA35759E8C/FEYE_rpt-mtrends-2017_FINAL2.pdf"
        ]
      },
      "related": [
        {
          "dest-uuid": "fd19bd82-1b14-49a1-a176-6cdc46b8a826",
          "tags": [
            "estimative-language:likelihood-probability=\"likely\""
          ],
          "type": "similar"
        }
      ],
      "uuid": "a78ae9fe-71cd-4563-9213-7b6260bd9a73",
      "value": "FIN8"
    },
    {
      "description": "El Machete is one of these threats that was first publicly disclosed and named by Kaspersky here. We’ve found that this group has continued to operate successfully, predominantly in Latin America, since 2014. All attackers simply moved to new C2 infrastructure, based largely around dynamic DNS domains, in addition to making minimal changes to the malware in order to evade signature-based detection.",
      "meta": {
        "attribution-confidence": "50",
        "cfr-suspected-state-sponsor": "Unknown",
        "cfr-suspected-victims": [
          "Venezuela",
          "Russia",
          "Cuba",
          "China",
          "Belgium",
          "Ecuador",
          "Brazil",
          "Spain",
          "Germany",
          "France",
          "Colombia",
          "Peru",
          "Sweden",
          "United States",
          "Malaysia"
        ],
        "cfr-target-category": [
          "Military",
          "Government"
        ],
        "cfr-type-of-incident": "Espionage",
        "refs": [
          "https://securelist.com/blog/research/66108/el-machete/",
          "https://www.cylance.com/en_us/blog/el-machete-malware-attacks-cut-through-latam.html",
          "https://www.cfr.org/interactive/cyber-operations/machete"
        ],
        "synonyms": [
          "Machete"
        ]
      },
      "uuid": "827c17e0-c3f5-4ad1-a4f4-30a40ed0a2d3",
      "value": "El Machete"
    },
    {
      "description": "A criminal group dubbed Cobalt is behind synchronized ATM heists that saw machines across Europe, CIS countries (including Russia), and Malaysia being raided simultaneously, in the span of a few hours. The group has been active since June 2016, and their latest attacks happened in July and August.",
      "meta": {
        "refs": [
          "https://www.helpnetsecurity.com/2016/11/22/cobalt-hackers-synchronized-atm-heists/",
          "https://www.bleepingcomputer.com/news/security/cobalt-hacking-group-tests-banks-in-russia-and-romania/",
          "https://www.secureworks.com/blog/cybercriminals-increasingly-trying-to-ensnare-the-big-financial-fish",
          "https://www.crowdstrike.com/blog/meet-crowdstrikes-adversary-of-the-month-for-september-cobalt-spider/"
        ],
        "synonyms": [
          "Cobalt group",
          "Cobalt gang",
          "GOLD KINGSWOOD",
          "Cobalt Spider"
        ]
      },
      "uuid": "01967480-c49b-4d4a-a7fa-aef0eaf535fe",
      "value": "Cobalt"
    },
    {
      "meta": {
        "attribution-confidence": "50",
        "country": "CN",
        "refs": [
          "https://www.proofpoint.com/us/threat-insight/post/apt-targets-financial-analysts#.WS3IBVFV4no.twitter"
        ]
      },
      "related": [
        {
          "dest-uuid": "62a64fd3-aaf7-4d09-a375-d6f8bb118481",
          "tags": [
            "estimative-language:likelihood-probability=\"likely\""
          ],
          "type": "similar"
        }
      ],
      "uuid": "c6472ae1-c6ad-4cf1-8d6e-8c94b94fe314",
      "value": "TA459"
    },
    {
      "meta": {
        "attribution-confidence": "50",
        "country": "RU",
        "refs": [
          "https://www.threatconnect.com/blog/russia-hacks-bellingcat-mh17-investigation/#.V-wnrubaeEU.twitter"
        ]
      },
      "uuid": "4d9f68ba-cb2b-40bf-ba4b-6a5a9f2e1cf8",
      "value": "Cyber Berkut"
    },
    {
      "meta": {
        "attribution-confidence": "50",
        "country": "CN",
        "refs": [
          "https://www.wsj.com/articles/chinas-secret-weapon-in-south-korea-missile-fight-hackers-1492766403?emailToken=JRrydPtyYnqTg9EyZsw31FwuZ7JNEOKCXF7LaW/HM1DLsjnUp6e6wLgph560pnmiTAN/5ssf7moyADPQj2p2Gc+YkL1yi0zhIiUM9M6aj1HTYQ==",
          "https://arstechnica.com/information-technology/2017/04/researchers-claim-china-trying-to-hack-south-korea-missile-defense-efforts/"
        ]
      },
      "uuid": "0ab7c8de-fc23-4793-99aa-7ee336199e26",
      "value": "Tonto Team"
    },
    {
      "meta": {
        "refs": [
          "https://securelist.com/analysis/publications/74828/cve-2015-2545-overview-of-current-threats/"
        ]
      },
      "uuid": "fb745fe1-5478-4d47-ad3d-7389fa4a6f77",
      "value": "Danti"
    },
    {
      "meta": {
        "refs": [
          "https://www.fireeye.com/current-threats/apt-groups.html"
        ]
      },
      "uuid": "a47b79ae-7a0c-4308-9efc-294af19cc795",
      "value": "APT5"
    },
    {
      "meta": {
        "attribution-confidence": "50",
        "country": "CN",
        "refs": [
          "http://www.slideshare.net/CTruncer/ever-present-persistence-established-footholds-seen-in-the-wild"
        ],
        "synonyms": [
          "APT22"
        ]
      },
      "uuid": "7a2457d6-148a-4ce1-9e79-aa43352ee842",
      "value": "APT 22"
    },
    {
      "description": "This threat actor targets organizations in the critical infrastructure, heavy industry, manufacturing, and international relations sectors for espionage purposes.",
      "meta": {
        "attribution-confidence": "50",
        "cfr-suspected-state-sponsor": "China",
        "cfr-suspected-victims": [
          "Japan",
          "China",
          "Korea (Republic of)",
          "Russian Federation"
        ],
        "cfr-target-category": [
          "Private sector"
        ],
        "cfr-type-of-incident": "Espionage",
        "country": "CN",
        "refs": [
          "https://www.symantec.com/connect/blogs/tick-cyberespionage-group-zeros-japan",
          "https://www.secureworks.jp/resources/rp-bronze-butler",
          "https://researchcenter.paloaltonetworks.com/2017/07/unit42-tick-group-continues-attacks/",
          "http://blog.jpcert.or.jp/2017/08/detecting-datper-malware-from-proxy-logs.html",
          "https://www.cfr.org/interactive/cyber-operations/bronze-butler"
        ],
        "synonyms": [
          "Bronze Butler",
          "RedBaldKnight"
        ]
      },
      "related": [
        {
          "dest-uuid": "93f52415-0fe4-4d3d-896c-fc9b8e88ab90",
          "tags": [
            "estimative-language:likelihood-probability=\"likely\""
          ],
          "type": "similar"
        }
      ],
      "uuid": "add6554a-815a-4ac3-9b22-9337b9661ab8",
      "value": "Tick"
    },
    {
      "meta": {
        "attribution-confidence": "50",
        "country": "CN",
        "synonyms": [
          "APT26",
          "Hippo Team",
          "JerseyMikes",
          "Turbine Panda"
        ]
      },
      "related": [
        {
          "dest-uuid": "7a19ecb1-3c65-4de3-a230-993516aed6a6",
          "tags": [
            "estimative-language:likelihood-probability=\"likely\""
          ],
          "type": "similar"
        },
        {
          "dest-uuid": "fa80877c-f509-4daf-8b62-20aba1635f68",
          "tags": [
            "estimative-language:likelihood-probability=\"likely\""
          ],
          "type": "similar"
        }
      ],
      "uuid": "c097471c-2405-4393-b6d7-afbcb5f0cd11",
      "value": "APT 26"
    },
    {
      "meta": {
        "attribution-confidence": "50",
        "country": "CN",
        "refs": [
          "http://go.crowdstrike.com/rs/281-OBQ-266/images/ReportGlobalThreatIntelligence.pdf"
        ]
      },
      "uuid": "67adfa07-869f-4052-9d56-b88a51489902",
      "value": "Sabre Panda"
    },
    {
      "meta": {
        "attribution-confidence": "50",
        "country": "CN",
        "refs": [
          "http://www.darkreading.com/attacks-and-breaches/crowdstrike-falcon-traces-attacks-back-to-hackers/d/d-id/1110402?"
        ]
      },
      "uuid": "06e89270-ca1b-4cd4-85f3-940d23c76766",
      "value": "Big Panda"
    },
    {
      "meta": {
        "attribution-confidence": "50",
        "country": "CN",
        "refs": [
          "http://files.sans.org/summit/Threat_Hunting_Incident_Response_Summit_2016/PDFs/Detecting-and-Responding-to-Pandas-and-Bears-Christopher-Scott-CrowdStrike-and-Wendi-Whitmore-IBM.pdf"
        ]
      },
      "uuid": "5bc7382d-ddc6-46d3-96f5-1dbdadbd601c",
      "value": "Poisonous Panda"
    },
    {
      "meta": {
        "refs": [
          "https://www.rsaconference.com/writable/presentations/file_upload/anf-t07b-the-art-of-attribution-identifying-and-pursuing-your-cyber-adversaries_final.pdf"
        ]
      },
      "uuid": "7ad01582-d6a7-4a40-a0ee-7727e268cd15",
      "value": "Ghost Jackal"
    },
    {
      "meta": {
        "attribution-confidence": "50",
        "country": "KP",
        "refs": [
          "https://www.isightpartners.com/2016/02/threatscape-media-highlights-update-week-of-february-17th/"
        ]
      },
      "uuid": "73c636ae-e55c-4167-bf40-315789698adb",
      "value": "TEMP.Hermit"
    },
    {
      "meta": {
        "attribution-confidence": "50",
        "cfr-suspected-state-sponsor": "China",
        "cfr-suspected-victims": [
          "Myanmar",
          "Germany",
          "Singapore",
          "Canada",
          "India",
          "United States",
          "South Korea"
        ],
        "cfr-target-category": [
          "Government",
          "Private sector"
        ],
        "cfr-type-of-incident": "Espionage",
        "country": "CN",
        "refs": [
          "https://blog.fox-it.com/2016/06/15/mofang-a-politically-motivated-information-stealing-adversary/",
          "https://www.threatconnect.com/china-superman-apt/",
          "https://www.cfr.org/interactive/cyber-operations/mofang"
        ],
        "synonyms": [
          "Superman"
        ]
      },
      "uuid": "999f3008-2b2f-467d-ab4d-c5a2fd80b344",
      "value": "Mofang"
    },
    {
      "meta": {
        "attribution-confidence": "50",
        "cfr-suspected-state-sponsor": "Iran (Islamic Republic of)",
        "cfr-suspected-victims": [
          "Israel",
          "Jordan",
          "Saudi Arabia",
          "Germany",
          "United States"
        ],
        "cfr-target-category": [
          "Government",
          "Private sector",
          "Civil society"
        ],
        "cfr-type-of-incident": "Espionage",
        "country": "IR",
        "refs": [
          "https://s3-eu-west-1.amazonaws.com/minervaresearchpublic/CopyKittens/CopyKittens.pdf",
          "https://blog.domaintools.com/2017/03/hunt-case-study-hunting-campaign-indicators-on-privacy-protected-attack-infrastructure/",
          "http://www.clearskysec.com/copykitten-jpost/",
          "http://www.clearskysec.com/tulip/",
          "https://www.cfr.org/interactive/cyber-operations/copykittens"
        ],
        "synonyms": [
          "Slayer Kitten"
        ]
      },
      "related": [
        {
          "dest-uuid": "dcd81c6e-ebf7-4a16-93e0-9a97fa49c88a",
          "tags": [
            "estimative-language:likelihood-probability=\"likely\""
          ],
          "type": "similar"
        }
      ],
      "uuid": "8cca9a1d-66e4-4bc4-ad49-95f759f4c1ae",
      "value": "CopyKittens"
    },
    {
      "meta": {
        "refs": [
          "https://www.fireeye.com/blog/threat-research/2015/12/the-eps-awakens-part-two.html"
        ]
      },
      "uuid": "9035bfbf-a73f-4948-9df2-bd893e9cafef",
      "value": "EvilPost"
    },
    {
      "description": "The referenced link links this group to Temper Panda",
      "meta": {
        "attribution-confidence": "50",
        "country": "CN",
        "refs": [
          "https://securelist.com/analysis/publications/74828/cve-2015-2545-overview-of-current-threats/"
        ]
      },
      "uuid": "70b80bcc-58e3-4a09-a3bf-98c0412bb7d3",
      "value": "SVCMONDR"
    },
    {
      "meta": {
        "attribution-confidence": "50",
        "country": "CN",
        "refs": [
          "http://www.slideshare.net/CrowdStrike/crowd-casts-monthly-you-have-an-adversary-problem"
        ]
      },
      "uuid": "cd6ac640-9ae9-4aa9-89cd-89b95be1a3ab",
      "value": "Test Panda"
    },
    {
      "meta": {
        "attribution-confidence": "50",
        "cfr-suspected-state-sponsor": "Iran (Islamic Republic of)",
        "cfr-suspected-victims": [
          "Iran",
          "Pakistan",
          "Israel",
          "United States"
        ],
        "cfr-target-category": [
          "Government",
          "Private sector"
        ],
        "cfr-type-of-incident": "Espionage",
        "country": "IR",
        "refs": [
          "https://securelist.com/blog/incidents/33693/the-madi-campaign-part-i-5/",
          "https://securelist.com/blog/incidents/33701/the-madi-campaign-part-ii-53/",
          "https://www.cfr.org/interactive/cyber-operations/madi"
        ]
      },
      "uuid": "d5dacda0-12c2-4e80-bdf2-1c5019ec40e2",
      "value": "Madi"
    },
    {
      "meta": {
        "attribution-confidence": "50",
        "country": "CN",
        "refs": [
          "http://www.slideshare.net/CrowdStrike/crowd-casts-monthly-you-have-an-adversary-problem"
        ]
      },
      "uuid": "69059ec9-45c9-4961-a07e-6b2f2228f0ce",
      "value": "Electric Panda"
    },
    {
      "meta": {
        "attribution-confidence": "50",
        "cfr-suspected-state-sponsor": "China",
        "cfr-suspected-victims": [
          "United States",
          "United Kingdom",
          "Hong Kong"
        ],
        "cfr-target-category": [
          "Private sector",
          "Military"
        ],
        "cfr-type-of-incident": "Espionage",
        "country": "CN",
        "refs": [
          "https://www.alienvault.com/open-threat-exchange/blog/new-sykipot-developments",
          "http://blog.trendmicro.com/trendlabs-security-intelligence/sykipot-now-targeting-us-civil-aviation-sector-information/",
          "https://www.sans.org/reading-room/whitepapers/malicious/detailed-analysis-sykipot-smartcard-proxy-variant-33919",
          "https://www.cfr.org/interactive/cyber-operations/sykipot"
        ],
        "synonyms": [
          "PLA Navy",
          "Sykipot"
        ]
      },
      "related": [
        {
          "dest-uuid": "38fd6a28-3353-4f2b-bb2b-459fecd5c648",
          "tags": [
            "estimative-language:likelihood-probability=\"likely\""
          ],
          "type": "similar"
        },
        {
          "dest-uuid": "9a683d9c-8f7d-43df-bba2-ad0ca71e277c",
          "tags": [
            "estimative-language:likelihood-probability=\"likely\""
          ],
          "type": "similar"
        },
        {
          "dest-uuid": "2fb07fa4-0d7f-43c7-8ff4-b28404313fe7",
          "tags": [
            "estimative-language:likelihood-probability=\"likely\""
          ],
          "type": "similar"
        }
      ],
      "uuid": "8e28dbee-4e9e-4491-9a6c-ee9c9ec4b28b",
      "value": "Maverick Panda"
    },
    {
      "description": "This threat actor targets South Korean think tanks, industry, nuclear power operators, and the Ministry of Unification for espionage purposes.",
      "meta": {
        "attribution-confidence": "50",
        "cfr-suspected-state-sponsor": "Korea (Democratic People's Republic of)",
        "cfr-suspected-victims": [
          "Ministry of Unification",
          "Sejong Institute",
          "Korea Institute for Defense Analyses"
        ],
        "cfr-target-category": [
          "Government",
          "Private sector"
        ],
        "cfr-type-of-incident": "Espionage",
        "country": "KP",
        "refs": [
          "http://securelist.com/analysis/57915/the-kimsuky-operation-a-north-korean-apt/",
          "https://www.cfr.org/interactive/cyber-operations/kimsuky"
        ],
        "synonyms": [
          "Kimsuky",
          "Velvet Chollima"
        ]
      },
      "uuid": "bcaaad6f-0597-4b89-b69b-84a6be2b7bc3",
      "value": "Kimsuki"
    },
    {
      "meta": {
        "refs": [
          "https://www.cylance.com/en_us/blog/the-deception-project-a-new-japanese-centric-threat.html"
        ]
      },
      "uuid": "7b6ba207-94de-4f94-bc7f-52cd0dafade5",
      "value": "Snake Wine"
    },
    {
      "description": "This threat actor targets governments, diplomatic missions, private companies in the energy sector, and academics for espionage purposes.",
      "meta": {
        "attribution-confidence": "50",
        "cfr-suspected-state-sponsor": "Spain",
        "cfr-suspected-victims": [
          "Morocco",
          "France",
          "Libya",
          "Venezuela",
          "Poland",
          "Brazil",
          "Spain",
          "United States",
          "South Africa",
          "Tunisia",
          "United Kingdom",
          "Switzerland",
          "Iran",
          "Germany"
        ],
        "cfr-target-category": [
          "Government",
          "Private sector"
        ],
        "cfr-type-of-incident": "Espionage",
        "country": "ES",
        "refs": [
          "https://securelist.com/blog/research/58254/the-caretomask-apt-frequently-asked-questions/",
          "https://www.cfr.org/interactive/cyber-operations/careto"
        ],
        "synonyms": [
          "The Mask",
          "Mask",
          "Ugly Face"
        ]
      },
      "uuid": "069ba781-b2d9-4403-9d9d-c599f5e0181d",
      "value": "Careto"
    },
    {
      "meta": {
        "attribution-confidence": "50",
        "country": "CN",
        "refs": [
          "http://www.slideshare.net/CrowdStrike/crowd-casts-monthly-you-have-an-adversary-problem"
        ]
      },
      "uuid": "b07cf296-7ab9-4b85-a07e-421607c212b0",
      "value": "Gibberish Panda"
    },
    {
      "description": "This threat actor targets the South Korean government, transportation, and energy sectors.",
      "meta": {
        "attribution-confidence": "50",
        "cfr-suspected-state-sponsor": "Unknown",
        "cfr-suspected-victims": [
          "South Korea"
        ],
        "cfr-target-category": [
          "Government",
          "Private sector"
        ],
        "cfr-type-of-incident": "Espionage",
        "country": "KP",
        "refs": [
          "http://news.softpedia.com/news/korean-energy-and-transportation-targets-attacked-by-oniondog-apt-501534.shtml",
          "https://www.cfr.org/interactive/cyber-operations/onion-dog"
        ]
      },
      "uuid": "5898e11e-a023-464d-975c-b36fb1639e69",
      "value": "OnionDog"
    },
    {
      "meta": {
        "attribution-confidence": "50",
        "country": "IR",
        "refs": [
          "http://www.crowdstrike.com/blog/whois-clever-kitten/"
        ],
        "synonyms": [
          "Group 41"
        ]
      },
      "related": [
        {
          "dest-uuid": "8f5e8dc7-739d-4f5e-a8a1-a66e004d7063",
          "tags": [
            "estimative-language:likelihood-probability=\"likely\""
          ],
          "type": "similar"
        },
        {
          "dest-uuid": "11e17436-6ede-4733-8547-4ce0254ea19e",
          "tags": [
            "estimative-language:likelihood-probability=\"likely\""
          ],
          "type": "similar"
        },
        {
          "dest-uuid": "86724806-7ec9-4a48-a0a7-ecbde3bf4810",
          "tags": [
            "estimative-language:likelihood-probability=\"likely\""
          ],
          "type": "similar"
        },
        {
          "dest-uuid": "42be2a84-5a5c-4c6d-9864-3f09d75bb0ba",
          "tags": [
            "estimative-language:likelihood-probability=\"likely\""
          ],
          "type": "similar"
        },
        {
          "dest-uuid": "a0082cfa-32e2-42b8-92d8-5c7a7409dcf1",
          "tags": [
            "estimative-language:likelihood-probability=\"likely\""
          ],
          "type": "similar"
        },
        {
          "dest-uuid": "b96e02f1-4037-463f-b158-5a964352f8d9",
          "tags": [
            "estimative-language:likelihood-probability=\"likely\""
          ],
          "type": "similar"
        },
        {
          "dest-uuid": "f9d6633a-55e6-4adc-9263-6ae080421a13",
          "tags": [
            "estimative-language:likelihood-probability=\"likely\""
          ],
          "type": "similar"
        },
        {
          "dest-uuid": "ba724df5-9aa0-45ca-8e0e-7101c208ae48",
          "tags": [
            "estimative-language:likelihood-probability=\"likely\""
          ],
          "type": "similar"
        },
        {
          "dest-uuid": "f98bac6b-12fd-4cad-be84-c84666932232",
          "tags": [
            "estimative-language:likelihood-probability=\"likely\""
          ],
          "type": "similar"
        },
        {
          "dest-uuid": "f873db71-3d53-41d5-b141-530675ade27a",
          "tags": [
            "estimative-language:likelihood-probability=\"likely\""
          ],
          "type": "similar"
        }
      ],
      "uuid": "d56c99fa-4710-472c-81a6-41b7a84ea4be",
      "value": "Clever Kitten"
    },
    {
      "meta": {
        "refs": [
          "https://www.rsaconference.com/writable/presentations/file_upload/anf-t07b-the-art-of-attribution-identifying-and-pursuing-your-cyber-adversaries_final.pdf"
        ]
      },
      "uuid": "e85ab78c-5e86-403c-b444-9cdcc167fb77",
      "value": "Andromeda Spider"
    },
    {
      "meta": {
        "refs": [
          "https://en.wikipedia.org/wiki/Islamic_State_Hacking_Division",
          "https://ent.siteintelgroup.com/index.php?option=com_customproperties&view=search&task=tag&bind_to_category=content:37&tagId=697"
        ],
        "synonyms": [
          "Islamic State Hacking Division",
          "CCA",
          "United Cyber Caliphate",
          "UUC",
          "CyberCaliphate"
        ]
      },
      "uuid": "76f6ad4e-2ff3-4ccb-b81d-18162f290af0",
      "value": "Cyber Caliphate Army"
    },
    {
      "meta": {
        "attribution-confidence": "50",
        "country": "RU",
        "refs": [
          "http://go.crowdstrike.com/rs/281-OBQ-266/images/ReportGlobalThreatIntelligence.pdf"
        ]
      },
      "uuid": "430ba885-cd24-492e-804c-815176ed9b1e",
      "value": "Magnetic Spider"
    },
    {
      "meta": {
        "attribution-confidence": "50",
        "country": "CN",
        "refs": [
          "https://www.arbornetworks.com/blog/asert/wp-content/uploads/2016/01/ASERT-Threat-Intelligence-Brief-2015-08-Uncovering-the-Seven-Pointed-Dagger.pdf"
        ]
      },
      "uuid": "73e4728a-955e-426a-b144-8cb95131f2ca",
      "value": "Group 27"
    },
    {
      "meta": {
        "refs": [
          "https://www.rsaconference.com/writable/presentations/file_upload/anf-t07b-the-art-of-attribution-identifying-and-pursuing-your-cyber-adversaries_final.pdf"
        ]
      },
      "uuid": "769bf551-ff39-4f84-b7f2-654a28df1e50",
      "value": "Singing Spider"
    },
    {
      "meta": {
        "attribution-confidence": "50",
        "country": "IR",
        "refs": [
          "http://pastebin.com/u/QassamCyberFighters",
          "http://ddanchev.blogspot.com.es/2012/09/dissecting-operation-ababil-osint.html"
        ],
        "synonyms": [
          "Fraternal Jackal"
        ]
      },
      "uuid": "22c2b363-5d8f-4b04-96db-1b6cf4d7e8db",
      "value": "Cyber fighters of Izz Ad-Din Al Qassam"
    },
    {
      "meta": {
        "attribution-confidence": "50",
        "country": "CN",
        "synonyms": [
          "1.php Group",
          "APT6"
        ]
      },
      "uuid": "1a2592a3-eab7-417c-bf2d-9c0558c2b3e7",
      "value": "APT 6"
    },
    {
      "meta": {
        "refs": [
          "http://www.trendmicro.com/cloud-content/us/pdfs/security-intelligence/white-papers/wp-operation-arid-viper.pdf",
          "http://securityaffairs.co/wordpress/33785/cyber-crime/arid-viper-israel-sex-video.html",
          "https://securelist.com/blog/research/68817/the-desert-falcons-targeted-attacks/",
          "https://ti.360.com/upload/report/file/APTSWXLVJ8fnjoxck.pdf",
          "https://blog.lookout.com/blog/2017/02/16/viperrat-mobile-apt/",
          "https://securelist.com/blog/incidents/77562/breaking-the-weakest-link-of-the-strongest-chain/",
          "https://www.proofpoint.com/us/threat-insight/post/Operation-Arid-Viper-Slithers-Back-Into-View",
          "https://www.ci-project.org/blog/2017/3/4/arid-viper",
          "http://blog.talosintelligence.com/2017/06/palestine-delphi.html",
          "https://www.threatconnect.com/blog/kasperagent-malware-campaign/"
        ],
        "synonyms": [
          "Desert Falcon",
          "Arid Viper",
          "APT-C-23"
        ]
      },
      "uuid": "0cfff0f4-868c-40a1-b9b4-0d153c0b33b6",
      "value": "AridViper"
    },
    {
      "meta": {
        "refs": [
          "https://www.rsaconference.com/writable/presentations/file_upload/anf-t07b-the-art-of-attribution-identifying-and-pursuing-your-cyber-adversaries_final.pdf"
        ]
      },
      "uuid": "445c7b62-028b-455e-9d65-74899b7006a4",
      "value": "Dextorous Spider"
    },
    {
      "meta": {
        "attribution-confidence": "50",
        "cfr-suspected-state-sponsor": "Israel",
        "cfr-suspected-victims": [
          "Iran",
          "Sudan"
        ],
        "cfr-target-category": [
          "Military",
          "Government",
          "Private sector"
        ],
        "cfr-type-of-incident": "Espionage",
        "country": "IL",
        "refs": [
          "https://securelist.com/blog/research/70504/the-mystery-of-duqu-2-0-a-sophisticated-cyberespionage-actor-returns/",
          "https://archive.org/details/Stuxnet",
          "https://www.cfr.org/interactive/cyber-operations/duqu",
          "https://www.cfr.org/interactive/cyber-operations/duqu-20"
        ],
        "synonyms": [
          "Duqu Group"
        ]
      },
      "uuid": "e9a6cbd7-ca27-4894-ae20-9d11c06fdc02",
      "value": "Unit 8200"
    },
    {
      "meta": {
        "attribution-confidence": "50",
        "cfr-suspected-state-sponsor": "Russian Federation",
        "cfr-suspected-victims": [
          "United States",
          "South Korea",
          "United Kingdom",
          "Uzbekistan"
        ],
        "cfr-target-category": [
          "Government",
          "Private sector"
        ],
        "cfr-type-of-incident": "Espionage",
        "country": "RU",
        "refs": [
          "https://securelist.com/introducing-whitebear/81638/",
          "https://www.cfr.org/interactive/cyber-operations/whitebears"
        ],
        "synonyms": [
          "Skipper Turla"
        ]
      },
      "uuid": "dc6c6cbc-9dc6-4ace-a2d2-fadefe45cce6",
      "value": "White Bear"
    },
    {
      "meta": {
        "attribution-confidence": "50",
        "country": "CN",
        "refs": [
          "http://go.crowdstrike.com/rs/281-OBQ-266/images/ReportGlobalThreatIntelligence.pdf"
        ]
      },
      "uuid": "43992f81-fd29-4228-94e0-c3aa3e65aab7",
      "value": "Pale Panda"
    },
    {
      "meta": {
        "attribution-confidence": "50",
        "country": "CN",
        "refs": [
          "https://www.isightpartners.com/2016/02/threatscape-media-highlights-update-week-of-february-17th/"
        ]
      },
      "uuid": "110792e8-38d2-4df2-9ea3-08b60321e994",
      "value": "Mana Team"
    },
    {
      "description": "Sowbug has been conducting highly targeted cyber attacks against organizations in South America and Southeast Asia and appears to be heavily focused on foreign policy institutions and diplomatic targets. Sowbug has been seen mounting classic espionage attacks by stealing documents from the organizations it infiltrates. ",
      "meta": {
        "attribution-confidence": "50",
        "cfr-suspected-state-sponsor": "Unknown",
        "cfr-suspected-victims": [
          "Argentina",
          "Ecuador",
          "Brazil",
          "Brunei",
          "Peru",
          "Malaysia"
        ],
        "cfr-target-category": [
          "Government"
        ],
        "cfr-type-of-incident": "Espionage",
        "refs": [
          "https://www.symantec.com/connect/blogs/sowbug-cyber-espionage-group-targets-south-american-and-southeast-asian-governments",
          "https://www.cfr.org/interactive/cyber-operations/sowbug"
        ]
      },
      "related": [
        {
          "dest-uuid": "d1acfbb3-647b-4723-9154-800ec119006e",
          "tags": [
            "estimative-language:likelihood-probability=\"likely\""
          ],
          "type": "similar"
        }
      ],
      "uuid": "1ca3b039-404e-4132-88c2-4e41235cd2f5",
      "value": "Sowbug"
    },
    {
      "description": "The MuddyWater attacks are primarily against Middle Eastern nations. However, we have also observed attacks against surrounding nations and beyond, including targets in India and the USA. MuddyWater attacks are characterized by the use of a slowly evolving PowerShell-based first stage backdoor we call “POWERSTATS”. Despite broad scrutiny and reports on MuddyWater attacks, the activity continues with only incremental changes to the tools and techniques.",
      "meta": {
        "attribution-confidence": "50",
        "cfr-suspected-state-sponsor": "Iran (Islamic Republic of)",
        "cfr-suspected-victims": [
          "Saudi Arabia",
          "Georgia",
          "Turkey",
          "Iraq",
          "Israel",
          "India",
          "United Arab Emirates",
          "Pakistan",
          "United States"
        ],
        "cfr-target-category": [
          "Government"
        ],
        "cfr-type-of-incident": "Espionage",
        "country": "IR",
        "refs": [
          "https://researchcenter.paloaltonetworks.com/2017/11/unit42-muddying-the-water-targeted-attacks-in-the-middle-east/",
          "https://www.cfr.org/interactive/cyber-operations/muddywater"
        ],
        "synonyms": [
          "TEMP.Zagros",
          "Static Kitten"
        ]
      },
      "related": [
        {
          "dest-uuid": "269e8108-68c6-4f99-b911-14b2e765dec2",
          "tags": [
            "estimative-language:likelihood-probability=\"likely\""
          ],
          "type": "similar"
        }
      ],
      "uuid": "a29af069-03c3-4534-b78b-7d1a77ea085b",
      "value": "MuddyWater"
    },
    {
      "description": "In less than two years, this group has conducted over 20 successful attacks on financial institutions and legal firms in the USA, UK and Russia. The group has primarily been targeting card processing systems, including the AWS CBR (Russian Interbank System) and purportedly SWIFT (US). Given the wide usage of STAR in LATAM, financial institutions in LATAM could have particular exposure to a potential interest from the MoneyTaker group.",
      "meta": {
        "refs": [
          "https://www.bleepingcomputer.com/news/security/moneytaker-hacker-group-steals-millions-from-us-and-russian-banks/",
          "https://www.group-ib.com/resources/reports/money-taker.html",
          "https://www.group-ib.com/blog/moneytaker"
        ]
      },
      "uuid": "7d78ec00-dfdc-4a80-a4da-63f1ae63bd7f",
      "value": "MoneyTaker"
    },
    {
      "description": "We’re already used to the fact that complex cyberattacks use 0-day vulnerabilities, bypassing digital signature checks, virtual file systems, non-standard encryption algorithms and other tricks. Sometimes, however, all of this may be done in much simpler ways, as was the case in the malicious campaign that we detected a while ago – we named it ‘Microcin’ after microini, one of the malicious components used in it.",
      "meta": {
        "refs": [
          "https://securelist.com/a-simple-example-of-a-complex-cyberattack/82636/",
          "https://cdn.securelist.com/files/2017/09/Microcin_Technical_4PDF_eng_final_s.pdf"
        ]
      },
      "uuid": "0a6b31cd-54cd-4f82-9b87-aab780604632",
      "value": "Microcin"
    },
    {
      "description": "Lookout and Electronic Frontier Foundation (EFF) have discovered Dark Caracal, a persistent and prolific actor, who at the time of writing is believed to be administered out of a building belonging to the Lebanese General Security Directorate in Beirut. At present, we have knowledge of hundreds of gigabytes of exfiltrated data, in 21+ countries, across thousands of victims. Stolen data includes enterprise intellectual property and personally identifiable information.",
      "meta": {
        "attribution-confidence": "50",
        "country": "LB",
        "refs": [
          "https://info.lookout.com/rs/051-ESQ-475/images/Lookout_Dark-Caracal_srr_20180118_us_v.1.0.pdf"
        ]
      },
      "uuid": "3d449c83-4426-431a-b06a-cb4f8a0fca94",
      "value": "Dark Caracal"
    },
    {
      "description": "Nexus Zeta is no stranger when it comes to implementing SOAP related exploits. The threat actor has already been observed in implementing two other known SOAP related exploits, CVE-2014–8361 and CVE-2017–17215 in his Satori botnet project. A third SOAP exploit, TR-069 bug has also been observed previously in IoT botnets. This makes EDB 38722 the fourth SOAP related exploit which is discovered in the wild by IoT botnets.",
      "meta": {
        "refs": [
          "https://blog.newskysecurity.com/masuta-satori-creators-second-botnet-weaponizes-a-new-router-exploit-2ddc51cc52a7"
        ]
      },
      "uuid": "8c21ce09-33c3-412c-bb55-323765e89a60",
      "value": "Nexus Zeta"
    },
    {
      "description": "APT37 has likely been active since at least 2012 and focuses on targeting the public and private sectors primarily in South Korea. In 2017, APT37 expanded its targeting beyond the Korean peninsula to include Japan, Vietnam and the Middle East, and to a wider range of industry verticals, including chemicals, electronics, manufacturing, aerospace, automotive and healthcare entities",
      "meta": {
        "attribution-confidence": "50",
        "cfr-suspected-state-sponsor": "Korea (Democratic People's Republic of)",
        "cfr-suspected-victims": [
          "Republic of Korea",
          "Japan",
          "Vietnam"
        ],
        "cfr-target-category": [
          "Government",
          "Private sector"
        ],
        "country": "KP",
        "refs": [
          "https://www.fireeye.com/blog/threat-research/2018/02/apt37-overlooked-north-korean-actor.html",
          "https://www2.fireeye.com/rs/848-DID-242/images/rpt_APT37.pdf",
          "http://blog.talosintelligence.com/2018/01/korea-in-crosshairs.html",
          "https://twitter.com/mstoned7/status/966126706107953152",
          "https://www.cfr.org/interactive/cyber-operations/apt-37",
          "https://www.bleepingcomputer.com/news/security/report-ties-north-korean-attacks-to-new-malware-linked-by-word-macros/"
        ],
        "synonyms": [
          "APT 37",
          "Group 123",
          "Group123",
          "Starcruft",
          "Reaper",
          "Reaper Group",
          "Red Eyes",
          "Ricochet Chollima",
          "StarCruft",
          "Operation Daybreak",
          "Operation Erebus."
        ]
      },
      "related": [
        {
          "dest-uuid": "4a2ce82e-1a74-468a-a6fb-bbead541383c",
          "tags": [
            "estimative-language:likelihood-probability=\"likely\""
          ],
          "type": "similar"
        },
        {
          "dest-uuid": "bb446dc2-4fee-4212-8b2c-3ffa2917e338",
          "tags": [
            "estimative-language:likelihood-probability=\"likely\""
          ],
          "type": "similar"
        }
      ],
      "uuid": "50cd027f-df14-40b2-aa22-bf5de5061163",
      "value": "APT37"
    },
    {
      "description": "Leviathan is an espionage actor targeting organizations and high-value targets in defense and government. Active since at least 2014, this actor has long-standing interest in maritime industries, naval defense contractors, and associated research institutions in the United States and Western Europe.",
      "meta": {
        "attribution-confidence": "50",
        "cfr-suspected-state-sponsor": "China",
        "cfr-suspected-victims": [
          "United States",
          "Hong Kong",
          "The Philippines",
          "Asia Pacific Economic Cooperation"
        ],
        "cfr-target-category": [
          "Government",
          "Private sector"
        ],
        "cfr-type-of-incident": "Espionage",
        "country": "CN",
        "refs": [
          "https://www.proofpoint.com/us/threat-insight/post/leviathan-espionage-actor-spearphishes-maritime-and-defense-targets",
          "https://www.fireeye.com/blog/threat-research/2018/03/suspected-chinese-espionage-group-targeting-maritime-and-engineering-industries.html",
          "https://www.cfr.org/interactive/cyber-operations/leviathan",
          "https://www.fireeye.com/blog/threat-research/2019/03/apt40-examining-a-china-nexus-espionage-actor.html"
        ],
        "synonyms": [
          "TEMP.Periscope",
          "TEMP.Jumper",
          "APT 40",
          "APT40",
          "BRONZE MOHAWK"
        ]
      },
      "related": [
        {
          "dest-uuid": "7113eaa5-ba79-4fb3-b68a-398ee9cd698e",
          "tags": [
            "estimative-language:likelihood-probability=\"likely\""
          ],
          "type": "similar"
        }
      ],
      "uuid": "5b4b6980-3bc7-11e8-84d6-879aaac37dd9",
      "value": "Leviathan"
    },
    {
      "description": "Since at least 2014, an Iranian threat group tracked by FireEye as APT34 has conducted reconnaissance aligned with the strategic interests of Iran. The group conducts operations primarily in the Middle East, targeting financial, government, energy, chemical, telecommunications and other industries. Repeated targeting of Middle Eastern financial, energy and government organizations leads FireEye to assess that those sectors are a primary concern of APT34. The use of infrastructure tied to Iranian operations, timing and alignment with the national interests of Iran also lead FireEye to assess that APT34 acts on behalf of the Iranian government.",
      "meta": {
        "attribution-confidence": "50",
        "cfr-suspected-state-sponsor": "Iran (Islamic Republic of)",
        "cfr-suspected-victims": [
          "Middle East"
        ],
        "cfr-target-category": [
          "Government",
          "Private sector"
        ],
        "cfr-type-of-incident": "Espionage",
        "country": "IR",
        "refs": [
          "https://www.fireeye.com/content/dam/collateral/en/mtrends-2018.pdf",
          "https://www.wired.com/story/apt-34-iranian-hackers-critical-infrastructure-companies/  ",
          "https://www.fireeye.com/blog/threat-research/2017/12/targeted-attack-in-middle-east-by-apt34.html",
          "https://www.cfr.org/interactive/cyber-operations/apt-34"
        ],
        "synonyms": [
          "APT 34"
        ]
      },
      "related": [
        {
          "dest-uuid": "68ba94ab-78b8-43e7-83e2-aed3466882c6",
          "tags": [
            "estimative-language:likelihood-probability=\"likely\""
          ],
          "type": "similar"
        }
      ],
      "uuid": "73a521f6-3bc7-11e8-9e30-df7c90e50dda",
      "value": "APT34"
    },
    {
      "description": "FireEye has identified APT35 operations dating back to 2014. APT35, also known as the Newscaster Team, is a threat group sponsored by the Iranian government that conducts long term, resource-intensive operations to collect strategic intelligence. APT35 typically targets U.S. and the Middle Eastern military, diplomatic and government personnel, organizations in the media, energy and defense industrial base (DIB), and engineering, business services and telecommunications sectors.",
      "meta": {
        "attribution-confidence": "50",
        "country": "IR",
        "refs": [
          "https://www.fireeye.com/content/dam/collateral/en/mtrends-2018.pdf"
        ],
        "synonyms": [
          "APT 35",
          "Newscaster Team"
        ]
      },
      "uuid": "b8967b3c-3bc9-11e8-8701-8b1ead8c099e",
      "value": "APT35"
    },
    {
      "description": "Symantec has identified a previously unknown group called Orangeworm that has been observed installing a custom backdoor called Trojan.Kwampirs within large international corporations that operate within the healthcare sector in the United States, Europe, and Asia.\nFirst identified in January 2015, Orangeworm has also conducted targeted attacks against organizations in related industries as part of a larger supply-chain attack in order to reach their intended victims. Known victims include healthcare providers, pharmaceuticals, IT solution providers for healthcare and equipment manufacturers that serve the healthcare industry, likely for the purpose of corporate espionage.",
      "meta": {
        "refs": [
          "https://www.symantec.com/blogs/threat-intelligence/orangeworm-targets-healthcare-us-europe-asia"
        ]
      },
      "uuid": "35d71626-4794-11e8-b74d-bbcbe48fee3c",
      "value": "Orangeworm"
    },
    {
      "description": "Adversaries abusing ICS (based on Dragos Inc adversary list).",
      "meta": {
        "capabilities": "Powershell scripts, THC Hydra, SecretsDump, Inveigh, PSExec",
        "mode-of-operation": "Watering-hole and phishing leading to ICS recon and screenshot collection",
        "refs": [
          "https://dragos.com/adversaries.html",
          "https://dragos.com/blog/20180510Allanite.html"
        ],
        "since": "2017",
        "synonyms": [
          "Palmetto Fusion"
        ],
        "victimology": "Electric utilities, US and UK"
      },
      "uuid": "a9000eaf-2b75-4ec7-8dcf-fe1bb5c77470",
      "value": "ALLANITE"
    },
    {
      "description": "Adversaries abusing ICS (based on Dragos Inc adversary list).\nThis threat actor targets organizations involved in oil, gas, and electricity production, primarily in the Gulf region, for espionage purposes. According to one cybersecurity company, the threat actor “compromises a target machine and passes it off to another threat actor for further exploitation.”",
      "meta": {
        "attribution-confidence": "50",
        "capabilities": "Watering holes, 64-bit malware, covert C2 via IPv6 DNS, ISMDOOR",
        "cfr-suspected-state-sponsor": "Unknown",
        "cfr-suspected-victims": [
          "Iraq",
          "United Kingdom",
          "Pakistan",
          "Israel"
        ],
        "cfr-target-category": [
          "Private sector"
        ],
        "cfr-type-of-incident": "Espionage",
        "mode-of-operation": "IT compromise, information gathering and recon against industrial orgs",
        "refs": [
          "https://dragos.com/adversaries.html",
          "https://dragos.com/media/2017-Review-Industrial-Control-System-Threats.pdf",
          "https://www.cfr.org/interactive/cyber-operations/chrysene"
        ],
        "since": "2017",
        "synonyms": [
          "OilRig",
          "Greenbug"
        ],
        "victimology": "Oil and Gas, Manufacturing, Europe, MENA, North America"
      },
      "related": [
        {
          "dest-uuid": "8f5e8dc7-739d-4f5e-a8a1-a66e004d7063",
          "tags": [
            "estimative-language:likelihood-probability=\"likely\""
          ],
          "type": "similar"
        },
        {
          "dest-uuid": "11e17436-6ede-4733-8547-4ce0254ea19e",
          "tags": [
            "estimative-language:likelihood-probability=\"likely\""
          ],
          "type": "similar"
        },
        {
          "dest-uuid": "86724806-7ec9-4a48-a0a7-ecbde3bf4810",
          "tags": [
            "estimative-language:likelihood-probability=\"likely\""
          ],
          "type": "similar"
        },
        {
          "dest-uuid": "42be2a84-5a5c-4c6d-9864-3f09d75bb0ba",
          "tags": [
            "estimative-language:likelihood-probability=\"likely\""
          ],
          "type": "similar"
        },
        {
          "dest-uuid": "d56c99fa-4710-472c-81a6-41b7a84ea4be",
          "tags": [
            "estimative-language:likelihood-probability=\"likely\""
          ],
          "type": "similar"
        },
        {
          "dest-uuid": "4ca1929c-7d64-4aab-b849-badbfc0c760d",
          "tags": [
            "estimative-language:likelihood-probability=\"likely\""
          ],
          "type": "similar"
        },
        {
          "dest-uuid": "b96e02f1-4037-463f-b158-5a964352f8d9",
          "tags": [
            "estimative-language:likelihood-probability=\"likely\""
          ],
          "type": "similar"
        },
        {
          "dest-uuid": "f9d6633a-55e6-4adc-9263-6ae080421a13",
          "tags": [
            "estimative-language:likelihood-probability=\"likely\""
          ],
          "type": "similar"
        },
        {
          "dest-uuid": "ba724df5-9aa0-45ca-8e0e-7101c208ae48",
          "tags": [
            "estimative-language:likelihood-probability=\"likely\""
          ],
          "type": "similar"
        },
        {
          "dest-uuid": "f98bac6b-12fd-4cad-be84-c84666932232",
          "tags": [
            "estimative-language:likelihood-probability=\"likely\""
          ],
          "type": "similar"
        },
        {
          "dest-uuid": "f873db71-3d53-41d5-b141-530675ade27a",
          "tags": [
            "estimative-language:likelihood-probability=\"likely\""
          ],
          "type": "similar"
        },
        {
          "dest-uuid": "47204403-34c9-4d25-a006-296a0939d1a2",
          "tags": [
            "estimative-language:likelihood-probability=\"likely\""
          ],
          "type": "similar"
        }
      ],
      "uuid": "a0082cfa-32e2-42b8-92d8-5c7a7409dcf1",
      "value": "CHRYSENE"
    },
    {
      "description": "Adversaries abusing ICS (based on Dragos Inc adversary list).\nThis threat actor compromises the networks of companies involved in electric power, specifically looking for intellectual property and information about the companies’ operations.",
      "meta": {
        "attribution-confidence": "50",
        "capabilities": "Encoded binaries in documents, evasion techniques",
        "cfr-suspected-state-sponsor": "Unknown",
        "cfr-suspected-victims": [
          "United States"
        ],
        "cfr-target-category": [
          "Private sector"
        ],
        "cfr-type-of-incident": "Espionage",
        "mode-of-operation": "IT compromise with hardened anti-analysis malware against industrial orgs",
        "refs": [
          "https://dragos.com/adversaries.html",
          "https://dragos.com/media/2017-Review-Industrial-Control-System-Threats.pdf",
          "https://www.cfr.org/interactive/cyber-operations/covellite"
        ],
        "since": "2017",
        "synonyms": [
          "Lazarus",
          "Hidden Cobra"
        ],
        "victimology": "Electric Utilities, US"
      },
      "related": [
        {
          "dest-uuid": "c93fccb1-e8e8-42cf-ae33-2ad1d183913a",
          "tags": [
            "estimative-language:likelihood-probability=\"likely\""
          ],
          "type": "similar"
        },
        {
          "dest-uuid": "68391641-859f-4a9a-9a1e-3e5cf71ec376",
          "tags": [
            "estimative-language:likelihood-probability=\"likely\""
          ],
          "type": "similar"
        }
      ],
      "uuid": "027a1428-6e79-4a4b-82b9-e698e8525c2b",
      "value": "COVELLITE"
    },
    {
      "description": "Adversaries abusing ICS (based on Dragos Inc adversary list).\nThis threat actor targets industrial control systems in Turkey, Europe, and North America.\n    Believed to be linked to Crouching Yeti",
      "meta": {
        "attribution-confidence": "50",
        "capabilities": "GOODOR, DORSHEL, KARAGANY, Mimikatz",
        "cfr-suspected-state-sponsor": "Unknown",
        "cfr-suspected-victims": [
          "Turkey"
        ],
        "cfr-target-category": [
          "Private sector"
        ],
        "cfr-type-of-incident": "Espionage",
        "mode-of-operation": "Deep ICS environment information gathering, operator credentials, industrial process details",
        "refs": [
          "https://dragos.com/adversaries.html",
          "https://dragos.com/media/2017-Review-Industrial-Control-System-Threats.pdf",
          "https://www.cfr.org/interactive/cyber-operations/dymalloy"
        ],
        "since": "2016",
        "synonyms": [
          "Dragonfly2",
          "Berserker Bear"
        ],
        "victimology": "Turkey, Europe, US"
      },
      "uuid": "a08ab076-33c1-4350-b021-650c34277f2d",
      "value": "DYMALLOY"
    },
    {
      "description": "Adversaries abusing ICS (based on Dragos Inc adversary list).",
      "meta": {
        "attribution-confidence": "50",
        "capabilities": "STONEDRILL wiper, variants of TURNEDUP malware",
        "cfr-suspected-state-sponsor": "Iran (Islamic Republic of)",
        "cfr-suspected-victims": [
          "United States",
          "Saudi Arabia",
          "South Korea"
        ],
        "cfr-target-category": [
          "Private sector"
        ],
        "cfr-type-of-incident": "Espionage",
        "country": "IR",
        "mode-of-operation": "IT network limited, information gathering against industrial orgs",
        "refs": [
          "https://dragos.com/adversaries.html",
          "https://dragos.com/media/2017-Review-Industrial-Control-System-Threats.pdf",
          "https://www.cfr.org/interactive/cyber-operations/apt-33"
        ],
        "since": "2016",
        "synonyms": [
          "APT33"
        ],
        "victimology": "Petrochemical, Aerospace, Saudi Arabia"
      },
      "related": [
        {
          "dest-uuid": "fbd29c89-18ba-4c2d-b792-51c0adee049f",
          "tags": [
            "estimative-language:likelihood-probability=\"likely\""
          ],
          "type": "similar"
        },
        {
          "dest-uuid": "4f69ec6d-cb6b-42af-b8e2-920a2aa4be10",
          "tags": [
            "estimative-language:likelihood-probability=\"likely\""
          ],
          "type": "similar"
        }
      ],
      "uuid": "accd848b-b8f4-46ba-a408-9063b35cfbf2",
      "value": "MAGNALLIUM"
    },
    {
      "description": "Adversaries abusing ICS (based on Dragos Inc adversary list).",
      "meta": {
        "capabilities": "TRISIS, custom credential harvesting",
        "mode-of-operation": "Focused on physical destruction and long-term persistence",
        "refs": [
          "https://dragos.com/adversaries.html"
        ],
        "since": "2014",
        "synonyms": [],
        "victimology": "Oil and Gas, Middle East"
      },
      "uuid": "3dddc77e-a52a-466a-bf1c-1463e352077f",
      "value": "XENOTIME"
    },
    {
      "description": "ZooPark is a cyberespionage operation that has been focusing on Middle Eastern targets since at least June 2015. The threat actors behind ZooPark infect Android devices using several generations of malware we label from v1-v4, with v4 being the most recent version deployed in 2017.",
      "meta": {
        "refs": [
          "https://media.kasperskycontenthub.com/wp-content/uploads/sites/43/2018/05/03095519/ZooPark_for_public_final.pdf"
        ]
      },
      "uuid": "4defbf2e-4f73-11e8-807f-578d61da7568",
      "value": "ZooPark"
    },
    {
      "description": "Experts assigned the codename of LuckyMouse to the group behind this hack, but they later realized the attackers were an older Chinese threat actor known under various names in the reports of other cyber-security firms, such as Emissary Panda, APT27, Threat Group 3390, Bronze Union, ZipToken, and Iron Tiger",
      "meta": {
        "attribution-confidence": "50",
        "cfr-suspected-state-sponsor": "Unknown",
        "cfr-suspected-victims": [
          "United States",
          "Japan",
          "Taiwan",
          "India",
          "Canada",
          "China",
          "Thailand",
          "Israel",
          "Australia",
          "Republic of Korea",
          "Russia",
          "Iran"
        ],
        "cfr-target-category": [
          "Government",
          "Private sector"
        ],
        "cfr-type-of-incident": "Espionage",
        "refs": [
          "https://www.bleepingcomputer.com/news/security/chinese-cyber-espionage-group-hacked-government-data-center/",
          "https://www.secureworks.com/research/bronze-union",
          "http://newsroom.trendmicro.com/blog/operation-iron-tiger-attackers-shift-east-asia-united-states",
          "https://www.secureworks.com/research/threat-group-3390-targets-organizations-for-cyberespionage",
          "https://www.threatconnect.com/blog/threatconnect-discovers-chinese-apt-activity-in-europe/",
          "https://www.nccgroup.trust/uk/about-us/newsroom-and-events/blogs/2018/april/decoding-network-data-from-a-gh0st-rat-variant/",
          "https://securelist.com/luckymouse-ndisproxy-driver/87914/"
        ],
        "synonyms": [
          "Emissary Panda",
          "APT27",
          "Threat Group 3390",
          "Bronze Union",
          "ZipToken",
          "Iron Tiger"
        ]
      },
      "related": [
        {
          "dest-uuid": "fb366179-766c-4a4a-afa1-52bff1fd601c",
          "tags": [
            "estimative-language:likelihood-probability=\"likely\""
          ],
          "type": "similar"
        },
        {
          "dest-uuid": "834e0acd-d92a-4e38-bb14-dc4159d7cb32",
          "tags": [
            "estimative-language:likelihood-probability=\"likely\""
          ],
          "type": "similar"
        },
        {
          "dest-uuid": "f1b9f7d6-6ab1-404b-91a6-a1ed1845c045",
          "tags": [
            "estimative-language:likelihood-probability=\"likely\""
          ],
          "type": "similar"
        }
      ],
      "uuid": "4af45fea-72d3-11e8-846c-d37699506c8d",
      "value": "LuckyMouse"
    },
    {
      "description": "The Rancor group’s attacks use two primary malware families which are naming DDKONG and PLAINTEE. DDKONG is used throughout the campaign and PLAINTEE appears to be new addition to these attackers’ toolkit.  Countries Unit 42 has identified as targeted by Rancor with these malware families include, but are not limited to Singapore and Cambodia.",
      "meta": {
        "attribution-confidence": "50",
        "cfr-suspected-state-sponsor": "China",
        "cfr-suspected-victims": [
          "Singapore",
          "Cambodia"
        ],
        "cfr-target-category": [
          "Government",
          "Civil society"
        ],
        "cfr-type-of-incident": "Espionage",
        "country": "CN",
        "refs": [
          "https://researchcenter.paloaltonetworks.com/2018/06/unit42-rancor-targeted-attacks-south-east-asia-using-plaintee-ddkong-malware-families/",
          "https://www.cfr.org/interactive/cyber-operations/rancor"
        ],
        "synonyms": [
          "Rancor group"
        ]
      },
      "uuid": "79c7c7e0-79d5-11e8-9b9c-1ff96be20c0b",
      "value": "RANCOR"
    },
    {
      "description": "While it is not clear exactly what the attacker is looking for, what is clear is that once he finds it, a second stage of the attack awaits, fetching additional modules and/or malware from the Command and Control server. This then is a surveillance attack in progress and has been dubbed ‘Big Bang’ due to the attacker’s fondness for the ‘Big Bang Theory’ TV show, after which some of the malware’s modules are named.",
      "meta": {
        "refs": [
          "https://research.checkpoint.com/apt-attack-middle-east-big-bang/",
          "https://blog.talosintelligence.com/2017/06/palestine-delphi.html"
        ]
      },
      "uuid": "a3cc5105-3bc6-498b-8d53-981e12d86909",
      "value": "The Big Bang"
    },
    {
      "description": "In mid-July, Palo Alto Networks Unit 42 identified a small targeted phishing campaign aimed at a government organization. While tracking the activities of this campaign, we identified a repository of additional malware, including a web server that was used to host the payloads used for both this attack as well as others.",
      "meta": {
        "refs": [
          "https://researchcenter.paloaltonetworks.com/2017/10/unit42-tracking-subaat-targeted-phishing-attacks-point-leader-threat-actors-repository/"
        ]
      },
      "uuid": "a7bc4ef2-971a-11e8-9bf0-13aa7d6d8651",
      "value": "Subaat"
    },
    {
      "description": "Unit 42 researchers have been tracking Subaat, an attacker, since 2017. Recently Subaat drew our attention due to renewed targeted attack activity. Part of monitoring Subaat included realizing the actor was possibly part of a larger crew of individuals responsible for carrying out targeted attacks against worldwide governmental organizations. Technical analysis on some of the attacks as well as attribution links with Pakistan actors have been already depicted by 360 and Tuisec, in which they found interesting connections to a larger group of attackers Unit 42 researchers have been tracking, which we are calling Gorgon Group.",
      "meta": {
        "refs": [
          "https://researchcenter.paloaltonetworks.com/2018/08/unit42-gorgon-group-slithering-nation-state-cybercrime/"
        ]
      },
      "uuid": "e47c2c4d-706b-4098-92a2-b93e7103e131",
      "value": "The Gorgon Group"
    },
    {
      "description": "In July 2018, Unit 42 analyzed a targeted attack using a novel file type against at least one government agency in the Middle East. It was carried out by a previously unpublished threat group we track as DarkHydrus. Based on our telemetry, we were able to uncover additional artifacts leading us to believe this adversary group has been in operation with their current playbook since early 2016. This attack diverged from previous attacks we observed from this group as it involved spear-phishing emails sent to targeted organizations with password protected RAR archive attachments that contained malicious Excel Web Query files (.iqy).",
      "meta": {
        "refs": [
          "https://researchcenter.paloaltonetworks.com/2018/07/unit42-new-threat-actor-group-darkhydrus-targets-middle-east-government/",
          "https://mobile.twitter.com/360TIC/status/1083289987339042817",
          "https://ti.360.net/blog/articles/latest-target-attack-of-darkhydruns-group-against-middle-east-en/"
        ],
        "synonyms": [
          "LazyMeerkat"
        ]
      },
      "uuid": "ce2c2dfd-2445-4fbc-a747-9e7092e383f9",
      "value": "DarkHydrus"
    },
    {
      "description": "Recorded Future’s Insikt Group has identified two new cyberespionage campaigns targeting the Tibetan Community over the past two years. The campaigns, which we are collectively naming RedAlpha, combine light reconnaissance, selective targeting, and diverse malicious tooling. We discovered this activity as the result of pivoting off of a new malware sample observed targeting the Tibetan community based in India.",
      "meta": {
        "refs": [
          "https://www.recordedfuture.com/redalpha-cyber-campaigns/",
          "https://go.recordedfuture.com/hubfs/reports/cta-2018-0626.pdf"
        ]
      },
      "uuid": "71a3b962-9a36-11e8-88f8-b31d20c6fa2a",
      "value": "RedAlpha"
    },
    {
      "description": "In March 2017, the 360 Chasing Team found a sample of targeted attacks that confirmed the previously unknown sample of APT's attack actions, which the organization can now trace back at least in April 2016. The chasing team named the attack organization APT-C-35. In June 2017, the 360 Threat Intelligence Center discovered the organization’s new attack activity, confirmed and exposed the gang’s targeted attacks against Pakistan, and analyzed in detail. The unique EHDevel malicious code framework used by the organization",
      "meta": {
        "refs": [
          "https://ti.360.net/blog/articles/latest-activity-of-apt-c-35/"
        ],
        "synonyms": [
          "DoNot Team"
        ]
      },
      "uuid": "b9dc4e81-909f-4324-8b25-a0f359cd88e0",
      "value": "APT-C-35"
    },
    {
      "description": "This threat actor targets organizations in the finance, defense, aerospace, technology, health-care, and automotive sectors and media organizations in East Asia for the purpose of espionage. Believed to be responsible for the targeting of South Korean actors prior to the meeting of Donald J. Trump and Kim Jong-un",
      "meta": {
        "attribution-confidence": "50",
        "cfr-suspected-state-sponsor": "China",
        "cfr-suspected-victims": [
          "South Korea",
          "Japan"
        ],
        "cfr-target-category": [
          "Government",
          "Private sector"
        ],
        "country": "CN",
        "refs": [
          "https://www.cfr.org/interactive/cyber-operations/temptick"
        ]
      },
      "uuid": "3f3ff6de-a6a7-11e8-92b4-3743eb1c7762",
      "value": "TempTick"
    },
    {
      "description": "This threat actor uses spear-phishing techniques to target parliaments, government ministries, academics, and media organizations, primarily in the Middle East, for the purpose of espionage.",
      "meta": {
        "attribution-confidence": "50",
        "cfr-suspected-state-sponsor": "Unknown",
        "cfr-suspected-victims": [
          "Palestine",
          "United Arab Emirates",
          "Qatar",
          "Somalia",
          "Syria",
          "Canada",
          "Germany",
          "Serbia",
          "Kuwait",
          "Egypt",
          "Saudi Arabia",
          "Chile",
          "Iraq",
          "India",
          "United States",
          "Israel",
          "Russia",
          "South Korea",
          "Jordan",
          "Djibouti",
          "Lebonon",
          "Morocco",
          "Iran",
          "United Kingdom",
          "Afghanistan",
          "Oman",
          "Denmark"
        ],
        "cfr-target-category": [
          "Government",
          "Civil society"
        ],
        "cfr-type-of-incident": "Espionage",
        "refs": [
          "https://www.cfr.org/interactive/cyber-operations/operation-parliament",
          "https://securelist.com/operation-parliament-who-is-doing-what/85237/"
        ]
      },
      "uuid": "e20e8eb8-a6b4-11e8-8a92-6ba6e7540c6d",
      "value": "Operation Parliament"
    },
    {
      "description": "This threat actor uses spear-phishing techniques to target private-sector energy, defense, aerospace, research, and media organizations and embassies in Africa, Europe, and the Middle East, for the purpose of espionage.",
      "meta": {
        "attribution-confidence": "50",
        "cfr-suspected-state-sponsor": "Unknown",
        "cfr-suspected-victims": [
          "South Africa",
          "Malaysia",
          "Kenya",
          "Suriname",
          "United Kingdom"
        ],
        "cfr-target-category": [
          "Government",
          "Private sector"
        ],
        "cfr-type-of-incident": "Espionage",
        "refs": [
          "https://www.cfr.org/interactive/cyber-operations/inception-framework"
        ]
      },
      "uuid": "71ef51ca-a791-11e8-a026-07980ca910ca",
      "value": "Inception Framework"
    },
    {
      "description": "This threat actor targets software companies and political organizations in the United States, China, Japan, and South Korea. It primarily acts to support cyber operations conducted by other threat actors affiliated with Chinese intelligence services.\nBelieved to be associated with the Axiom, APT 17, and Mirage threat actors. Believed to share the same tools and infrastructure as the threat actors that carried out Operation Aurora, the 2015 targeting of video game companies, the 2015 targeting of the Thai government, and the 2017 targeting of Chinese-language news websites",
      "meta": {
        "attribution-confidence": "50",
        "cfr-suspected-state-sponsor": "China",
        "cfr-suspected-victims": [
          "United States",
          "South Korea",
          "United Kingdom",
          "China",
          "Japan"
        ],
        "cfr-target-category": [
          "Private sector"
        ],
        "cfr-type-of-incident": "Espionage",
        "country": "CN",
        "refs": [
          "https://www.cfr.org/interactive/cyber-operations/winnti-umbrella"
        ]
      },
      "uuid": "9cebfaa8-a797-11e8-99e0-3ffa312b9a10",
      "value": "Winnti Umbrella"
    },
    {
      "description": "This threat actor targets Uighurs—a minority ethnic group located primarily in northwestern China—and devices from Chinese mobile phone manufacturer Xiaomi, for espionage purposes.",
      "meta": {
        "attribution-confidence": "50",
        "cfr-suspected-state-sponsor": "China",
        "cfr-suspected-victims": [
          "Uighurs"
        ],
        "cfr-target-category": [
          "Civil society"
        ],
        "cfr-type-of-incident": "Espionage",
        "country": "CN",
        "refs": [
          "https://www.cfr.org/interactive/cyber-operations/henbox"
        ]
      },
      "uuid": "36ee04f4-a9df-11e8-b92b-d7ddfd3a8896",
      "value": "HenBox"
    },
    {
      "description": "This threat actor targets nongovernmental organizations using Mongolian-themed lures for espionage purposes.",
      "meta": {
        "attribution-confidence": "50",
        "cfr-suspected-state-sponsor": "China",
        "cfr-suspected-victims": [
          "United States"
        ],
        "cfr-target-category": [
          "Civil society"
        ],
        "cfr-type-of-incident": "Espionage",
        "country": "CN",
        "refs": [
          "https://www.cfr.org/interactive/cyber-operations/mustang-panda"
        ]
      },
      "uuid": "78bf726c-a9e6-11e8-9e43-77249a2f7339",
      "value": "Mustang Panda"
    },
    {
      "description": "This threat actor targets organizations in the satellite communications, telecommunications, geospatial-imaging, and defense sectors in the United States and Southeast Asia for espionage purposes.",
      "meta": {
        "attribution-confidence": "50",
        "cfr-suspected-state-sponsor": "Unknown",
        "cfr-suspected-victims": [
          "United States"
        ],
        "cfr-target-category": [
          "Private sector"
        ],
        "cfr-type-of-incident": "Espionage",
        "refs": [
          "https://www.cfr.org/interactive/cyber-operations/thrip",
          "https://www.symantec.com/blogs/threat-intelligence/thrip-hits-satellite-telecoms-defense-targets"
        ]
      },
      "uuid": "98be4300-a9ef-11e8-9a95-bb9221083cfc",
      "value": "Thrip"
    },
    {
      "description": "This threat actor targets organizations in the satellite communications, telecommunications, geospatial-imaging, and defense sectors in the United States and Southeast Asia for espionage purposes.",
      "meta": {
        "attribution-confidence": "50",
        "cfr-suspected-state-sponsor": "Pakistan",
        "cfr-suspected-victims": [
          "Pakistan",
          "Iraq",
          "Australia",
          "Afghanistan",
          "United Arab Emirates",
          "Germany",
          "India",
          "United States"
        ],
        "cfr-target-category": [
          "Government",
          "Civil society"
        ],
        "cfr-type-of-incident": "Espionage",
        "country": "PK",
        "refs": [
          "https://www.cfr.org/interactive/cyber-operations/stealth-mango-and-tangelo"
        ]
      },
      "uuid": "f82b352e-a9f8-11e8-8be8-fbcf6eddd58c",
      "value": " Stealth Mango and Tangelo "
    },
    {
      "description": "Malware developers have started to use the zero-day exploit for Task Scheduler component in Windows, two days after proof-of-concept code for the vulnerability appeared online.\n\nA security researcher who uses the online name SandboxEscaper on August 27 released the source code for exploiting a security bug in the Advanced Local Procedure Call (ALPC) interface used by Windows Task Scheduler.\n\nMore specifically, the problem is with the SchRpcSetSecurity API function, which fails to properly check user's permissions, allowing write privileges on files in C:\\Windows\\Task.\n\nThe vulnerability affects Windows versions 7 through 10 and can be used by an attacker to escalate their privileges to all-access SYSTEM account level.\n\nA couple of days after the exploit code became available (source and binary), malware researchers at ESET noticed its use in active malicious campaigns from a threat actor they call PowerPool, because of their tendency to use tools mostly written in PowerShell for lateral movement.\n\nThe group appears to have a small number of victims in the following countries: Chile, Germany, India, the Philippines, Poland, Russia, the United Kingdom, the United States, and Ukraine.\n\nThe researchers say that PowerPool developers did not use the binary version of the exploit, deciding instead to make some subtle changes to the source code before recompiling it.",
      "meta": {
        "refs": [
          "https://www.bleepingcomputer.com/news/security/windows-task-scheduler-zero-day-exploited-by-malware/"
        ]
      },
      "uuid": "abd89986-b1b0-11e8-b857-efe290264006",
      "value": "PowerPool"
    },
    {
      "description": "Bahamut is a threat actor primarily operating in Middle East and Central Asia, suspected to be a private contractor to several state sponsored actors. They were observed conduct phishing as well as desktop and mobile malware campaigns.",
      "meta": {
        "refs": [
          "https://www.bellingcat.com/news/mena/2017/06/12/bahamut-pursuing-cyber-espionage-actor-middle-east/",
          "https://www.bellingcat.com/resources/case-studies/2017/10/27/bahamut-revisited-cyber-espionage-middle-east-south-asia/"
        ]
      },
      "uuid": "dc3edacc-bb24-11e8-81fb-8c16458922a7",
      "value": "Bahamut"
    },
    {
      "description": "Iron group has developed multiple types of malware (backdoors, crypto-miners, and ransomware) for Windows, Linux and Android platforms. They have used their malware to successfully infect, at least, a few thousand victims.",
      "meta": {
        "refs": [
          "https://www.intezer.com/iron-cybercrime-group-under-the-scope-2/"
        ],
        "synonyms": [
          "Iron Cyber Group"
        ]
      },
      "uuid": "6a0ea861-229a-45a6-98f5-228f69b43905",
      "value": "Iron Group"
    },
    {
      "description": "This threat actor targets critical infrastructure entities in the oil and gas sector, primarily in Ukraine. The threat actors deploy the BugDrop malware to remotely access the microphones in their targets' computers to eavesdrop on conversations.",
      "meta": {
        "attribution-confidence": "50",
        "cfr-suspected-state-sponsor": "Russian Federation",
        "cfr-suspected-victims": [
          "Ukraine",
          "Austria",
          "Russia",
          "Saudi Arabia"
        ],
        "cfr-target-category": [
          "Private sector"
        ],
        "cfr-type-of-incident": "Espionage",
        "country": "RU",
        "refs": [
          "https://www.cfr.org/interactive/cyber-operations/operation-bugdrop"
        ]
      },
      "uuid": "75ae52b2-bca3-11e8-af90-a78f33eee6c1",
      "value": "Operation BugDrop"
    },
    {
      "description": "This threat actor targets governments, diplomatic missions, academics, and energy and aerospace organizations for the purpose of espionage. Also known as the Rocra and believed to be the same threat actor as Cloud Atlas",
      "meta": {
        "attribution-confidence": "50",
        "cfr-suspected-state-sponsor": "Russian Federation",
        "cfr-suspected-victims": [
          "Russia",
          "Belgium",
          "Armenia",
          "Ukraine",
          "Belarus",
          "Kazakhstan",
          "India",
          "Iran",
          "United States",
          "Greece",
          "Azerbaijan",
          "Afghanistan",
          "Turkmenistan",
          "Vietnam",
          "Italy"
        ],
        "cfr-target-category": [
          "Government",
          "Private sector"
        ],
        "cfr-type-of-incident": "Espionage",
        "country": "RU",
        "refs": [
          "https://www.cfr.org/interactive/cyber-operations/red-october"
        ],
        "synonyms": [
          "the Rocra"
        ]
      },
      "uuid": "358b8982-bcaa-11e8-8a5b-4b618197c5b0",
      "value": "Red October"
    },
    {
      "description": "This threat actor targets governments and diplomatic organizations for espionage purposes.",
      "meta": {
        "attribution-confidence": "50",
        "cfr-suspected-state-sponsor": "Russian Federation",
        "cfr-suspected-victims": [
          "Russia",
          "India",
          "Kazakhstan",
          "Czech Republic",
          "Belarus"
        ],
        "cfr-target-category": [
          "Government"
        ],
        "cfr-type-of-incident": "Espionage",
        "country": "RU",
        "refs": [
          "https://www.cfr.org/interactive/cyber-operations/cloud-atlas"
        ]
      },
      "uuid": "1572f618-bcb3-11e8-841b-1fd7f9cfe126",
      "value": "Cloud Atlas"
    },
    {
      "description": "This threat actor compromises civil society groups the Chinese Communist Party views as hostile to its interests, such as Tibetan, Uyghur, Hong Kong, and Taiwanese activist. The threat actor also targeted the Myanmar electoral commission. ",
      "meta": {
        "attribution-confidence": "50",
        "cfr-suspected-state-sponsor": "China",
        "cfr-suspected-victims": [
          "China",
          "Myanmar",
          "Hong Kong",
          "Taiwan"
        ],
        "cfr-target-category": [
          "Civil society",
          "Government"
        ],
        "cfr-type-of-incident": "Espionage",
        "country": "CN",
        "refs": [
          "https://www.cfr.org/interactive/cyber-operations/unnamed-actor"
        ]
      },
      "uuid": "bea5e256-bcc0-11e8-a478-bbf7e7585a1e",
      "value": "Unnamed Actor"
    },
    {
      "description": "”A threat group associated with the Iranian government. The threat group created lookalike domains to phish targets and used credentials to steal intellectual property from specific resources, including library systems.”",
      "meta": {
        "refs": [
          "https://www.bleepingcomputer.com/news/security/iranian-hackers-charged-in-march-are-still-actively-phishing-universities/",
          "https://www.cyberscoop.com/cobalt-dickens-iran-mabna-institiute-dell-secureworks/"
        ],
        "synonyms": [
          "Cobalt Dickens"
        ]
      },
      "uuid": "6c79bd1a-bfde-11e8-8c33-db4d9968671a",
      "value": "COBALT DICKENS"
    },
    {
      "description": "Digital threat management company RiskIQ tracks the activity of MageCart group and reported their use of web-based card skimmers since 2016.",
      "meta": {
        "refs": [
          "https://www.bleepingcomputer.com/news/security/british-airways-fell-victim-to-card-scraping-attack/",
          "https://www.bleepingcomputer.com/news/security/feedify-hacked-with-magecart-information-stealing-script/",
          "https://www.bleepingcomputer.com/news/security/magecart-group-compromises-plugin-used-in-thousands-of-stores-makes-rookie-mistake/",
          "https://www.bleepingcomputer.com/news/security/visiondirect-data-breach-caused-by-magecart-attack/",
          "https://www.bleepingcomputer.com/news/security/magecart-group-sabotages-rival-to-ruin-data-and-reputation/"
        ]
      },
      "uuid": "0768fd50-c547-11e8-9aa5-776183769eab",
      "value": "MageCart"
    },
    {
      "description": "An extensive surveillance operation targets specific groups of individuals with malicious mobile apps that collect sensitive information on the device along with surrounding voice recordings. Researchers with CheckPoint discovered the attack and named it Domestic Kitten. The targets are Kurdish and Turkish natives, and ISIS supporters, all Iranian citizens.",
      "meta": {
        "refs": [
          "https://www.bleepingcomputer.com/news/security/domestic-kitten-apt-operates-in-silence-since-2016/"
        ]
      },
      "uuid": "dda1b28e-c558-11e8-8666-27cf61d1d7ee",
      "value": "Domestic Kitten"
    },
    {
      "description": "Treasury has identified a sophisticated cyber-enabled ATM cash out campaign we are calling FASTCash. FASTCash has been active since late 2016 targeting banks in Africa and Asia to remotely compromise payment switch application servers within banks to facilitate fraudulent transactions, primarily involving ATMs, to steal cash equivalent to tens of millions of dollars. FBI has attributed malware used in this campaign to the North Korean government. We expect FASTCash to continue targeting retail payment systems vulnerable to remote exploitation.",
      "uuid": "e38d32a2-c708-11e8-8785-472c4cfccd85",
      "value": "FASTCash"
    },
    {
      "description": "According to new research by Kaspersky's GReAT team, the online criminal activities of the Roaming Mantis Group have continued to evolve since they were first discovered in April 2018. As part of their activities, this group hacks into exploitable routers and changes their DNS configuration. This allows the attackers to redirect the router user's traffic to malicious Android apps disguised as Facebook and Chrome or to Apple phishing pages that were used to steal Apple ID credentials.\nRecently, Kaspersky has discovered that this group is testing a new monetization scheme by redirecting iOS users to pages that contain the Coinhive in-browser mining script rather than the normal Apple phishing page. When users are redirected to these pages, they will be shown a blank page in the browser, but their CPU utilization will jump to 90% or higher.",
      "meta": {
        "refs": [
          "https://www.bleepingcomputer.com/news/security/roaming-mantis-group-testing-coinhive-miner-redirects-on-iphones/"
        ],
        "synonyms": [
          "Roaming Mantis Group"
        ]
      },
      "uuid": "b27beb94-ce25-11e8-8e11-2f1a59bd0e91",
      "value": "Roaming Mantis"
    },
    {
      "description": "ESET research reveals a successor to the infamous BlackEnergy APT group targeting critical infrastructure, quite possibly in preparation for damaging attacks",
      "meta": {
        "refs": [
          "https://www.eset.com/int/greyenergy-exposed/",
          "https://www.welivesecurity.com/2018/10/17/greyenergy-updated-arsenal-dangerous-threat-actors/"
        ]
      },
      "related": [
        {
          "dest-uuid": "f512de42-f76b-40d2-9923-59e7dbdfec35",
          "tags": [
            "estimative-language:likelihood-probability=\"likely\""
          ],
          "type": "similar"
        }
      ],
      "uuid": "d52ca4c4-d214-11e8-8d29-c3e7cb78acce",
      "value": "GreyEnergy"
    },
    {
      "description": "The Shadow Brokers (TSB) is a hacker group who first appeared in the summer of 2016. They published several leaks containing hacking tools from the National Security Agency (NSA, including several zero-day exploits.[1] Specifically, these exploits and vulnerabilities targeted enterprise firewalls, antivirus software, and Microsoft products. The Shadow Brokers originally attributed the leaks to the Equation Group threat actor, who have been tied to the NSA's Tailored Access Operations unit.",
      "meta": {
        "refs": [
          "https://en.wikipedia.org/wiki/The_Shadow_Brokers",
          "https://securelist.com/darkpulsar/88199/"
        ],
        "synonyms": [
          "The ShadowBrokers",
          "TSB",
          "Shadow Brokers",
          "ShadowBrokers"
        ]
      },
      "uuid": "d5e90854-d5c9-11e8-98b9-1f98eb80d30a",
      "value": "The Shadow Brokers"
    },
    {
      "description": "Malware experts at CSE Cybsec uncovered a massive malvertising campaign dubbed EvilTraffic leveraging tens of thousands compromised websites. Crooks exploited some CMS vulnerabilities to upload and execute arbitrary PHP pages used to generate revenues via advertising.",
      "meta": {
        "refs": [
          "http://securityaffairs.co/wordpress/68059/cyber-crime/eviltraffic-malvertising-campaign.html",
          "http://csecybsec.com/download/zlab/20180121_CSE_Massive_Malvertising_Report.pdf"
        ],
        "synonyms": [
          "Operation EvilTraffic"
        ]
      },
      "uuid": "c2d5a052-dc30-11e8-9643-d76f3b9c94fa",
      "value": "EvilTraffic"
    },
    {
      "description": "HookAds is a malvertising campaign that purchases cheap ad space on low quality ad networks commonly used by adult web sites, online games, or blackhat seo sites. These ads will include JavaScript that redirects a visitor through a serious of decoy sites that look like pages filled with native advertisements, online games, or other low quality pages. Under the right circumstances, a visitor will silently load the Fallout exploit kit, which will try and install its malware payload.",
      "meta": {
        "refs": [
          "https://www.bleepingcomputer.com/news/security/hookads-malvertising-installing-malware-via-the-fallout-exploit-kit/"
        ]
      },
      "uuid": "dce617eb-a3b6-4a9a-bd76-575c424f9761",
      "value": "HookAds"
    },
    {
      "description": "INDRIK SPIDER is a sophisticated eCrime group that has been operating Dridex since June 2014. In 2015 and 2016, Dridex was one of the most prolific eCrime banking trojans on the market and, since 2014, those efforts are thought to have netted INDRIK SPIDER millions of dollars in criminal profits. Throughout its years of operation, Dridex has received multiple updates with new modules developed and new anti-analysis features added to the malware.",
      "meta": {
        "refs": [
          "https://www.crowdstrike.com/blog/big-game-hunting-the-evolution-of-indrik-spider-from-dridex-wire-fraud-to-bitpaymer-targeted-ransomware/"
        ]
      },
      "uuid": "658314bc-3bb8-48d2-913a-c528607b75c8",
      "value": "INDRIK SPIDER"
    },
    {
      "description": "Cisco Talos recently discovered a new campaign targeting Lebanon and the United Arab Emirates (UAE) affecting .gov domains, as well as a private Lebanese airline company. Based on our research, it's clear that this adversary spent time understanding the victims' network infrastructure in order to remain under the radar and act as inconspicuous as possible during their attacks.\nBased on this actor's infrastructure and TTPs, we haven't been able to connect them with any other campaign or actor that's been observed recently. This particular campaign utilizes two fake, malicious websites containing job postings that are used to compromise targets via malicious Microsoft Office documents with embedded macros. The malware utilized by this actor, which we are calling \"DNSpionage,\" supports HTTP and DNS communication with the attackers.\nIn a separate campaign, the attackers used the same IP to redirect the DNS of legitimate .gov and private company domains. During each DNS compromise, the actor carefully generated Let's Encrypt certificates for the redirected domains. These certificates provide X.509 certificates for TLS free of charge to the user. We don't know at this time if the DNS redirections were successful.\nIn this post, we will break down the attackers' methods and show how they used malicious documents to attempt to trick users into opening malicious websites that are disguised as \"help wanted\" sites for job seekers. Additionally, we will describe the malicious DNS redirection and the timeline of the events.",
      "meta": {
        "refs": [
          "https://blog.talosintelligence.com/2018/11/dnspionage-campaign-targets-middle-east.html"
        ]
      },
      "uuid": "608a903a-8145-4fd1-84bc-235e278480bf",
      "value": "DNSpionage"
    },
    {
      "description": "Dubbed DarkVishnya, the attacks targeted at least eight banks using readily-available gear such as netbooks or inexpensive laptops, Raspberry Pi mini-computers, or a Bash Bunny - a USB-sized piece hardware for penetration testing purposes that can pose as a keyboard, flash storage, network adapter, or as any serial device.",
      "meta": {
        "refs": [
          "https://www.bleepingcomputer.com/news/security/netbooks-rpis-and-bash-bunny-gear-attacking-banks-from-the-inside/"
        ]
      },
      "uuid": "db7fd7dd-28f7-4e8d-a807-8405e4b0f4e2",
      "value": "DarkVishnya"
    },
    {
      "description": "What’s noteworthy is that according to the introduction on the compromised website of the polyclinic (http://www.p2f.ru), the institution was established in 1965 and it was founded by the Presidential Administration of Russia. The multidisciplinary outpatient institution mainly serves the civil servants of the highest executive, legislative, judicial authorities of the Russian Federation, as well as famous figures of science and art.\nSince it is the first detection of this APT attack by 360 Security on a global scale, we code-named it as “Operation Poison Needles”, considering that the target was a medical institution. Currently, the attribution of the attacker is still under investigation. However, the special background of the polyclinic and the sensitiveness of the group it served both indicate the attack is highly targeted. Simultaneously, the attack occurred at a very sensitive timing of the Kerch Strait Incident, so it also aroused the assumption on the political attribution of the attack.",
      "meta": {
        "refs": [
          "http://blogs.360.cn/post/PoisonNeedles_CVE-2018-15982_EN"
        ]
      },
      "uuid": "08ff3cb6-c292-4360-a978-6f05775881ed",
      "value": "Operation Poison Needles"
    },
    {
      "description": "From November 2017 to October 2018, we attributed 14 campaigns to the GC threat actors that used a specific MaaS provider (hereinafter “the Provider”) offered by a known individual (hereinafter “the Provider Operator”).",
      "meta": {
        "refs": [
          "https://medium.com/@quoscient/golden-chickens-uncovering-a-malware-as-a-service-maas-provider-and-two-new-threat-actors-using-61cf0cb87648"
        ],
        "synonyms": [
          "Golden Chickens",
          "Golden Chickens01",
          "Golden Chickens 01"
        ]
      },
      "related": [
        {
          "dest-uuid": "6d50a8a2-fdf5-11e8-9db3-833f231caac8",
          "tags": [
            "estimative-language:likelihood-probability=\"likely\""
          ],
          "type": "similar"
        }
      ],
      "uuid": "6bd7c91a-fdf5-11e8-95a8-e712ad4b0a9d",
      "value": "GC01"
    },
    {
      "description": "From November 2017 to October 2018, we attributed 14 campaigns to the GC threat actors that used a specific MaaS provider (hereinafter “the Provider”) offered by a known individual (hereinafter “the Provider Operator”).",
      "meta": {
        "refs": [
          "https://medium.com/@quoscient/golden-chickens-uncovering-a-malware-as-a-service-maas-provider-and-two-new-threat-actors-using-61cf0cb87648"
        ],
        "synonyms": [
          "Golden Chickens",
          "Golden Chickens02",
          "Golden Chickens 02"
        ]
      },
      "related": [
        {
          "dest-uuid": "6bd7c91a-fdf5-11e8-95a8-e712ad4b0a9d",
          "tags": [
            "estimative-language:likelihood-probability=\"likely\""
          ],
          "type": "similar"
        }
      ],
      "uuid": "6d50a8a2-fdf5-11e8-9db3-833f231caac8",
      "value": "GC02"
    },
    {
      "description": "The McAfee Advanced Threat Research team and McAfee Labs Malware Operations Group have discovered a new global campaign targeting nuclear, defense, energy, and financial companies, based on McAfee® Global Threat Intelligence. This campaign, Operation Sharpshooter, leverages an in-memory implant to download and retrieve a second-stage implant—which we call Rising Sun—for further exploitation. According to our analysis, the Rising Sun implant uses source code from the Lazarus Group’s 2015 backdoor Trojan Duuzer in a new framework to infiltrate these key industries.\nOperation Sharpshooter’s numerous technical links to the Lazarus Group seem too obvious to immediately draw the conclusion that they are responsible for the attacks, and instead indicate a potential for false flags. Our research focuses on how this actor operates, the global impact, and how to detect the attack. We shall leave attribution to the broader security community.",
      "meta": {
        "refs": [
          "https://securingtomorrow.mcafee.com/other-blogs/mcafee-labs/operation-sharpshooter-targets-global-defense-critical-infrastructure/",
          "https://www.bleepingcomputer.com/news/security/op-sharpshooter-connected-to-north-koreas-lazarus-group/"
        ]
      },
      "related": [
        {
          "dest-uuid": "68391641-859f-4a9a-9a1e-3e5cf71ec376",
          "tags": [
            "estimative-language:likelihood-probability=\"likely\""
          ],
          "type": "similar"
        }
      ],
      "uuid": "b06c3af1-0243-4428-88da-b3451c345e1e",
      "value": "Operation Sharpshooter"
    },
    {
      "description": "TA505, the name given by Proofpoint, has been in the cybercrime business for at least four years. This is the group behind the infamous Dridex banking trojan and Locky ransomware, delivered through malicious email campaigns via Necurs botnet. Other malware associated with TA505 include Philadelphia and GlobeImposter ransomware families.",
      "meta": {
        "refs": [
          "https://www.bleepingcomputer.com/news/security/ta505-group-adopts-new-servhelper-backdoor-and-flawedgrace-rat/",
          "https://www.proofpoint.com/sites/default/files/ta505_timeline_final4_0.png"
        ]
      },
      "uuid": "03c80674-35f8-4fe0-be2b-226ed0fcd69f",
      "value": "TA505"
    },
    {
      "description": "GRIM SPIDER is a sophisticated eCrime group that has been operating the Ryuk ransomware since August 2018, targeting large organizations for a high-ransom return.",
      "meta": {
        "refs": [
          "https://www.crowdstrike.com/blog/big-game-hunting-with-ryuk-another-lucrative-targeted-ransomware/"
        ]
      },
      "uuid": "3cf6dbb5-bf9e-47d4-a8d5-b6d76f5a791f",
      "value": "GRIM SPIDER"
    },
    {
      "description": "GRIM SPIDER is a sophisticated eCrime group that has been operating the Ryuk ransomware since August 2018, targeting large organizations for a high-ransom return. This methodology, known as “big game hunting,” signals a shift in operations for WIZARD SPIDER, a criminal enterprise of which GRIM SPIDER appears to be a cell. The WIZARD SPIDER threat group, known as the Russia-based operator of the TrickBot banking malware, had focused primarily on wire fraud in the past.",
      "meta": {
        "refs": [
          "https://www.crowdstrike.com/blog/big-game-hunting-with-ryuk-another-lucrative-targeted-ransomware/"
        ]
      },
      "uuid": "bdf4fe4f-af8a-495f-a719-cf175cecda1f",
      "value": "WIZARD SPIDER"
    },
    {
      "description": "MUMMY SPIDER is a criminal entity linked to the core development of the malware most commonly known as Emotet or Geodo. First observed in mid-2014, this malware shared code with the Bugat (aka Feodo) banking Trojan. However, MUMMY SPIDER swiftly developed the malware’s capabilities to include an RSA key exchange for command and control (C2) communication and a modular architecture.",
      "meta": {
        "refs": [
          "https://www.crowdstrike.com/blog/big-game-hunting-with-ryuk-another-lucrative-targeted-ransomware/",
          "https://www.crowdstrike.com/blog/meet-crowdstrikes-adversary-of-the-month-for-february-mummy-spider/"
        ]
      },
      "uuid": "c93281be-f6cd-4cd0-a5a3-defde9d77d8b",
      "value": "MUMMY SPIDER"
    },
    {
      "description": "Open-source reporting has claimed that the Hermes ransomware was developed by the North Korean group STARDUST CHOLLIMA (activities of which have been public reported as part of the “Lazarus Group”), because Hermes was executed on a host during the SWIFT compromise of FEIB in October 2017. ",
      "meta": {
        "refs": [
          "https://www.crowdstrike.com/blog/big-game-hunting-with-ryuk-another-lucrative-targeted-ransomware/"
        ]
      },
      "uuid": "d8e1762a-0063-48c2-9ea1-8d176d14b70f",
      "value": "STARDUST CHOLLIMA"
    },
    {
      "description": "In short, “Cold River” is a sophisticated threat (actor) that utilizes DNS subdomain hijacking, certificate spoofing, and covert tunneled command and control traffic in combination with complex and convincing lure documents and custom implants.",
      "meta": {
        "refs": [
          "https://www.lastline.com/labsblog/threat-actor-cold-river-network-traffic-analysis-and-a-deep-dive-on-agent-drable/"
        ],
        "synonyms": [
          "Nahr Elbard",
          "Nahr el bared"
        ]
      },
      "uuid": "7d99d2f7-adf0-44e4-9044-d18ff6842a16",
      "value": "Cold River"
    },
    {
      "description": "a relatively new threat actor that’s been operating since mid-2016",
      "meta": {
        "refs": [
          "https://reaqta.com/2019/01/silence-group-targeting-russian-banks/"
        ]
      },
      "uuid": "0d5e17fd-7a71-47fd-b4bc-867cdb833726",
      "value": "Silence group"
    },
    {
      "description": "APT39 was created to bring together previous activities and methods used by this actor, and its activities largely align with a group publicly referred to as \"Chafer.\" However, there are differences in what has been publicly reported due to the variances in how organizations track activity. APT39 primarily leverages the SEAWEED and CACHEMONEY backdoors along with a specific variant of the POWBAT backdoor. While APT39's targeting scope is global, its activities are concentrated in the Middle East. APT39 has prioritized the telecommunications sector, with additional targeting of the travel industry and IT firms that support it and the high-tech industry.",
      "meta": {
        "refs": [
          "https://www.fireeye.com/blog/threat-research/2019/01/apt39-iranian-cyber-espionage-group-focused-on-personal-information.html"
        ],
        "synonyms": [
          "APT 39"
        ]
      },
      "uuid": "c2c64bd3-a325-446f-91a8-b4c0f173a30b",
      "value": "APT39"
    },
    {
      "description": "FireEye recently looked deeper into the activity discussed in TrendMicro’s blog and dubbed the “Siesta” campaign. The tools, modus operandi, and infrastructure used in the campaign present two possibilities: either the Chinese cyber-espionage unit APT1 is perpetrating this activity, or another group is using the same tactics and tools as the legacy APT1.\nThe Siesta campaign reinforces the fact that analysts and network defenders should remain on the lookout for known, public indicators and for shared attributes that allow security experts to detect multiple actors with one signature.",
      "meta": {
        "refs": [
          "https://www.fireeye.com/blog/threat-research/2014/03/a-detailed-examination-of-the-siesta-campaign.html"
        ]
      },
      "uuid": "27c97181-b8e9-43e1-93c0-f953cac45326",
      "value": "Siesta"
    },
    {
      "description": "Symantec researchers have uncovered a previously unknown attack group that is targeting government and military targets, including several overseas embassies of an Eastern European country, and military and defense targets in the Middle East. This group eschews custom malware and uses living off the land (LotL) tactics and publicly available hack tools to carry out activities that bear all the hallmarks of a cyber espionage campaign.\nThe group, which we have given the name Gallmaker, has been operating since at least December 2017, with its most recent activity observed in June 2018.",
      "meta": {
        "refs": [
          "https://www.symantec.com/blogs/threat-intelligence/gallmaker-attack-group"
        ]
      },
      "uuid": "c79dab01-3f9f-491e-8a5f-6423339c9f76",
      "value": "Gallmaker"
    },
    {
      "description": "Throughout 2018, CrowdStrike Intelligence tracked BOSS SPIDER as it regularly updated Samas ransomware and received payments to known Bitcoin (BTC) addresses. This consistent pace of activity came to an abrupt halt at the end of November 2018 when the U.S. DoJ released an indictment for Iran-based individuals Faramarz Shahi Savandi and Mohammad Mehdi Shah Mansouri, alleged members of the group.",
      "meta": {
        "refs": [
          "https://www.crowdstrike.com/resources/reports/2019-crowdstrike-global-threat-report/"
        ]
      },
      "uuid": "d6a13387-4c98-4a0c-a516-6c36c081b64c",
      "value": "Boss Spider"
    },
    {
      "description": "First observed in January 2018, GandCrab ransomware quickly began to proliferate and receive regular updates from its developer, PINCHY SPIDER, which over the course of the year established a RaaS operation with a dedicated set of affiliates.",
      "meta": {
        "refs": [
          "https://www.crowdstrike.com/resources/reports/2019-crowdstrike-global-threat-report/"
        ]
      },
      "uuid": "80f07c15-cad3-44a2-a8a4-dd14490b5117",
      "value": "Pinchy Spider"
    },
    {
      "description": "Early in 2018, CrowdStrike Intelligence observed GURU SPIDER supporting the distribution of multiple crimeware families through its flagship malware loader, Quant Loader.",
      "meta": {
        "refs": [
          "https://www.crowdstrike.com/resources/reports/2019-crowdstrike-global-threat-report/"
        ]
      },
      "uuid": "0a667713-bc31-4a72-9ea3-34fc094a9dde",
      "value": "Guru Spider"
    },
    {
      "description": "Beginning in January 2018 and persisting through the first half of the year, CrowdStrike Intelligence observed SALTY SPIDER, developer and operator of the long-running Sality botnet, distribute malware designed to target cryptocurrency users.",
      "meta": {
        "refs": [
          "https://www.crowdstrike.com/resources/reports/2019-crowdstrike-global-threat-report/"
        ]
      },
      "uuid": "7e37be6b-5a94-45f3-bdeb-f494c520eee3",
      "value": "Salty Spider"
    },
    {
      "description": "This adversary is suspected of continuing to target upstream providers (e.g., law firms and managed service providers) to support additional intrusions against high-profile assets. In 2018, CrowdStrike observed this adversary using spear-phishing, URL 'web bugs' and scheduled tasks to automate credential harvesting.",
      "meta": {
        "refs": [
          "https://www.crowdstrike.com/resources/reports/2019-crowdstrike-global-threat-report/"
        ]
      },
      "uuid": "d7a41ada-6687-4a6b-8b5c-396808cdd758",
      "value": "Judgment Panda"
    },
    {
      "description": "One of the first observed adopters of the 8.t exploit document builder in late 2017, further KRYPTONITE PANDA activity was limited in 2018. Last known activity for this adversary occurred in June 2018 and involved suspected targeting of Cambodia.",
      "meta": {
        "refs": [
          "https://www.crowdstrike.com/resources/reports/2019-crowdstrike-global-threat-report/"
        ]
      },
      "uuid": "393ebaad-4f05-4b35-bd31-45ac4ae7472d",
      "value": "Kryptonite Panda"
    },
    {
      "description": "In the first quarter of 2018, CrowdStrike Intelligence identified NOMAD PANDA activity targeting Central Asian nations with exploit documents built with the 8.t tool.",
      "meta": {
        "refs": [
          "https://www.crowdstrike.com/resources/reports/2019-crowdstrike-global-threat-report/"
        ]
      },
      "uuid": "4b7df353-fbcc-4f00-a54f-5121c5edb9be",
      "value": "Nomad Panda"
    },
    {
      "description": "This suspected Iran-based adversary conducted long-running SWC campaigns from December 2016 until public disclosure in July 2018. Like other Iran-based actors, the target scope for FLASH KITTEN appears to be focused on the MENA region.",
      "meta": {
        "refs": [
          "https://www.crowdstrike.com/resources/reports/2019-crowdstrike-global-threat-report/"
        ]
      },
      "uuid": "6e899dd4-f95e-42a0-a5a3-e57249f017cf",
      "value": "Flash Kitten"
    },
    {
      "description": "According to CrowdStrike, this actor is using FrameworkPOS, potentially buying access through Dridex infections.",
      "meta": {
        "refs": [
          "https://www.crowdstrike.com/resources/reports/2019-crowdstrike-global-threat-report/"
        ]
      },
      "uuid": "998b0a78-ff3e-4928-802f-b42e3f5cf491",
      "value": "Skeleton Spider"
    },
    {
      "description": "According to CrowdStrike, this actor is using TinyLoader and TinyPOS, potentially buying access through Dridex infections.",
      "meta": {
        "refs": [
          "https://www.crowdstrike.com/resources/reports/2019-crowdstrike-global-threat-report/"
        ]
      },
      "uuid": "89a05f9f-a6dc-4426-8c15-a8d5ef6d8524",
      "value": "Tiny Spider"
    },
    {
      "description": "According to CrowdStrike, this actor is using BokBok/IcedID, potentially buying distribution through Emotet infections.",
      "meta": {
        "refs": [
          "https://www.crowdstrike.com/resources/reports/2019-crowdstrike-global-threat-report/"
        ]
      },
      "uuid": "0db4c708-f33d-4d46-906d-12fdf7415f62",
      "value": "Lunar Spider"
    },
    {
      "description": "In July 2018, the source code of Pegasus, RATPAK SPIDER’s malware framework, was anonymously leaked. This malware has been linked to the targeting of Russia’s financial sector. Associated malware, Buhtrap, which has been leaked previously, was observed this year in connection with SWC campaigns that also targeted Russian users.",
      "meta": {
        "refs": [
          "https://www.crowdstrike.com/resources/reports/2019-crowdstrike-global-threat-report/"
        ]
      },
      "uuid": "ec3fda76-8c1c-4019-8109-3f92e6b15633",
      "value": "Ratpak Spider"
    },
    {
      "description": "ASERT has learned of an APT campaign, possibly originating from DPRK, we are calling STOLEN PENCIL that is targeting academic institutions since at least May 2018.",
      "meta": {
        "refs": [
          "https://asert.arbornetworks.com/stolen-pencil-campaign-targets-academia/",
          "https://unit42.paloaltonetworks.com/new-babyshark-malware-targets-u-s-national-security-think-tanks/"
        ]
      },
      "uuid": "769aeaa6-d193-4e90-a818-d74c6ff7b845",
      "value": "STOLEN PENCIL"
    },
    {
      "meta": {
        "refs": [
          "http://download.ahnlab.com/kr/site/library/%5bAnalysis_Report%5dOperation_Kabar_Cobra.pdf",
          "https://www.ahnlab.com/kr/site/securityinfo/secunews/secuNewsView.do?menu_dist=2&curPage=1&seq=28102"
        ]
      },
      "uuid": "9ba291f2-b107-402d-9083-3128395ff26e",
      "value": "Operation Kabar Cobra"
    },
    {
      "description": "Since April 2018, an APT group (Blind Eagle, APT-C-36) suspected coming from South America carried out continuous targeted attacks against Colombian government institutions as well as important corporations in financial sector, petroleum industry, professional manufacturing, etc.",
      "meta": {
        "refs": [
          "https://ti.360.net/blog/articles/apt-c-36-continuous-attacks-targeting-colombian-government-institutions-and-corporations-en/"
        ],
        "synonyms": [
          "Blind Eagle"
        ]
      },
      "uuid": "ae1c64ff-5a37-4291-97f8-ea402c63efd0",
      "value": "APT-C-36"
    },
    {
      "description": "Resecurity’s research indicates that the attack on Parliament is a part of a multi-year cyberespionage campaign orchestrated by a nation-state actor whom we are calling IRIDIUM. This actor targets sensitive government, diplomatic, and military resources in the countries comprising the Five Eyes intelligence alliance (which includes Australia, Canada, New Zealand, the United Kingdom and the United States)",
      "meta": {
        "attribution-confidence": "10",
        "country": "IR",
        "refs": [
          "https://resecurity.com/blog/parliament_races/",
          "https://www.nbcnews.com/politics/national-security/iranian-backed-hackers-stole-data-major-u-s-government-contractor-n980986"
        ]
      },
      "uuid": "29cfe970-5446-4cfc-a2da-00e9f49e02ba",
      "value": "IRIDIUM"
    },
    {
      "description": "SandCat, on the other hand, is a group that was discovered more recently by Kaspersky. One of the Windows vulnerabilities patched by Microsoft in December had been exploited by both FruityArmor and SandCat in attacks targeting the Middle East and Africa.  SandCat has been using FinFisher/FinSpy spyware and CHAINSHOT, a piece of malware analyzed earlier this year by Palo Alto Networks. The group has also used the CVE-2018-8589 and CVE-2018-8611 Windows vulnerabilities in its attacks, both of which had a zero-day status when Microsoft released fixes.",
      "meta": {
        "refs": [
          "https://securelist.com/zero-day-in-windows-kernel-transaction-manager-cve-2018-8611/89253/"
        ]
      },
      "uuid": "dc15f388-a353-4185-b28e-015745f708ba",
      "value": "SandCat"
    },
    {
      "description": "Operation Comando is a pure cybercrime campaign, possibly with Brazilian origin, with a concrete and persistent focus on the hospitality sector, which proves how a threat actor can be successful in pursuing its objectives while maintaining a cheap budget. The use of DDNS services, publicly available remote access tools, and having a minimum knowledge on software development (in this case VB.NET) has been enough for running a campaign lasting month, and potentially gathering credit card information and other possible data. ",
      "meta": {
        "refs": [
          "https://unit42.paloaltonetworks.com/operation-comando-or-how-to-run-a-cheap-and-effective-credit-card-business/"
        ]
      },
      "uuid": "35c40ce2-57c0-479e-8a56-efbb8695e395",
      "value": "Operation Comando"
    },
    {
      "meta": {
        "refs": [
          "https://ti.360.net/blog/articles/apt-c-27-(goldmouse):-suspected-target-attack-against-the-middle-east-with-winrar-exploit-en/"
        ],
        "synonyms": [
          "Goldmouse"
        ]
      },
      "uuid": "ee7f535d-cc3e-40f3-99f3-c97963cfa250",
      "value": "APT-C-27"
    }
  ],
<<<<<<< HEAD
  "version": 101
=======
  "version": 103
>>>>>>> 6be42e6a
}<|MERGE_RESOLUTION|>--- conflicted
+++ resolved
@@ -6646,9 +6646,6 @@
       "value": "APT-C-27"
     }
   ],
-<<<<<<< HEAD
-  "version": 101
-=======
-  "version": 103
->>>>>>> 6be42e6a
+
+  "version": 104
 }