--- conflicted
+++ resolved
@@ -7951,16 +7951,9 @@
         "refs": [
           "https://securelist.com/apt-trends-report-q1-2018/85280/",
           "https://blog.trendmicro.com/trendlabs-security-intelligence/first-active-attack-exploiting-cve-2019-2215-found-on-google-play-linked-to-sidewinder-apt-group/",
-<<<<<<< HEAD
           "https://malpedia.caad.fkie.fraunhofer.de/details/win.sidewinder",
           "https://otx.alienvault.com/pulse/5fd10760f9afb730d37c4742/",
           " https://www.trendmicro.com/en_us/research/20/l/sidewinder-leverages-south-asian-territorial-issues-for-spear-ph.html"
-=======
-          "https://s.tencent.com/research/report/659.html",
-          "https://www.fireeye.com/content/dam/fireeye-www/global/en/current-threats/pdfs/fireeye-sidewinder-targeted-attack.pdf",
-          "https://s.tencent.com/research/report/479.html",
-          "https://medium.com/@Sebdraven/apt-sidewinder-tricks-powershell-anti-forensics-and-execution-side-loading-5bc1a7e7c84c"
->>>>>>> 855a12a4
         ],
         "synonyms": [
           "RAZOR TIGER",
@@ -8461,7 +8454,6 @@
       "value": "UNC2452"
     },
     {
-<<<<<<< HEAD
       "description": "In early Febuary, 2021 TeamTNT launched a new campaign against Docker and Kubernetes environments. Using a collection of container images that are hosted in Docker Hub, the attackers are targeting misconfigured docker daemons, Kubeflow dashboards, and Weave Scope, exploiting these environments in order to steal cloud credentials, open backdoors, mine cryptocurrency, and launch a worm that is looking for the next victim.\nThey're linked to the First Crypto-Mining Worm to Steal AWS Credentials and Hildegard Cryptojacking malware.\nTeamTNT is a relatively recent addition to a growing number of threats targeting the cloud. While they employ some of the same tactics as similar groups, TeamTNT stands out with their social media presence and penchant for self-promotion. Tweets from the TeamTNT’s account are in both English and German although it is unknown if they are located in Germany.",
       "meta": {
         "refs": [
@@ -8478,7 +8470,8 @@
       },
       "uuid": "27de6a09-844b-4dcb-9ff9-7292aad826ba",
       "value": "TeamTNT"
-=======
+    },
+    {
       "description": "HAFNIUM primarily targets entities in the United States across a number of industry sectors, including infectious disease researchers, law firms, higher education institutions, defense contractors, policy think tanks, and NGOs. Microsoft Threat Intelligence Center (MSTIC) attributes this campaign with high confidence to HAFNIUM, a group assessed to be state-sponsored and operating out of China, based on observed victimology, tactics and procedures. HAFNIUM has previously compromised victims by exploiting vulnerabilities in internet-facing servers, and has used legitimate open-source frameworks, like Covenant, for command and control. Once they’ve gained access to a victim network, HAFNIUM typically exfiltrates data to file sharing sites like MEGA.In campaigns unrelated to these vulnerabilities, Microsoft has observed HAFNIUM interacting with victim Office 365 tenants. While they are often unsuccessful in compromising customer accounts, this reconnaissance activity helps the adversary identify more details about their targets’ environments. HAFNIUM operates primarily from leased virtual private servers (VPS) in the United States.",
       "meta": {
         "refs": [
@@ -8504,7 +8497,6 @@
       },
       "uuid": "4f05d6c1-3fc1-4567-91cd-dd4637cc38b5",
       "value": "HAFNIUM"
->>>>>>> 855a12a4
     }
   ],
   "version": 199
