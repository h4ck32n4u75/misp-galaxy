--- conflicted
+++ resolved
@@ -8132,7 +8132,6 @@
       "value": "VENOM SPIDER"
     },
     {
-<<<<<<< HEAD
       "description": "Operation Shadow Force is a group of malware that is representative of Shadow Force and Wgdrop from 2013 to 2020, and is a group activity that attacks Korean companies and organizations. The group's first confirmed attack was in March 2013, but considering the date of malware creation, it is likely to have been active before 2012. Since the malware used mainly by them is Shadow Force, it was named Operation Shadow Force, and it has not been confirmed whether the attacker is associated with a known group.",
       "meta": {
         "refs": [
@@ -8153,7 +8152,8 @@
       },
       "uuid": "21d08f2c-97b2-444e-be49-8457093b841a",
       "value": "NOTROBIN"
-=======
+    },
+    {
       "description": "ItaDuke is an actor known since 2013. It used PDF exploits for dropping malware and Twitter accounts to store C2 server urls. On 2018, an actor named DarkUniverse, which was active between 2009 to 2017, was attributed to this ItaDuke by Kaspersky.",
       "meta": {
         "refs": [
@@ -8181,7 +8181,6 @@
       },
       "uuid": "169187c5-9fbe-42df-ae92-6e35846db021",
       "value": "Nazar"
->>>>>>> 3c2d863c
     }
   ],
   "version": 158
