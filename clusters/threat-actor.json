--- conflicted
+++ resolved
@@ -2451,10 +2451,8 @@
         "refs": [
           "https://blog.newskysecurity.com/masuta-satori-creators-second-botnet-weaponizes-a-new-router-exploit-2ddc51cc52a7"
         ]
-<<<<<<< HEAD
       },
       "uuid": "8c21ce09-33c3-412c-bb55-323765e89a60"
-=======
       }
     },
     {
@@ -2477,7 +2475,6 @@
         ],
         "country": "KP"
       }
->>>>>>> 22bf4f95
     }
   ],
   "name": "Threat actor",
