--- conflicted
+++ resolved
@@ -2888,25 +2888,19 @@
           "https://www.proofpoint.com/sites/default/files/proofpoint-operation-transparent-tribe-threat-insight-en.pdf",
           "https://www.amnesty.org/en/documents/asa33/8366/2018/en/",
           "https://www.crowdstrike.com/blog/adversary-of-the-month-for-may/",
-<<<<<<< HEAD
-          "https://unit42.paloaltonetworks.com/unit42-projectm-link-found-between-pakistani-actor-and-operation-transparent-tribe"
-=======
+          "https://unit42.paloaltonetworks.com/unit42-projectm-link-found-between-pakistani-actor-and-operation-transparent-tribe",
           "https://mkd-cirt.mk/wp-content/uploads/2018/08/20181009_3_1_M-Trends2018-May-2018-compressed.pdf",
           "https://nciipc.gov.in/documents/NCIIPC_Newsletter_July18.pdf",
           "https://aisa.org.au//PDF/AISA%20Sydney%20-%20Dec2016.pdf"
->>>>>>> 159225b6
         ],
         "synonyms": [
           "C-Major",
           "Transparent Tribe",
           "Mythic Leopard",
-<<<<<<< HEAD
-          "ProjectM"
-=======
+          "ProjectM",
           "APT36",
           "APT 36",
           "TMP.Lapis"
->>>>>>> 159225b6
         ]
       },
       "related": [
