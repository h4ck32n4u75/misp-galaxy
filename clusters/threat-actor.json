--- conflicted
+++ resolved
@@ -3759,16 +3759,14 @@
     },
     {
       "value": "The Big Bang",
-      "uuid": "475df014-556a-41db-ad6a-ff509dd202a1",
       "description": "While it is not clear exactly what the attacker is looking for, what is clear is that once he finds it, a second stage of the attack awaits, fetching additional modules and/or malware from the Command and Control server. This then is a surveillance attack in progress and has been dubbed ‘Big Bang’ due to the attacker’s fondness for the ‘Big Bang Theory’ TV show, after which some of the malware’s modules are named.",
       "meta": {
         "refs": [
           "https://research.checkpoint.com/apt-attack-middle-east-big-bang/",
           "https://blog.talosintelligence.com/2017/06/palestine-delphi.html"
         ]
-<<<<<<< HEAD
-      },
-      "uuid": "a6fdd972-971a-11e8-bf58-9b08a198e9a3"
+      },
+      "uuid": "475df014-556a-41db-ad6a-ff509dd202a1",
     },
     {
       "value": "Subaat",
@@ -3779,7 +3777,6 @@
         ]
       },
       "uuid": "a7bc4ef2-971a-11e8-9bf0-13aa7d6d8651"
-=======
       }
     },
     {
@@ -3791,7 +3788,6 @@
           "https://researchcenter.paloaltonetworks.com/2018/08/unit42-gorgon-group-slithering-nation-state-cybercrime/"
         ]
       }
->>>>>>> b3701b6b
     }
   ],
   "name": "Threat actor",
@@ -3806,9 +3802,5 @@
   ],
   "description": "Known or estimated adversary groups targeting organizations and employees. Adversary groups are regularly confused with their initial operation or campaign.",
   "uuid": "7cdff317-a673-4474-84ec-4f1754947823",
-<<<<<<< HEAD
-  "version": 47
-=======
-  "version": 49
->>>>>>> b3701b6b
+  "version": 50
 }