{
  "values": [
    {
      "meta": {
        "synonyms": [
          "Comment Panda",
          "PLA Unit 61398",
          "APT 1",
          "APT1",
          "Advanced Persistent Threat 1",
          "Byzantine Candor",
          "Group 3",
          "TG-8223",
          "Comment Group",
          "Brown Fox"
        ],
        "country": "CN",
        "refs": [
          "https://en.wikipedia.org/wiki/PLA_Unit_61398",
          "https://www.fireeye.com/content/dam/fireeye-www/services/pdfs/mandiant-apt1-report.pdf"
        ]
      },
      "description": "PLA Unit 61398 (Chinese: 61398部队, Pinyin: 61398 bùduì) is the Military Unit Cover Designator (MUCD)[1] of a People's Liberation Army advanced persistent threat unit that has been alleged to be a source of Chinese computer hacking attacks",
      "value": "Comment Crew",
      "uuid": "1cb7e1cc-d695-42b1-92f4-fd0112a3c9be"
    },
    {
      "meta": {
        "country": "CN",
        "refs": [
          "https://wikileaks.org/vault7/document/2015-08-20150814-256-CSIR-15005-Stalker-Panda/2015-08-20150814-256-CSIR-15005-Stalker-Panda.pdf"
        ]
      },
      "value": "Stalker Panda",
      "description": "The group appears to have close ties to the Chinese National University of Defense and Technology, which is possibly linked to the PLA. Stalker Panda has been observed conducting targeted attacks against Japan, Taiwan, Hong Kong, and the United States. The attacks appear to be centered on political, media, and engineering sectors. The group appears to have been active since around 2010 and they maintain and upgrade their tools regularly.",
      "uuid": "36843742-adf1-427c-a7c0-067d74b4aeaf"
    },
    {
      "value": "Nitro",
      "description": "These attackers were the subject of an extensive report by Symantec in 2011, which termed the attackers Nitro and stated: 'The goal of the attackers appears to be to collect intellectual property such as design documents, formulas, and manufacturing processes. In addition, the same attackers appear to have a lengthy operation history including attacks on other industries and organizations. Attacks on the chemical industry are merely their latest attack wave. As part of our investigations, we were also able to identify and contact one of the attackers to try and gain insights into the motivations behind these attacks.' Palo Alto Networks reported on continued activity by the attackers in 2014. ",
      "meta": {
        "country": "CN",
        "refs": [
          "http://www.symantec.com/content/en/us/enterprise/media/security_response/whitepapers/the_nitro_attacks.pdf"
        ],
        "synonyms": [
          "Covert Grove"
        ]
      },
      "uuid": "0b06fb39-ed3d-4868-ac42-12fff6df2c80"
    },
    {
      "value": "Codoso",
      "description": "The New York Times described Codoso as: 'A collection of hackers for hire that the security industry has been tracking for years. Over the years, the group has breached banks, law firms and tech companies, and once hijacked the Forbes website to try to infect visitors’ computers with malware.'",
      "meta": {
        "country": "CN",
        "refs": [
          "https://www.proofpoint.com/us/exploring-bergard-old-malware-new-tricks",
          "http://www.isightpartners.com/2015/02/codoso/#sthash.VJMDVPQB.dpuf",
          "http://researchcenter.paloaltonetworks.com/2016/01/new-attacks-linked-to-c0d0s0-group/",
          "https://www.nytimes.com/2016/06/12/technology/the-chinese-hackers-in-the-back-office.html"
        ],
        "synonyms": [
          "C0d0so",
          "APT19",
          "APT 19",
          "Sunshop Group"
        ]
      },
      "uuid": "103ebfd8-4280-4027-b61a-69bd9967ad6c"
    },
    {
      "meta": {
        "refs": [
          "https://www.cylance.com/hubfs/2015_cylance_website/assets/operation-dust-storm/Op_Dust_Storm_Report.pdf"
        ]
      },
      "value": "Dust Storm",
      "uuid": "9e71024e-817f-45b0-92a0-d886c30bc929"
    },
    {
      "value": "Karma Panda",
      "description": "Adversary targeting dissident groups in China and its surroundings.",
      "meta": {
        "country": "CN",
        "refs": [
          "http://www.rsaconference.com/writable/presentations/file_upload/anf-t07b-the-art-of-attribution-identifying-and-pursuing-your-cyber-adversaries_final.pdf"
        ]
      },
      "uuid": "06e659ff-ece8-4e6c-a110-d9692ac6d8ee"
    },
    {
      "meta": {
        "country": "CN",
        "synonyms": [
          "temp.bottle"
        ]
      },
      "value": "Keyhole Panda",
      "uuid": "ad022538-b457-4839-8ebd-3fdcc807a820"
    },
    {
      "meta": {
        "country": "CN",
        "refs": [
          "http://go.crowdstrike.com/rs/281-OBQ-266/images/ReportGlobalThreatIntelligence.pdf"
        ]
      },
      "value": "Wet Panda",
      "uuid": "ba8973b2-fd97-4aa7-9307-ea4838d96428"
    },
    {
      "meta": {
        "country": "CN",
        "refs": [
          "https://files.sans.org/summit/Threat_Hunting_Incident_Response_Summit_2016/PDFs/Detecting-and-Responding-to-Pandas-and-Bears-Christopher-Scott-CrowdStrike-and-Wendi-Whitmore-IBM.pdf"
        ]
      },
      "value": "Foxy Panda",
      "description": "Adversary group targeting telecommunication and technology organizations.",
      "uuid": "41c15f08-a646-49f7-a644-1bebbf7a4dcd"
    },
    {
      "meta": {
        "country": "CN",
        "refs": [
          "http://go.crowdstrike.com/rs/281-OBQ-266/images/ReportGlobalThreatIntelligence.pdf"
        ]
      },
      "value": "Predator Panda",
      "uuid": "1969f622-d64a-4436-9a34-4c47fcb2535f"
    },
    {
      "meta": {
        "country": "CN",
        "refs": [
          "http://files.sans.org/summit/Threat_Hunting_Incident_Response_Summit_2016/PDFs/Detecting-and-Responding-to-Pandas-and-Bears-Christopher-Scott-CrowdStrike-and-Wendi-Whitmore-IBM.pdf"
        ]
      },
      "value": "Union Panda",
      "uuid": "7195b51f-500e-4034-a851-bf34a2728dc8"
    },
    {
      "meta": {
        "country": "CN",
        "refs": [
          "http://go.crowdstrike.com/rs/281-OBQ-266/images/ReportGlobalThreatIntelligence.pdf"
        ]
      },
      "value": "Spicy Panda",
      "uuid": "4959652d-72fa-46e4-be20-4ec686409bfb"
    },
    {
      "meta": {
        "country": "CN",
        "refs": [
          "http://files.sans.org/summit/Threat_Hunting_Incident_Response_Summit_2016/PDFs/Detecting-and-Responding-to-Pandas-and-Bears-Christopher-Scott-CrowdStrike-and-Wendi-Whitmore-IBM.pdf"
        ]
      },
      "value": "Eloquent Panda",
      "uuid": "432b0304-768f-4fb9-9762-e745ef524ec7"
    },
    {
      "meta": {
        "synonyms": [
          "LadyBoyle"
        ]
      },
      "value": "Dizzy Panda",
      "uuid": "8a8f39df-74b3-4946-ab64-f84968bababe"
    },
    {
      "meta": {
        "synonyms": [
          "PLA Unit 61486",
          "APT 2",
          "Group 36",
          "APT-2",
          "MSUpdater",
          "4HCrew",
          "SULPHUR",
          "TG-6952"
        ],
        "country": "CN",
        "refs": [
          "http://cdn0.vox-cdn.com/assets/4589853/crowdstrike-intelligence-report-putter-panda.original.pdf"
        ]
      },
      "description": "Putter Panda were the subject of an extensive report by CrowdStrike, which stated: 'The CrowdStrike Intelligence team has been tracking this particular unit since2012, under the codename PUTTER PANDA, and has documented activity dating back to 2007. The report identifies Chen Ping, aka cpyy, and the primary location of Unit 61486.'",
      "value": "Putter Panda",
      "uuid": "0ca45163-e223-4167-b1af-f088ed14a93d"
    },
    {
      "meta": {
        "synonyms": [
          "Gothic Panda",
          "TG-0110",
          "APT 3",
          "Group 6",
          "UPS Team",
          "APT3",
          "Buckeye"
        ],
        "country": "CN",
        "refs": [
          "https://www.fireeye.com/blog/threat-research/2015/06/operation-clandestine-wolf-adobe-flash-zero-day.html",
          "http://www.symantec.com/connect/blogs/buckeye-cyberespionage-group-shifts-gaze-us-hong-kong"
        ]
      },
      "value": "UPS",
      "description": "Symantec described UPS in  2016 report as: 'Buckeye (also known as APT3, Gothic Panda, UPS Team, and TG-0110) is a cyberespionage group that is believed to have been operating for well over half a decade. Traditionally, the group attacked organizations in the US as well as other targets. However, Buckeyes focus appears to have changed as of June 2015, when the group began compromising political entities in Hong Kong.'",
      "uuid": "d144c83e-2302-4947-9e24-856fbf7949ae"
    },
    {
      "meta": {
        "synonyms": [
          "DUBNIUM",
          "Fallout Team",
          "Karba",
          "Luder",
          "Nemim",
          "Tapaoux"
        ],
        "refs": [
          "https://securelist.com/blog/research/71713/darkhotels-attacks-in-2015/",
          "https://blogs.technet.microsoft.com/mmpc/2016/06/09/reverse-engineering-dubnium-2",
          "https://securelist.com/blog/research/66779/the-darkhotel-apt/",
          "http://drops.wooyun.org/tips/11726",
          "https://labs.bitdefender.com/wp-content/uploads/downloads/inexsmar-an-unusual-darkhotel-campaign/"
        ]
      },
      "value": "DarkHotel",
      "description": "Kaspersky described DarkHotel in a 2014 report as: '... DarkHotel drives its campaigns by spear-phishing targets with highly advanced Flash zero-day exploits that effectively evade the latest Windows and Adobe defenses, and yet they also imprecisely spread among large numbers of vague targets with peer-to-peer spreading tactics. Moreover, this crews most unusual characteristic is that for several years the Darkhotel APT has maintained a capability to use hotel networks to follow and hit selected targets as they travel around the world.'",
      "uuid": "b8c8b96d-61e6-47b1-8e38-fd8ad5d9854d"
    },
    {
      "meta": {
        "synonyms": [
          "Numbered Panda",
          "TG-2754",
          "BeeBus",
          "Group 22",
          "DynCalc",
          "Calc Team",
          "DNSCalc",
          "Crimson Iron",
          "APT12",
          "APT 12"
        ],
        "country": "CN",
        "refs": [
          "http://www.crowdstrike.com/blog/whois-numbered-panda/"
        ]
      },
      "description": "A group of China-based attackers, who conducted a number of spear phishing attacks in 2013.",
      "value": "IXESHE",
      "uuid": "48146604-6693-4db1-bd94-159744726514"
    },
    {
      "meta": {
        "country": "CN",
        "refs": [
          "https://www.fireeye.com/blog/threat-research/2015/12/the_eps_awakens.html"
        ]
      },
      "value": "APT 16",
      "uuid": "1f73e14f-b882-4032-a565-26dc653b0daf"
    },
    {
      "meta": {
        "synonyms": [
          "APT 17",
          "Deputy Dog",
          "Group 8",
          "APT17",
          "Hidden Lynx",
          "Tailgater Team"
        ],
        "country": "CN",
        "refs": [
          "http://www.fireeye.com/blog/technical/cyber-exploits/2013/09/operation-deputydog-zero-day-cve-2013-3893-attack-against-japanese-targets.html",
          "http://www.symantec.com/content/en/us/enterprise/media/security_response/whitepapers/hidden_lynx.pdf"
        ]
      },
      "value": "Aurora Panda",
      "description": "FireEye described APT17 in a 2015 report as: 'APT17, also known as DeputyDog, is a China based threat group that FireEye Intelligence has observed conducting network intrusions against U.S. government entities, the defense industry, law firms, information technology companies, mining companies, and non-government organizations.'",
      "uuid": "99e30d89-9361-4b73-a999-9e5ff9320bcb"
    },
    {
      "meta": {
        "synonyms": [
          "Dynamite Panda",
          "TG-0416",
          "APT 18",
          "SCANDIUM",
          "PLA Navy",
          "APT18"
        ],
        "country": "CN",
        "refs": [
          "https://threatpost.com/apt-gang-branches-out-to-medical-espionage-in-community-health-breach/107828",
          "https://www.cfr.org/interactive/cyber-operations/apt-18"
        ],
        "cfr-suspected-victims": [
          "United States"
        ],
        "cfr-suspected-state-sponsor": "China",
        "cfr-type-of-incident": "Espionage",
        "cfr-target-category": [
          "Government",
          "Private sector",
          "Civil society"
        ]
      },
      "value": "Wekby",
      "description": "Wekby was described by Palo Alto Networks in a 2015 report as: 'Wekby is a group that has been active for a number of years, targeting various industries such as healthcare, telecommunications, aerospace, defense, and high tech. The group is known to leverage recently released exploits very shortly after those exploits are available, such as in the case of HackingTeams Flash zero - day exploit.'",
      "uuid": "9a683d9c-8f7d-43df-bba2-ad0ca71e277c"
    },
    {
      "meta": {
        "synonyms": [
          "Operation Tropic Trooper"
        ],
        "refs": [
          "http://researchcenter.paloaltonetworks.com/2016/11/unit42-tropic-trooper-targets-taiwanese-government-and-fossil-fuel-provider-with-poison-ivy/",
          "http://www.trendmicro.com/cloud-content/us/pdfs/security-intelligence/white-papers/wp-operation-tropic-trooper.pdf"
        ]
      },
      "value": "Tropic Trooper",
      "description": "TrendMicro described Tropic Trooper in a 2015 report as: 'Taiwan and the Philippines have become the targets of an ongoing campaign called Operation TropicTrooper. Active since 2012, the attackers behind the campaign haveset their sights on the Taiwanese government as well as a number of companies in the heavy industry. The same campaign has also targeted key Philippine military agencies.'",
      "uuid": "4fd409a9-db86-46a5-bdf2-b6c8ee397a89"
    },
    {
      "meta": {
        "synonyms": [
          "Winnti Group",
          "Tailgater Team",
          "Group 72",
          "Group72",
          "Tailgater",
          "Ragebeast",
          "Blackfly",
          "Lead",
          "Wicked Spider",
          "APT17",
          "APT 17",
          "Dogfish",
          "Deputy Dog",
          "Wicked Panda",
          "Barium"
        ],
        "country": "CN",
        "refs": [
          "http://securelist.com/blog/research/57585/winnti-faq-more-than-just-a-game/",
          "http://williamshowalter.com/a-universal-windows-bootkit/",
          "https://blogs.technet.microsoft.com/mmpc/2017/01/25/detecting-threat-actors-in-recent-german-industrial-attacks-with-windows-defender-atp"
        ]
      },
      "value": "Axiom",
      "description": "The Winnti grouping of activity is large and may actually be a number of linked groups rather than a single discrete entity. Kaspersky describe Winnti as: 'The Winnti group has been attacking companies in the online video game industry since 2009 and is currently still active. The groups objectives are stealing digital certificates signed by legitimate software vendors in addition to intellectual property theft, including the source code of online game projects. The majority of the victims are from South East Asia.'",
      "uuid": "24110866-cb22-4c85-a7d2-0413e126694b"
    },
    {
      "meta": {
        "synonyms": [
          "Deep Panda",
          "WebMasters",
          "APT 19",
          "KungFu Kittens",
          "Black Vine",
          "Group 13",
          "PinkPanther",
          "Sh3llCr3w"
        ],
        "country": "CN",
        "refs": [
          "http://cybercampaigns.net/wp-content/uploads/2013/06/Deep-Panda.pdf",
          "http://www.rsaconference.com/writable/presentations/file_upload/anf-t07b-the-art-of-attribution-identifying-and-pursuing-your-cyber-adversaries_final.pdf"
        ]
      },
      "description": "Adversary group targeting financial, technology, non-profit organisations.",
      "value": "Shell Crew",
      "uuid": "066d25c1-71bd-4bd4-8ca7-edbba00063f4"
    },
    {
      "meta": {
        "synonyms": [
          "PLA Unit 78020",
          "APT 30",
          "APT30",
          "Override Panda",
          "Camerashy",
          "APT.Naikon"
        ],
        "country": "CN",
        "refs": [
          "https://securelist.com/analysis/publications/69953/the-naikon-apt/",
          "http://www.fireeye.com/blog/technical/malware-research/2014/03/spear-phishing-the-news-cycle-apt-actors-leverage-interest-in-the-disappearance-of-malaysian-flight-mh-370.html"
        ]
      },
      "value": "Naikon",
      "description": "Kaspersky described Naikon in a 2015 report as: 'The Naikon group is mostly active in countries such as the Philippines, Malaysia, Cambodia, Indonesia, Vietnam, Myanmar, Singapore, and Nepal, hitting a variety of targets in a very opportunistic way.'",
      "uuid": "2f1fd017-9df6-4759-91fb-e7039609b5ff"
    },
    {
      "meta": {
        "synonyms": [
          "Spring Dragon",
          "ST Group"
        ],
        "country": "CN",
        "refs": [
          "https://securelist.com/blog/research/70726/the-spring-dragon-apt/",
          "https://securelist.com/spring-dragon-updated-activity/79067/"
        ]
      },
      "value": "Lotus Blossom",
      "uuid": "32fafa69-fe3c-49db-afd4-aac2664bcf0d"
    },
    {
      "meta": {
        "synonyms": [
          "Elise"
        ],
        "country": "CN",
        "refs": [
          "http://www.crowdstrike.com/blog/rhetoric-foreshadows-cyber-activity-in-the-south-china-sea/"
        ]
      },
      "value": "Lotus Panda",
      "uuid": "5e0a7cf2-6107-4d5f-9dd0-9df38b1fcba8"
    },
    {
      "meta": {
        "synonyms": [
          "Black Vine",
          "TEMP.Avengers"
        ],
        "country": "CN",
        "refs": [
          "http://www.crowdstrike.com/blog/cyber-deterrence-in-action-a-story-of-one-long-hurricane-panda-campaign/"
        ]
      },
      "value": "Hurricane Panda",
      "uuid": "0286e80e-b0ed-464f-ad62-beec8536d0cb"
    },
    {
      "meta": {
        "synonyms": [
          "TG-3390",
          "APT 27",
          "TEMP.Hippo",
          "Group 35",
          "Bronze Union",
          "ZipToken",
          "HIPPOTeam",
          "APT27",
          "Operation Iron Tiger",
          "Iron Tiger APT"
        ],
        "country": "CN",
        "refs": [
          "http://www.secureworks.com/cyber-threat-intelligence/threats/threat-group-3390-targets-organizations-for-cyberespionage/",
          "http://www.scmagazineuk.com/iran-and-russia-blamed-for-state-sponsored-espionage/article/330401/",
          "https://labs.bitdefender.com/2018/02/operation-pzchao-a-possible-return-of-the-iron-tiger-apt/",
          "https://labs.bitdefender.com/wp-content/uploads/downloads/operation-pzchao-inside-a-highly-specialized-espionage-infrastructure/",
          "https://www.cfr.org/interactive/cyber-operations/iron-tiger"
        ],
        "cfr-suspected-victims": [
          "United States",
          "Japan",
          "Taiwan",
          "India",
          "Canada",
          "China",
          "Thailand",
          "Israel",
          "Australia",
          "Republic of Korea",
          "Russia",
          "Iran"
        ],
        "cfr-suspected-state-sponsor": "Unknown",
        "cfr-type-of-incident": "Espionage",
        "cfr-target-category": [
          "Government",
          "Private sector"
        ]
      },
      "description": "A China-based actor that targets foreign embassies to collect data on government, defence, and technology sectors.",
      "value": "Emissary Panda",
      "uuid": "834e0acd-d92a-4e38-bb14-dc4159d7cb32"
    },
    {
      "meta": {
        "synonyms": [
          "APT10",
          "APT 10",
          "menuPass",
          "happyyongzi",
          "POTASSIUM",
          "DustStorm",
          "Red Apollo",
          "CVNX",
          "HOGFISH"
        ],
        "country": "CN",
        "refs": [
          "http://researchcenter.paloaltonetworks.com/2017/02/unit42-menupass-returns-new-malware-new-attacks-japanese-academics-organizations/"
        ]
      },
      "value": "Stone Panda",
      "uuid": "56b37b05-72e7-4a89-ba8a-61ce45269a8c"
    },
    {
      "meta": {
        "synonyms": [
          "APT 9",
          "Flowerlady/Flowershow",
          "Flowerlady",
          "Flowershow"
        ],
        "country": "CN",
        "refs": [
          "https://otx.alienvault.com/pulse/55bbc68e67db8c2d547ae393/"
        ]
      },
      "value": "Nightshade Panda",
      "uuid": "401dd2c9-bd4f-4814-bb87-701e38f18d45"
    },
    {
      "meta": {
        "synonyms": [
          "Goblin Panda",
          "Cycldek"
        ],
        "country": "CN",
        "refs": [
          "https://securelist.com/analysis/publications/69567/the-chronicles-of-the-hellsing-apt-the-empire-strikes-back/"
        ]
      },
      "value": "Hellsing",
      "uuid": "af482dde-9e47-48d5-9cb2-cf8f6d6303d3"
    },
    {
      "meta": {
        "country": "CN",
        "refs": [
          "https://kc.mcafee.com/corporate/index?page=content&id=KB71150"
        ]
      },
      "value": "Night Dragon",
      "uuid": "b3714d59-b61e-4713-903a-9b4f04ae7f3d"
    },
    {
      "meta": {
        "synonyms": [
          "Vixen Panda",
          "Ke3Chang",
          "GREF",
          "Playful Dragon",
          "APT 15",
          "APT15",
          "Metushy",
          "Lurid",
          "Social Network Team",
          "Royal APT"
        ],
        "country": "CN",
        "refs": [
          "https://www.fireeye.com/blog/threat-research/2014/09/forced-to-adapt-xslcmd-backdoor-now-on-os-x.html",
          "http://arstechnica.com/security/2015/04/elite-cyber-crime-group-strikes-back-after-attack-by-rival-apt-gang/",
          "https://github.com/nccgroup/Royal_APT"
        ]
      },
      "value": "Mirage",
      "uuid": "3501fbf2-098f-47e7-be6a-6b0ff5742ce8"
    },
    {
      "meta": {
        "country": "CN",
        "synonyms": [
          "APT14",
          "APT 14",
          "QAZTeam",
          "ALUMINUM"
        ],
        "refs": [
          "http://www.crowdstrike.com/blog/whois-anchor-panda/"
        ],
        "motive": "Espionage"
      },
      "value": "Anchor Panda",
      "description": "PLA Navy",
      "uuid": "c82c904f-b3b4-40a2-bf0d-008912953104"
    },
    {
      "meta": {
        "country": "CN",
        "synonyms": [
          "APT 21"
        ],
        "refs": [
          "https://securelist.com/blog/research/35936/nettraveler-is-running-red-star-apt-attacks-compromise-high-profile-victims/"
        ]
      },
      "value": "NetTraveler",
      "uuid": "b80f4788-ccb2-466d-ae16-b397159d907e"
    },
    {
      "meta": {
        "synonyms": [
          "IceFog",
          "Dagger Panda"
        ],
        "country": "CN",
        "refs": [
          "https://securelist.com/blog/research/57331/the-icefog-apt-a-tale-of-cloak-and-three-daggers/",
          "https://securelist.com/blog/incidents/58209/the-icefog-apt-hits-us-targets-with-java-backdoor/"
        ]
      },
      "value": "Ice Fog",
      "description": "Operate since at least 2011, from several locations in China, with  members in Korea and Japan as well.",
      "uuid": "32c534b9-abec-4823-b223-a810f897b47b"
    },
    {
      "meta": {
        "synonyms": [
          "PittyTiger",
          "MANGANESE"
        ],
        "country": "CN",
        "refs": [
          "http://blog.airbuscybersecurity.com/post/2014/07/The-Eye-of-the-Tiger2"
        ]
      },
      "value": "Pitty Panda",
      "description": "The Pitty Tiger group has been active since at least 2011. They have been seen using HeartBleed vulnerability in order to directly get valid credentials",
      "uuid": "4d37813c-b8e9-4e58-a758-03168d8aa189"
    },
    {
      "value": "Roaming Tiger",
      "meta": {
        "refs": [
          "http://researchcenter.paloaltonetworks.com/2015/12/bbsrat-attacks-targeting-russian-organizations-linked-to-roaming-tiger/"
        ]
      },
      "uuid": "1fb177c1-472a-4147-b7c4-b5269b11703d"
    },
    {
      "meta": {
        "country": "CN",
        "synonyms": [
          "Sneaky Panda"
        ]
      },
      "value": "Beijing Group",
      "uuid": "da754aeb-a86d-4874-b388-d1d2028a56be"
    },
    {
      "meta": {
        "country": "CN",
        "synonyms": [
          "Shrouded Crossbow"
        ]
      },
      "value": "Radio Panda",
      "uuid": "c92d7d31-cfd9-4309-b6c4-b7eb1e85fa7e"
    },
    {
      "value": "APT.3102",
      "meta": {
        "country": "CN",
        "refs": [
          "http://researchcenter.paloaltonetworks.com/2015/09/chinese-actors-use-3102-malware-in-attacks-on-us-government-and-eu-media/"
        ]
      },
      "uuid": "f33fd440-93ee-41e5-974a-be9343e18cdf"
    },
    {
      "meta": {
        "synonyms": [
          "PLA Navy",
          "APT4",
          "APT 4",
          "Wisp Team",
          "Getkys",
          "SykipotGroup",
          "Wkysol"
        ],
        "country": "CN",
        "refs": [
          "http://www.crowdstrike.com/blog/whois-samurai-panda/"
        ]
      },
      "value": "Samurai Panda",
      "uuid": "2fb07fa4-0d7f-43c7-8ff4-b28404313fe7"
    },
    {
      "meta": {
        "country": "CN"
      },
      "value": "Impersonating Panda",
      "uuid": "b56ecbda-6b2a-4aa9-b592-d9a0bc810ec1"
    },
    {
      "meta": {
        "country": "CN",
        "refs": [
          "http://researchcenter.paloaltonetworks.com/2014/09/recent-watering-hole-attacks-attributed-apt-group-th3bug-using-poison-ivy/"
        ],
        "synonyms": [
          "APT20",
          "APT 20",
          "APT8",
          "APT 8",
          "TH3Bug"
        ]
      },
      "value": "Violin Panda",
      "uuid": "8bcd855f-a4c1-453a-bede-ff36582f4f40"
    },
    {
      "meta": {
        "country": "CN",
        "refs": [
          "http://www.rsaconference.com/writable/presentations/file_upload/anf-t07b-the-art-of-attribution-identifying-and-pursuing-your-cyber-adversaries_final.pdf"
        ]
      },
      "description": "A group targeting dissident groups in China and at the boundaries.",
      "value": "Toxic Panda",
      "uuid": "1514546d-f6ea-4af3-bbea-24d6fd9e6761"
    },
    {
      "meta": {
        "synonyms": [
          "Admin338",
          "Team338",
          "MAGNESIUM",
          "admin@338"
        ],
        "country": "CN",
        "refs": [
          "https://www.fireeye.com/blog/threat-research/2013/10/know-your-enemy-tracking-a-rapidly-evolving-apt-actor.html",
          "https://www.fireeye.com/blog/threat-research/2015/11/china-based-threat.html"
        ]
      },
      "description": "China-based cyber threat group. It has previously used newsworthy events as lures to deliver malware and has primarily targeted organizations involved in financial, economic, and trade policy, typically using publicly available RATs such as PoisonIvy, as well as some non-public backdoors.",
      "value": "Temper Panda",
      "uuid": "ac4bce1f-b3ec-4c44-bd36-b6cc986b319b"
    },
    {
      "meta": {
        "country": "CN",
        "refs": [
          "https://community.rapid7.com/community/infosec/blog/2013/06/07/keyboy-targeted-attacks-against-vietnam-and-india",
          "http://www.crowdstrike.com/blog/rhetoric-foreshadows-cyber-activity-in-the-south-china-sea/"
        ],
        "synonyms": [
          "APT23",
          "KeyBoy"
        ]
      },
      "value": "Pirate Panda",
      "uuid": "7f16d1f5-04ee-4d99-abf0-87e1f23f9fee"
    },
    {
      "meta": {
        "country": "IR",
        "synonyms": [
          "SaffronRose",
          "Saffron Rose",
          "AjaxSecurityTeam",
          "Ajax Security Team",
          "Group 26"
        ],
        "refs": [
          "https://www.fireeye.com/content/dam/fireeye-www/global/en/current-threats/pdfs/rpt-operation-saffron-rose.pdf",
          "https://www.crowdstrike.com/blog/cat-scratch-fever-crowdstrike-tracks-newly-reported-iranian-actor-flying-kitten/"
        ]
      },
      "value": "Flying Kitten",
      "description": "Activity: defense and aerospace sectors, also interested in targeting entities in the oil/gas industry.",
      "uuid": "ba724df5-9aa0-45ca-8e0e-7101c208ae48"
    },
    {
      "meta": {
        "country": "IR",
        "synonyms": [
          "ITSecTeam",
          "Threat Group 2889",
          "TG-2889",
          "Ghambar"
        ],
        "refs": [
          "http://www.secureworks.com/cyber-threat-intelligence/threats/suspected-iran-based-hacker-group-creates-network-of-fake-linkedin-profiles/"
        ]
      },
      "description": "While tracking a suspected Iran-based threat group known as Threat Group-2889[1] (TG-2889), Dell SecureWorks Counter Threat Unit™ (CTU) researchers uncovered a network of fake LinkedIn profiles. These convincing profiles form a self-referenced network of seemingly established LinkedIn users. CTU researchers assess with high confidence the purpose of this network is to target potential victims through social engineering. Most of the legitimate LinkedIn accounts associated with the fake accounts belong to individuals in the Middle East, and CTU researchers assess with medium confidence that these individuals are likely targets of TG-2889.",
      "value": "Cutting Kitten",
      "uuid": "11e17436-6ede-4733-8547-4ce0254ea19e"
    },
    {
      "meta": {
        "country": "IR",
        "synonyms": [
          "Newscaster",
          "Parastoo",
          "iKittens",
          "Group 83",
          "Newsbeef"
        ],
        "refs": [
          "https://en.wikipedia.org/wiki/Operation_Newscaster",
          "https://iranthreats.github.io/resources/macdownloader-macos-malware/",
          "https://www.isightpartners.com/2014/05/newscaster-iranian-threat-inside-social-media/",
          "https://www.forbes.com/sites/thomasbrewster/2017/07/27/iran-hackers-oilrig-use-fake-personas-on-facebook-linkedin-for-cyberespionage/",
          "https://cryptome.org/2012/11/parastoo-hacks-iaea.htm",
          "https://securelist.com/files/2017/03/Report_Shamoon_StoneDrill_final.pdf",
          "https://securelist.com/blog/software/74503/freezer-paper-around-free-meat/",
          "https://www.verfassungsschutz.de/download/broschuere-2016-10-bfv-cyber-brief-2016-04.pdf",
          "https://github.com/gasgas4/APT_CyberCriminal_Campagin/tree/master/2014/2014.05.28.NewsCaster_An_Iranian_Threat_Within_Social_Networks"
        ]
      },
      "value": "Charming Kitten",
      "description": "Charming Kitten (aka Parastoo, aka Newscaster) is an group with a suspected nexus to Iran that targets organizations involved in government, defense technology, military, and diplomacy sectors.",
      "uuid": "f98bac6b-12fd-4cad-be84-c84666932232"
    },
    {
      "meta": {
        "country": "IR",
        "synonyms": [],
        "refs": [
          "https://www.fireeye.com/blog/threat-research/2017/09/apt33-insights-into-iranian-cyber-espionage.html"
        ]
      },
      "description": "Our analysis reveals that APT33 is a capable group that has carried out cyber espionage operations since at least 2013. We assess APT33 works at the behest of the Iranian government.",
      "value": "APT33",
      "uuid": "4f69ec6d-cb6b-42af-b8e2-920a2aa4be10"
    },
    {
      "meta": {
        "country": "IR",
        "synonyms": [
          "Group 42"
        ],
        "refs": [
          "http://www.scmagazineuk.com/iran-and-russia-blamed-for-state-sponsored-espionage/article/330401/"
        ]
      },
      "description": "Earliest activity back to November 2008. An established group of cyber attackers based in Iran, who carried on several campaigns in 2013, including a series of attacks targeting political dissidents and those supporting Iranian political opposition.",
      "value": "Magic Kitten",
      "uuid": "2e77511d-f72f-409e-9b64-e2a15efe9bf4"
    },
    {
      "meta": {
        "synonyms": [
          "TEMP.Beanie",
          "Operation Woolen Goldfish",
          "Thamar Reservoir",
          "Timberworm"
        ],
        "country": "IR",
        "refs": [
          "https://www.trendmicro.com/vinfo/us/security/news/cyber-attacks/operation-woolen-goldfish-when-kittens-go-phishing",
          "https://www.trendmicro.com/cloud-content/us/pdfs/security-intelligence/white-papers/wp-the-spy-kittens-are-back.pdf",
          "http://www.clearskysec.com/thamar-reservoir/",
          "https://citizenlab.org/2015/08/iran_two_factor_phishing/",
          "https://blog.checkpoint.com/wp-content/uploads/2015/11/rocket-kitten-report.pdf",
          "https://www.symantec.com/connect/blogs/shamoon-multi-staged-destructive-attacks-limited-specific-targets",
          "https://researchcenter.paloaltonetworks.com/2017/02/unit42-magic-hound-campaign-attacks-saudi-targets/",
          "https://en.wikipedia.org/wiki/Rocket_Kitten"
        ]
      },
      "description": "Targets Saudi Arabia, Israel, US, Iran, high ranking defense officials, embassies of various target countries, notable Iran researchers, human rights activists, media and journalists, academic institutions and various scholars, including scientists in the fields of physics and nuclear sciences.",
      "value": "Rocket Kitten",
      "uuid": "f873db71-3d53-41d5-b141-530675ade27a"
    },
    {
      "meta": {
        "country": "IR",
        "synonyms": [
          "Operation Cleaver",
          "Tarh Andishan",
          "Alibaba",
          "2889",
          "TG-2889",
          "Cobalt Gypsy",
          "Ghambar",
          "Cutting Kitten"
        ],
        "refs": [
          "http://cdn2.hubspot.net/hubfs/270968/assets/Cleaver/Cylance_Operation_Cleaver_Report.pdf",
          "https://www.secureworks.com/research/the-curious-case-of-mia-ash",
          "http://www.secureworks.com/cyber-threat-intelligence/threats/suspected-iran-based-hacker-group-creates-network-of-fake-linkedin-profiles/"
        ]
      },
      "value": "Cleaver",
      "description": "A group of cyber actors utilizing infrastructure located in Iran have been conducting computer network exploitation activity against public and private U.S. organizations, including Cleared Defense Contractors (CDCs), academic institutions, and energy sector companies.",
      "uuid": "86724806-7ec9-4a48-a0a7-ecbde3bf4810"
    },
    {
      "meta": {
        "country": "IR"
      },
      "value": "Sands Casino",
      "uuid": "1de1a64e-ea14-4e79-9e41-6958bdb6c0ff"
    },
    {
      "meta": {
        "country": "TN",
        "synonyms": [
          "FallagaTeam"
        ],
        "motive": "Hacktivism-Nationalist"
      },
      "value": "Rebel Jackal",
      "description": "This is a pro-Islamist organization that generally conducts attacks motivated by real world events in which its members believe that members of the Muslim faith were wronged. Its attacks generally involve website defacements; however, the group did develop a RAT that it refers to as Fallaga RAT, but which appears to simply be a fork of the njRAT malware popular amongst hackers in the Middle East/North Africa region.",
      "uuid": "29af2812-f7fb-4edb-8cc4-86d0d9e3644b"
    },
    {
      "meta": {
        "country": "AE",
        "synonyms": [
          "Vikingdom"
        ]
      },
      "value": "Viking Jackal",
      "uuid": "7f99ba32-421c-4905-9deb-006e8eda40c1"
    },
    {
      "meta": {
        "synonyms": [
          "APT 28",
          "APT28",
          "Pawn Storm",
          "Fancy Bear",
          "Sednit",
          "TsarTeam",
          "TG-4127",
          "Group-4127",
          "STRONTIUM",
          "TAG_0700",
          "Swallowtail",
          "IRON TWILIGHT",
          "Group 74"
        ],
        "country": "RU",
        "refs": [
          "https://en.wikipedia.org/wiki/Sofacy_Group",
          "https://aptnotes.malwareconfig.com/web/viewer.html?file=../APTnotes/2014/apt28.pdf",
          "http://www.trendmicro.com/cloud-content/us/pdfs/security-intelligence/white-papers/wp-operation-pawn-storm.pdf",
          "https://www2.fireeye.com/rs/848-DID-242/images/wp-mandiant-matryoshka-mining.pdf",
          "https://www.crowdstrike.com/blog/bears-midst-intrusion-democratic-national-committee/",
          "http://researchcenter.paloaltonetworks.com/2016/06/unit42-new-sofacy-attacks-against-us-government-agency/",
          "https://www.cfr.org/interactive/cyber-operations/apt-28"
        ],
        "cfr-suspected-victims": [
          "Georgia",
          "France",
          "Jordan",
          "United States",
          "Hungary",
          "World Anti-Doping Agency",
          "Armenia",
          "Tajikistan",
          "Japan",
          "NATO",
          "Ukraine",
          "Belgium",
          "Pakistan",
          "Asia Pacific Economic Cooperation",
          "International Association of Athletics Federations",
          "Turkey",
          "Mongolia",
          "OSCE",
          "United Kingdom",
          "Germany",
          "Poland",
          "European Commission",
          "Afghanistan",
          "Kazakhstan",
          "China"
        ],
        "cfr-suspected-state-sponsor": "Russian Federation",
        "cfr-type-of-incident": "Espionage",
        "cfr-target-category": [
          "Government",
          "Military"
        ]
      },
      "description": "The Sofacy Group (also known as APT28, Pawn Storm, Fancy Bear and Sednit) is a cyber espionage group believed to have ties to the Russian government. Likely operating since 2007, the group is known to target government, military, and security organizations. It has been characterized as an advanced persistent threat.",
      "value": "Sofacy",
      "uuid": "5b4ee3ea-eee3-4c8e-8323-85ae32658754"
    },
    {
      "meta": {
        "synonyms": [
          "Dukes",
          "Group 100",
          "Cozy Duke",
          "CozyDuke",
          "EuroAPT",
          "CozyBear",
          "CozyCar",
          "Cozer",
          "Office Monkeys",
          "OfficeMonkeys",
          "APT29",
          "Cozy Bear",
          "The Dukes",
          "Minidionis",
          "SeaDuke",
          "Hammer Toss"
        ],
        "country": "RU",
        "refs": [
          "https://labsblog.f-secure.com/2015/09/17/the-dukes-7-years-of-russian-cyber-espionage/",
          "https://www2.fireeye.com/rs/848-DID-242/images/rpt-apt29-hammertoss.pdf",
          "https://www.us-cert.gov/sites/default/files/publications/AR-17-20045_Enhanced_Analysis_of_GRIZZLY_STEPPE_Activity.pdf",
          "https://www.fireeye.com/blog/threat-research/2017/03/dissecting_one_ofap.html"
        ]
      },
      "value": "APT 29",
      "description": "A 2015 report by F-Secure describe APT29 as: 'The Dukes are a well-resourced, highly dedicated and organized cyberespionage group that we believe has been working for the Russian Federation since at least 2008 to collect intelligence in support of foreign and security policy decision-making. The Dukes show unusual confidence in their ability to continue successfully compromising their targets, as well as in their ability to operate with impunity. The Dukes primarily target Western governments and related organizations, such as government ministries and agencies, political think tanks, and governmental subcontractors. Their targets have also included the governments of members of the Commonwealth of Independent States;Asian, African, and Middle Eastern governments;organizations associated with Chechen extremism;and Russian speakers engaged in the illicit trade of controlled substances and drugs. The Dukes are known to employ a vast arsenal of malware toolsets, which we identify as MiniDuke, CosmicDuke, OnionDuke, CozyDuke, CloudDuke, SeaDuke, HammerDuke, PinchDuke, and GeminiDuke. In recent years, the Dukes have engaged in apparently biannual large - scale spear - phishing campaigns against hundreds or even thousands of recipients associated with governmental institutions and affiliated organizations. These campaigns utilize a smash - and - grab approach involving a fast but noisy breakin followed by the rapid collection and exfiltration of as much data as possible.If the compromised target is discovered to be of value, the Dukes will quickly switch the toolset used and move to using stealthier tactics focused on persistent compromise and long - term intelligence gathering '",
      "uuid": "b2056ff0-00b9-482e-b11c-c771daa5f28a"
    },
    {
      "meta": {
        "synonyms": [
          "Turla",
          "Snake",
          "Venomous Bear",
          "Group 88",
          "Waterbug",
          "WRAITH",
          "Turla Team",
          "Uroburos",
          "Pfinet",
          "TAG_0530",
          "KRYPTON",
          "Hippo Team"
        ],
        "refs": [
          "https://www.first.org/resources/papers/tbilisi2014/turla-operations_and_development.pdf",
          "https://www.circl.lu/pub/tr-25/",
          "https://www.theguardian.com/technology/2014/aug/07/turla-hackers-spying-governments-researcher-kaspersky-symantec",
          "https://www.symantec.com/content/en/us/enterprise/media/security_response/whitepapers/waterbug-attack-group.pdf",
          "https://securelist.com/analysis/publications/65545/the-epic-turla-operation/",
          "https://securelist.com/blog/research/72081/satellite-turla-apt-command-and-control-in-the-sky/",
          "https://securelist.com/blog/research/67962/the-penquin-turla-2/",
          "https://www2.fireeye.com/rs/848-DID-242/images/rpt-witchcoven.pdf",
          "https://www.welivesecurity.com/2017/03/30/carbon-paper-peering-turlas-second-stage-backdoor/"
        ],
        "country": "RU"
      },
      "value": "Turla Group",
      "description": "A 2014 Guardian article described Turla as: 'Dubbed the Turla hackers, initial intelligence had indicated western powers were key targets, but it was later determined embassies for Eastern Bloc nations were of more interest. Embassies in Belgium, Ukraine, China, Jordan, Greece, Kazakhstan, Armenia, Poland, and Germany were all attacked, though researchers from Kaspersky Lab and Symantec could not confirm which countries were the true targets. In one case from May 2012, the office of the prime minister of a former Soviet Union member country was infected, leading to 60 further computers being affected, Symantec researchers said. There were some other victims, including the ministry for health of a Western European country, the ministry for education of a Central American country, a state electricity provider in the Middle East and a medical organisation in the US, according to Symantec. It is believed the group was also responsible for a much - documented 2008 attack on the US Central Command. The attackers - who continue to operate - have ostensibly sought to carry out surveillance on targets and pilfer data, though their use of encryption across their networks has made it difficult to ascertain exactly what the hackers took.Kaspersky Lab, however, picked up a number of the attackers searches through their victims emails, which included terms such as Nato and EU energy dialogue Though attribution is difficult to substantiate, Russia has previously been suspected of carrying out the attacks and Symantecs Gavin O’ Gorman told the Guardian a number of the hackers appeared to be using Russian names and language in their notes for their malicious code. Cyrillic was also seen in use.'",
      "uuid": "fa80877c-f509-4daf-8b62-20aba1635f68"
    },
    {
      "meta": {
        "synonyms": [
          "Dragonfly",
          "Crouching Yeti",
          "Group 24",
          "Havex",
          "CrouchingYeti",
          "Koala Team"
        ],
        "country": "RU",
        "refs": [
          "http://www.scmagazineuk.com/iran-and-russia-blamed-for-state-sponsored-espionage/article/330401/",
          "http://www.symantec.com/content/en/us/enterprise/media/security_response/whitepapers/Dragonfly_Threat_Against_Western_Energy_Suppliers.pdf",
          "http://www.netresec.com/?page=Blog&month=2014-10&post=Full-Disclosure-of-Havex-Trojans",
          "https://threatpost.com/energy-watering-hole-attack-used-lightsout-exploit-kit/104772/"
        ]
      },
      "description": "A Russian group that collects intelligence on the energy industry.",
      "value": "Energetic Bear",
      "uuid": "64d6559c-6d5c-4585-bbf9-c17868f763ee"
    },
    {
      "meta": {
        "synonyms": [
          "Sandworm Team",
          "Black Energy",
          "BlackEnergy",
          "Quedagh",
          "Voodoo Bear",
          "TEMP.Noble"
        ],
        "country": "RU",
        "refs": [
          "http://www.isightpartners.com/2014/10/cve-2014-4114/",
          "http://www.isightpartners.com/2016/01/ukraine-and-sandworm-team/",
          "https://dragos.com/blog/crashoverride/CrashOverride-01.pdf",
          "https://www.us-cert.gov/ncas/alerts/TA17-163A",
          "https://ics.sans.org/blog/2016/01/09/confirmation-of-a-coordinated-attack-on-the-ukrainian-power-grid"
        ]
      },
      "value": "Sandworm",
      "uuid": "f512de42-f76b-40d2-9923-59e7dbdfec35"
    },
    {
      "meta": {
        "country": "RU",
        "refs": [
          "http://www.welivesecurity.com/2016/12/13/rise-telebots-analyzing-disruptive-killdisk-attacks/"
        ],
        "synonyms": [
          "Sandworm"
        ]
      },
      "value": "TeleBots",
      "description": "We will refer to the gang behind the malware as TeleBots. However it’s important to say that these attackers, and the toolset used, share a number of similarities with the BlackEnergy group, which conducted attacks against the energy industry in Ukraine in December 2015 and January 2016. In fact, we think that the BlackEnergy group has evolved into the TeleBots group.",
      "uuid": "b47250ec-2094-4d06-b658-11456e05fe89"
    },
    {
      "meta": {
        "synonyms": [
          "Carbanak",
          "Carbon Spider",
          "FIN7"
        ],
        "country": "RU",
        "refs": [
          "https://en.wikipedia.org/wiki/Carbanak",
          "https://securelist.com/files/2015/02/Carbanak_APT_eng.pdf",
          "http://2014.zeronights.ru/assets/files/slides/ivanovb-zeronights.pdf",
          "https://www.symantec.com/connect/blogs/odinaff-new-trojan-used-high-level-financial-attacks",
          "https://blog.cyber4sight.com/2017/04/similarities-between-carbanak-and-fin7-malware-suggest-actors-are-closely-related/",
          "https://www.proofpoint.com/us/threat-insight/post/fin7carbanak-threat-actor-unleashes-bateleur-jscript-backdoor",
          "https://www.icebrg.io/blog/footprints-of-fin7-tracking-actor-patterns"
        ],
        "motive": "Cybercrime"
      },
      "description": "Groups targeting financial organizations or people with significant financial assets.",
      "value": "Anunak",
      "uuid": "00220228-a5a4-4032-a30d-826bb55aa3fb"
    },
    {
      "meta": {
        "synonyms": [
          "TeamSpy",
          "Team Bear",
          "Berserk Bear",
          "Anger Bear"
        ],
        "country": "RU",
        "refs": [
          "https://securelist.com/blog/incidents/35520/the-teamspy-crew-attacks-abusing-teamviewer-for-cyberespionage-8/"
        ]
      },
      "value": "TeamSpy Crew",
      "uuid": "82c1c7fa-c67b-4be6-9be8-8aa400ef2445"
    },
    {
      "meta": {
        "country": "RU",
        "refs": [
          "http://www.welivesecurity.com/2015/11/11/operathion-buhtrap-malware-distributed-via-ammyy-com/"
        ]
      },
      "value": "BuhTrap",
      "uuid": "b737c51f-b579-49d5-a907-743b2e6d03cb"
    },
    {
      "meta": {
        "country": "RU"
      },
      "value": "Berserk Bear",
      "uuid": "90ef600f-5198-44a9-a2c6-de4b4d9d8624"
    },
    {
      "meta": {
        "country": "RO",
        "synonyms": [
          "FIN4"
        ]
      },
      "value": "Wolf Spider",
      "uuid": "ff449346-aa9f-45f6-b482-71e886a5cf57"
    },
    {
      "meta": {
        "country": "RU"
      },
      "value": "Boulder Bear",
      "description": "First observed activity in December 2013.",
      "uuid": "85b40169-3d1c-491b-9fbf-877ed57f32e0"
    },
    {
      "meta": {
        "country": "RU"
      },
      "value": "Shark Spider",
      "description": "This group's activity was first observed in November 2013. It leverages a banking Trojan more commonly known as Shylock which aims to compromise online banking credentials and credentials related to Bitcoin wallets.",
      "uuid": "7dd7a8df-9012-4d14-977f-b3f9f71266b4"
    },
    {
      "meta": {
        "country": "RU",
        "refs": [
          "http://www.rsaconference.com/writable/presentations/file_upload/anf-t07b-the-art-of-attribution-identifying-and-pursuing-your-cyber-adversaries_final.pdf"
        ]
      },
      "value": "Union Spider",
      "description": "Adversary targeting manufacturing and industrial organizations.",
      "uuid": "db774b7d-a0ee-4375-b24e-fd278f5ab2fd"
    },
    {
      "meta": {
        "country": "KP",
        "synonyms": [
          "OperationTroy",
          "Guardian of Peace",
          "GOP",
          "WHOis Team"
        ],
        "refs": [
          "http://www.rsaconference.com/writable/presentations/file_upload/anf-t07b-the-art-of-attribution-identifying-and-pursuing-your-cyber-adversaries_final.pdf"
        ]
      },
      "value": "Silent Chollima",
      "uuid": "245c8dde-ed42-4c49-b48b-634e3e21bdd7"
    },
    {
      "meta": {
        "country": "KP",
        "synonyms": [
          "Operation DarkSeoul",
          "Dark Seoul",
          "Hidden Cobra",
          "Hastati Group",
          "Andariel",
          "Unit 121",
          "Bureau 121",
          "NewRomanic Cyber Army Team",
          "Bluenoroff",
          "Group 77",
          "Labyrinth Chollima",
          "Operation Troy",
          "Operation GhostSecret"
        ],
        "refs": [
          "https://threatpost.com/operation-blockbuster-coalition-ties-destructive-attacks-to-lazarus-group/116422/",
          "https://www.us-cert.gov/ncas/alerts/TA17-164A",
          "https://securelist.com/lazarus-under-the-hood/77908/",
          "http://www.mcafee.com/us/resources/white-papers/wp-dissecting-operation-troy.pdf",
          "https://www.us-cert.gov/HIDDEN-COBRA-North-Korean-Malicious-Cyber-Activity",
          "https://www.us-cert.gov/ncas/alerts/TA17-318A",
          "https://www.us-cert.gov/ncas/alerts/TA17-318B",
          "https://www.bleepingcomputer.com/news/security/north-korean-hackers-are-up-to-no-good-again/"
        ]
      },
      "value": "Lazarus Group",
      "description": "Since 2009, HIDDEN COBRA actors have leveraged their capabilities to target and compromise a range of victims; some intrusions have resulted in the exfiltration of data while others have been disruptive in nature. Commercial reporting has referred to this activity as Lazarus Group and Guardians of Peace. Tools and capabilities used by HIDDEN COBRA actors include DDoS botnets, keyloggers, remote access tools (RATs), and wiper malware. Variants of malware and tools used by HIDDEN COBRA actors include Destover, Duuzer, and Hangman.",
      "uuid": "68391641-859f-4a9a-9a1e-3e5cf71ec376"
    },
    {
      "meta": {
        "synonyms": [
          "Appin",
          "OperationHangover"
        ],
        "country": "IN",
        "refs": [
          "http://enterprise-manage.norman.c.bitbit.net/resources/files/Unveiling_an_Indian_Cyberattack_Infrastructure.pdf"
        ]
      },
      "value": "Viceroy Tiger",
      "uuid": "e2b87f81-a6a1-4524-b03f-193c3191d239"
    },
    {
      "meta": {
        "synonyms": [
          "DD4BC",
          "Ambiorx"
        ],
        "country": "US"
      },
      "value": "Pizzo Spider",
      "uuid": "dd9806a9-a600-48f8-81fb-07f0f1b7690d"
    },
    {
      "meta": {
        "synonyms": [
          "TunisianCyberArmy"
        ],
        "country": "TN",
        "refs": [
          "https://www.crowdstrike.com/blog/regional-conflict-and-cyber-blowback/"
        ]
      },
      "value": "Corsair Jackal",
      "uuid": "59d63dd6-f46f-4334-ad15-30d2e1ee0623"
    },
    {
      "value": "SNOWGLOBE",
      "meta": {
        "country": "FR",
        "refs": [
          "https://securelist.com/blog/research/69114/animals-in-the-apt-farm/",
          "https://motherboard.vice.com/read/meet-babar-a-new-malware-almost-certainly-created-by-france",
          "http://www.cyphort.com/evilbunny-malware-instrumented-lua/",
          "http://www.cyphort.com/babar-suspected-nation-state-spyware-spotlight/",
          "https://blog.gdatasoftware.com/blog/article/babar-espionage-software-finally-found-and-put-under-the-microscope.html"
        ],
        "synonyms": [
          "Animal Farm"
        ]
      },
      "description": "In 2014, researchers at Kaspersky Lab discovered and reported on three zero-days that were being used in cyberattacks in the wild. Two of these zero-day vulnerabilities are associated with an advanced threat actor we call Animal Farm. Over the past few years, Animal Farm has targeted a wide range of global organizations. The group has been active since at least 2009 and there are signs that earlier malware versions  were developed as far back as 2007.",
      "uuid": "3b8e7462-c83f-4e7d-9511-2fe430d80aab"
    },
    {
      "meta": {
        "synonyms": [
          "SyrianElectronicArmy",
          "SEA"
        ],
        "country": "SY",
        "refs": [
          "https://en.wikipedia.org/wiki/Syrian_Electronic_Army"
        ]
      },
      "description": "The Syrian Electronic Army (SEA) is a group of computer hackers which first surfaced online in 2011 to support the government of Syrian President Bashar al-Assad. Using spamming, website defacement, malware, phishing, and denial of service attacks, it has targeted political opposition groups, western news organizations, human rights groups and websites that are seemingly neutral to the Syrian conflict. It has also hacked government websites in the Middle East and Europe, as well as US defense contractors. As of 2011 the SEA has been *the first Arab country to have a public Internet Army hosted on its national networks to openly launch cyber attacks on its enemies*. The precise nature of SEA's relationship with the Syrian government has changed over time and is unclear",
      "value": "Deadeye Jackal",
      "uuid": "4265d44e-8372-4ed0-b428-b331a5443d7d"
    },
    {
      "meta": {
        "country": "PK",
        "synonyms": [
          "C-Major"
        ],
        "refs": [
          "http://documents.trendmicro.com/assets/pdf/Indian-military-personnel-targeted-by-information-theft-campaign-cmajor.pdf"
        ]
      },
      "value": "Operation C-Major",
      "description": "Group targeting Indian Army or related assets in India. Attribution to a Pakistani connection has been made by TrendMicro.",
      "uuid": "acbb5cad-ffe7-4b0e-a57a-2dbc916e8905"
    },
    {
      "meta": {
        "refs": [
          "https://citizenlab.org/2016/05/stealth-falcon/"
        ],
        "synonyms": [
          "FruityArmor"
        ],
        "country": "AE"
      },
      "value": "Stealth Falcon",
      "description": "Group targeting Emirati journalists, activists, and dissidents.",
      "uuid": "dab75e38-6969-4e78-9304-dc269c3cbcf0"
    },
    {
      "meta": {
        "synonyms": [
          "Operation Daybreak",
          "Operation Erebus"
        ],
        "refs": [
          "https://securelist.com/blog/research/75082/cve-2016-4171-adobe-flash-zero-day-used-in-targeted-attacks/"
        ]
      },
      "value": "ScarCruft",
      "description": "ScarCruft is a relatively new APT group; victims have been observed in several countries, including Russia, Nepal, South Korea, China, India, Kuwait and Romania. The group has several ongoing operations utilizing multiple exploits — two for Adobe Flash and one for Microsoft Internet Explorer.",
      "uuid": "bb446dc2-4fee-4212-8b2c-3ffa2917e338"
    },
    {
      "meta": {
        "refs": [
          "http://download.bitdefender.com/resources/files/News/CaseStudies/study/115/Bitdefender-Whitepaper-PAC-A4-en-EN1.pdf"
        ],
        "synonyms": [
          "Skipper",
          "Popeye"
        ],
        "country": "RU"
      },
      "value": "Pacifier APT",
      "description": "Bitdefender detected and blocked an ongoing cyber-espionage campaign against Romanian institutions and other foreign targets. The attacks started in 2014, with the latest reported occurrences in May of 2016. The APT, dubbed Pacifier by Bitdefender researchers, makes use of malicious .doc documents and .zip files distributed via spear phishing e-mail.",
      "uuid": "32db3cc1-bb79-4b08-a7a4-747a37221afa"
    },
    {
      "meta": {
        "country": "CN",
        "refs": [
          "http://blog.checkpoint.com/wp-content/uploads/2016/07/HummingBad-Research-report_FINAL-62916.pdf"
        ]
      },
      "description": "This group created a malware that takes over Android devices and generates $300,000 per month in fraudulent ad revenue.  The group effectively controls an arsenal of over 85 million mobile devices around the world. With the potential to sell access to these devices to the highest bidder",
      "value": "HummingBad",
      "uuid": "12ab5c28-5f38-4a2f-bd40-40e9c500f4ac"
    },
    {
      "meta": {
        "synonyms": [
          "Chinastrats",
          "Patchwork",
          "Monsoon",
          "Sarit"
        ],
        "refs": [
          "https://securelist.com/blog/research/75328/the-dropping-elephant-actor/",
          "http://www.symantec.com/connect/blogs/patchwork-cyberespionage-group-expands-targets-governments-wide-range-industries",
          "https://blogs.forcepoint.com/security-labs/monsoon-analysis-apt-campaign",
          "https://www.cymmetria.com/patchwork-targeted-attack/"
        ]
      },
      "description": "Dropping Elephant (also known as “Chinastrats” and “Patchwork“) is a relatively new threat actor that is targeting a variety of high profile diplomatic and economic targets using a custom set of attack tools. Its victims are all involved with China’s foreign relations in some way, and are generally caught through spear-phishing or watering hole attacks.",
      "value": "Dropping Elephant",
      "uuid": "18d473a5-831b-47a5-97a1-a32156299825"
    },
    {
      "meta": {
        "refs": [
          "https://www.proofpoint.com/sites/default/files/proofpoint-operation-transparent-tribe-threat-insight-en.pdf"
        ]
      },
      "description": "Proofpoint researchers recently uncovered evidence of an advanced persistent threat (APT) against Indian diplomatic and military resources. Our investigation began with malicious emails sent to Indian embassies in Saudi Arabia and Kazakstan but turned up connections to watering hole sites focused on Indian military personnel and designed to drop a remote access Trojan (RAT) with a variety of data exfiltration functions.",
      "value": "Operation Transparent Tribe",
      "uuid": "0b36d80d-5966-4c91-945b-1ac85552aa7b"
    },
    {
      "meta": {
        "country": "CN",
        "refs": [
          "https://attack.mitre.org/wiki/Groups",
          "http://researchcenter.paloaltonetworks.com/2016/01/scarlet-mimic-years-long-espionage-targets-minority-activists/"
        ]
      },
      "description": "Scarlet Mimic is a threat group that has targeted minority rights activists. This group has not been directly linked to a government source, but the group's motivations appear to overlap with those of the Chinese government. While there is some overlap between IP addresses used by Scarlet Mimic and Putter Panda, it has not been concluded that the groups are the same.",
      "value": "Scarlet Mimic",
      "uuid": "0da10682-85c6-4c0b-bace-ba1f7adfb63e"
    },
    {
      "meta": {
        "refs": [
          "https://securelist.com/blog/research/73673/poseidon-group-a-targeted-attack-boutique-specializing-in-global-cyber-espionage/",
          "https://attack.mitre.org/wiki/Groups"
        ],
        "country": "BR"
      },
      "description": "Poseidon Group is a Portuguese-speaking threat group that has been active since at least 2005. The group has a history of using information exfiltrated from victims to blackmail victim companies into contracting the Poseidon Group as a security firm.",
      "value": "Poseidon Group",
      "uuid": "5fc09923-fcff-4e81-9cae-4518ef31cf4d"
    },
    {
      "meta": {
        "synonyms": [
          "Moafee"
        ],
        "refs": [
          "https://www.fireeye.com/content/dam/fireeye-www/global/en/current-threats/pdfs/wp-operation-quantum-entanglement.pdf",
          "https://attack.mitre.org/wiki/Groups",
          "http://researchcenter.paloaltonetworks.com/2015/04/unit-42-identifies-new-dragonok-backdoor-malware-deployed-against-japanese-targets/",
          "http://researchcenter.paloaltonetworks.com/2017/01/unit42-dragonok-updates-toolset-targets-multiple-geographic-regions/",
          "https://blogs.forcepoint.com/security-labs/trojanized-adobe-installer-used-install-dragonok%E2%80%99s-new-custom-backdoor",
          "http://www.morphick.com/resources/news/deep-dive-dragonok-rambo-backdoor"
        ],
        "country": "CN"
      },
      "description": "Threat group that has targeted Japanese organizations with phishing emails. Due to overlapping TTPs, including similar custom tools, DragonOK is thought to have a direct or indirect relationship with the threat group Moafee. 2223 It is known to use a variety of malware, including Sysget/HelloBridge, PlugX, PoisonIvy, FormerFirstRat, NFlog, and NewCT.",
      "value": "DragonOK",
      "uuid": "a9b44750-992c-4743-8922-129880d277ea"
    },
    {
      "meta": {
        "synonyms": [
          "TG-3390",
          "Emissary Panda"
        ],
        "refs": [
          "http://www.secureworks.com/cyber-threat-intelligence/threats/threat-group-3390-targets-organizations-for-cyberespionage/",
          "https://attack.mitre.org"
        ],
        "country": "CN"
      },
      "description": "Chinese threat group that has extensively used strategic Web compromises to target victims.",
      "value": "Threat Group-3390",
      "uuid": "f1b9f7d6-6ab1-404b-91a6-a1ed1845c045"
    },
    {
      "meta": {
        "synonyms": [
          "Strider",
          "Sauron"
        ],
        "refs": [
          "https://securelist.com/analysis/publications/75533/faq-the-projectsauron-apt/"
        ]
      },
      "description": "ProjectSauron is the name for a top level modular cyber-espionage platform, designed to enable and manage long-term campaigns through stealthy survival mechanisms coupled with multiple exfiltration methods.  Technical details show how attackers learned from other extremely advanced actors in order to avoid repeating their mistakes. As such, all artifacts are customized per given target, reducing their value as indicators of compromise for any other victim.  Usually APT campaigns have a geographical nexus, aimed at extracting information within a specific region or from a given industry. That usually results in several infections in countries within that region, or in the targeted industry around the world. Interestingly, ProjectSauron seems to be dedicated to just a couple of countries, focused on collecting high value intelligence by compromising almost all key entities it could possibly reach within the target area.  The name, ProjectSauron reflects the fact that the code authors refer to ‘Sauron’ in the Lua scripts.",
      "value": "ProjectSauron",
      "uuid": "f3179cfb-9c86-4980-bd6b-e4fa74adaaa7"
    },
    {
      "meta": {
        "refs": [
          "https://www2.fireeye.com/rs/fireye/images/rpt-apt30.pdf",
          "https://attack.mitre.org/wiki/Group/G0013"
        ],
        "synonyms": [
          "APT30"
        ],
        "country": "CN"
      },
      "value": "APT 30",
      "description": "APT 30 is a threat group suspected to be associated with the Chinese government. While Naikon shares some characteristics with APT30, the two groups do not appear to be exact matches.",
      "uuid": "f26144c5-8593-4e78-831a-11f6452d809b"
    },
    {
      "meta": {
        "country": "CN"
      },
      "description": "TA530, who we previously examined in relation to large-scale personalized phishing campaigns",
      "value": "TA530",
      "uuid": "4b79d1f6-8333-44b6-ac32-d1ea7e47e77f"
    },
    {
      "meta": {
        "refs": [
          "https://securelist.com/blog/research/73638/apt-style-bank-robberies-increase-with-metel-gcman-and-carbanak-2-0-attacks/"
        ],
        "country": "RU"
      },
      "description": "GCMAN is a threat group that focuses on targeting banks for the purpose of transferring money to e-currency services.",
      "value": "GCMAN",
      "uuid": "d93889de-b4bc-4a29-9ce7-d67717c140a0"
    },
    {
      "meta": {
        "refs": [
          "http://www.symantec.com/connect/blogs/suckfly-revealing-secret-life-your-code-signing-certificates",
          "http://www.symantec.com/connect/blogs/indian-organizations-targeted-suckfly-attacks"
        ],
        "country": "CN"
      },
      "description": "Suckfly is a China-based threat group that has been active since at least 2014",
      "value": "Suckfly",
      "uuid": "5abb12e7-5066-4f84-a109-49a037205c76"
    },
    {
      "meta": {
        "refs": [
          "https://www2.fireeye.com/rs/848-DID-242/images/rpt-fin6.pdf"
        ]
      },
      "description": "FIN is a group targeting financial assets including assets able to do financial transaction including PoS.",
      "value": "FIN6",
      "uuid": "647894f6-1723-4cba-aba4-0ef0966d5302"
    },
    {
      "meta": {
        "country": "LY"
      },
      "description": "Libyan Scorpions is a malware operation in use since September 2015 and operated by a politically motivated group whose main objective is intelligence gathering, spying on influentials and political figures and operate an espionage campaign within Libya.",
      "value": "Libyan Scorpions",
      "uuid": "815cbe98-e157-4078-9caa-c5a25dd64731"
    },
    {
      "meta": {
        "synonyms": [
          "CorporacaoXRat",
          "CorporationXRat"
        ],
        "refs": [
          "https://securelist.com/blog/research/76153/teamxrat-brazilian-cybercrime-meets-ransomware/"
        ]
      },
      "value": "TeamXRat",
      "uuid": "43ec65d1-a334-4c44-9a44-0fd21f27249d"
    },
    {
      "meta": {
        "refs": [
          "https://www.fireeye.com/blog/threat-research/2016/05/targeted_attacksaga.html",
          "http://researchcenter.paloaltonetworks.com/2016/10/unit42-oilrig-malware-campaign-updates-toolset-and-expands-targets/",
          "http://researchcenter.paloaltonetworks.com/2016/05/the-oilrig-campaign-attacks-on-saudi-arabian-organizations-deliver-helminth-backdoor/",
          "http://www.clearskysec.com/oilrig/",
          "https://cert.gov.il/Updates/Alerts/SiteAssets/CERT-IL-ALERT-W-120.pdf",
          "http://researchcenter.paloaltonetworks.com/2017/04/unit42-oilrig-actors-provide-glimpse-development-testing-efforts/",
          "http://blog.morphisec.com/iranian-fileless-cyberattack-on-israel-word-vulnerability%20",
          "https://www.forbes.com/sites/thomasbrewster/2017/02/15/oilrig-iran-hackers-cyberespionage-us-turkey-saudi-arabia/#56749aa2468a",
          "https://researchcenter.paloaltonetworks.com/2017/07/unit42-twoface-webshell-persistent-access-point-lateral-movement/",
          "https://researchcenter.paloaltonetworks.com/2017/12/unit42-introducing-the-adversary-playbook-first-up-oilrig/",
          "https://pan-unit42.github.io/playbook_viewer/",
          "https://raw.githubusercontent.com/pan-unit42/playbook_viewer/master/playbook_json/oilrig.json"
        ],
        "country": "IR",
        "synonyms": [
          "Twisted Kitten",
          "Cobalt Gypsy"
        ]
      },
      "value": "OilRig",
      "description": "OilRig is an Iranian threat group operating primarily in the Middle East by targeting organizations in this region that are in a variety of different industries; however, this group has occasionally targeted organizations outside of the Middle East as well. It also appears OilRig carries out supply chain attacks, where the threat group leverages the trust relationship between organizations to attack their primary targets. \r\n\r\nOilRig is an active and organized threat group, which is evident based on their systematic targeting of specific organizations that appear to be carefully chosen for strategic purposes. Attacks attributed to this group primarily rely on social engineering to exploit the human rather than software vulnerabilities; however, on occasion this group has used recently patched vulnerabilities in the delivery phase of their attacks. The lack of software vulnerability exploitation does not necessarily suggest a lack of sophistication, as OilRig has shown maturity in other aspects of their operations. Such maturities involve:\r\n\r\n-Organized evasion testing used the during development of their tools.\r\n-Use of custom DNS Tunneling protocols for command and control (C2) and data exfiltration.\r\n-Custom web-shells and backdoors used to persistently access servers.\r\n\r\nOilRig relies on stolen account credentials for lateral movement. After OilRig gains access to a system, they use credential dumping tools, such as Mimikatz, to steal credentials to accounts logged into the compromised system. The group uses these credentials to access and to move laterally to other systems on the network. After obtaining credentials from a system, operators in this group prefer to use tools other than their backdoors to access the compromised systems, such as remote desktop and putty. OilRig also uses phishing sites to harvest credentials to individuals at targeted organizations to gain access to internet accessible resources, such as Outlook Web Access.",
      "uuid": "42be2a84-5a5c-4c6d-9864-3f09d75bb0ba"
    },
    {
      "meta": {
        "refs": [
          "https://www.checkpoint.com/downloads/volatile-cedar-technical-report.pdf"
        ]
      },
      "description": "Beginning in late 2012, a carefully orchestrated attack campaign we call Volatile Cedar has been targeting individuals, companies and institutions worldwide. This campaign, led by a persistent attacker group, has successfully penetrated a large number of targets using various attack techniques, and specifically, a custom-made malware implant codenamed Explosive .",
      "value": "Volatile Cedar",
      "uuid": "cf421ce6-ddfe-419a-bc65-6a9fc953232a"
    },
    {
      "meta": {
        "synonyms": [
          "Reuse team",
          "Dancing Salome"
        ]
      },
      "description": "Threat Group conducting cyber espionage while re-using tools from other teams; like those of Hacking Team, and vmprotect to obfuscate.",
      "value": "Malware reusers",
      "uuid": "3d5192f2-f235-46fd-aa68-dd00cc17d632"
    },
    {
      "value": "TERBIUM",
      "description": "Microsoft Threat Intelligence identified similarities between this recent attack and previous 2012 attacks against tens of thousands of computers belonging to organizations in the energy sector. Microsoft Threat Intelligence refers to the activity group behind these attacks as TERBIUM, following our internal practice of assigning rogue actors chemical element names.",
      "meta": {
        "refs": [
          "https://blogs.technet.microsoft.com/mmpc/2016/12/09/windows-10-protection-detection-and-response-against-recent-attacks/"
        ]
      },
      "uuid": "46670c51-fea4-45d6-bdd4-62e85a5c7404"
    },
    {
      "value": "Molerats",
      "description": "In October 2012, malware attacks against Israeli government targets grabbed media attention as officials temporarily cut off Internet access for its entire police force and banned the use of USB memory sticks. Security researchers subsequently linked these attacks to a broader, yearlong campaign that targeted not just Israelis but Palestinians as well. and as discovered later, even the U.S. and UK governments. Further research revealed a connection between these attacks and members of the so-called “Gaza Hackers Team.” We refer to this campaign as “Molerats.”",
      "meta": {
        "refs": [
          "https://www.fireeye.com/blog/threat-research/2013/08/operation-molerats-middle-east-cyber-attacks-using-poison-ivy.html",
          "http://blog.vectranetworks.com/blog/moonlight-middle-east-targeted-attacks"
        ],
        "synonyms": [
          "Gaza Hackers Team",
          "Gaza cybergang",
          "Operation Molerats",
          "Extreme Jackal",
          "Moonlight"
        ]
      },
      "uuid": "f7c2e501-73b1-400f-a5d9-2e2e07b7dfde"
    },
    {
      "value": "PROMETHIUM",
      "description": "PROMETHIUM is an activity group that has been active as early as 2012. The group primarily uses Truvasys, a first-stage malware that has been in circulation for several years. Truvasys has been involved in several attack campaigns, where it has masqueraded as one of server common computer utilities, including WinUtils, TrueCrypt, WinRAR, or SanDisk. In each of the campaigns, Truvasys malware evolved with additional features—this shows a close relationship between the activity groups behind the campaigns and the developers of the malware.",
      "meta": {
        "refs": [
          "https://blogs.technet.microsoft.com/mmpc/2016/12/14/twin-zero-day-attacks-promethium-and-neodymium-target-individuals-in-europe/",
          "https://www.virusbulletin.com/conference/vb2016/abstracts/last-minute-paper-strongpity-waterhole-attacks-targeting-italian-and-belgian-encryption-users"
        ],
        "synonyms": [
          "StrongPity"
        ],
        "country": "TR"
      },
      "uuid": "43894e2a-174e-4931-94a8-2296afe8f650"
    },
    {
      "value": "NEODYMIUM",
      "description": "NEODYMIUM is an activity group that is known to use a backdoor malware detected by Microsoft as Wingbird. This backdoor’s characteristics closely match FinFisher, a government-grade commercial surveillance package. Data about Wingbird activity indicate that it is typically used to attack individual computers instead of networks.",
      "meta": {
        "refs": [
          "https://blogs.technet.microsoft.com/mmpc/2016/12/14/twin-zero-day-attacks-promethium-and-neodymium-target-individuals-in-europe/"
        ]
      },
      "uuid": "ada08ea8-4517-4eea-aff1-3ad69e5466bb"
    },
    {
      "value": "Packrat",
      "description": "A threat group that has been active for at least seven years has used malware, phishing and disinformation tactics to target activists, journalists, politicians and public figures in various Latin American countries.  The threat actor, dubbed Packrat based on its preference for remote access Trojans (RATs) and because it has used the same infrastructure for several years, has been analyzed by Citizen Lab researchers John Scott-Railton, Morgan Marquis-Boire, and Claudio Guarnieri, and Cyphort researcher Marion Marschalek, best known for her extensive analysis of state-sponsored threats.",
      "meta": {
        "refs": [
          "https://citizenlab.org/2015/12/packrat-report/"
        ]
      },
      "uuid": "fe344665-d153-4d31-a32a-1509efde1ca7"
    },
    {
      "value": "Cadelle",
      "description": "Symantec telemetry identified Cadelle and Chafer activity dating from as far back as July 2014, however, it’s likely that activity began well before this date. Command-and-control (C&C) registrant information points to activity possibly as early as 2011, while executable compilation times suggest early 2012. Their attacks continue to the present day. Symantec estimates that each team is made up of between 5 and 10 people.",
      "meta": {
        "refs": [
          "https://www.symantec.com/connect/blogs/iran-based-attackers-use-back-door-threats-spy-middle-eastern-targets"
        ],
        "country": "IR"
      },
      "uuid": "03f13462-003c-4296-8784-bccea16710a9"
    },
    {
      "value": "Chafer",
      "description": "Symantec telemetry identified Cadelle and Chafer activity dating from as far back as July 2014, however, it’s likely that activity began well before this date. Command-and-control (C&C) registrant information points to activity possibly as early as 2011, while executable compilation times suggest early 2012. Their attacks continue to the present day. Symantec estimates that each team is made up of between 5 and 10 people.",
      "meta": {
        "refs": [
          "https://www.symantec.com/connect/blogs/iran-based-attackers-use-back-door-threats-spy-middle-eastern-targets"
        ],
        "country": "IR"
      },
      "uuid": "ddd95696-3d9a-4d0c-beec-a34d396182f3"
    },
    {
      "value": "PassCV",
      "description": "The PassCV group continues to be one of the most successful and active threat groups that leverage a wide array of stolen Authenticode-signing certificates.  Snorre Fagerland of Blue Coat Systems first coined the term PassCV in a blog post. His post provides a good introduction to the group and covers some of the older infrastructure, stolen code-signing certificate reuse, and other connections associated with the PassCV malware. There are several clues alluding to the possibility that multiple groups may be utilizing the same stolen signing certificates, but at this time SPEAR believes the current attacks are more likely being perpetrated by a single group employing multiple publicly available Remote Administration Tools (RATs).  The PassCV group has been operating with continued success and has already started to expand their malware repertoire into different off-the-shelf RATs and custom code. SPEAR identified eighteen previously undisclosed stolen Authenticode certificates. These certificates were originally issued to companies and individuals scattered across China, Taiwan, Korea, Europe, the United States and Russia.  In this post we expand the usage of the term ‘PassCV’ to encompass the malware mentioned in the Blue Coat Systems report, as well as the APT group behind the larger C2 infrastructure and stolen Authenticode certificates. We’d like to share some of our findings as they pertain to the stolen certificates, command and control infrastructure, and some of the newer custom RATs they’ve begun development on. ",
      "meta": {
        "refs": [
          "https://blog.cylance.com/digitally-signed-malware-targeting-gaming-companies"
        ],
        "country": "CN"
      },
      "uuid": "ceae0bc4-eb5f-4184-b949-a6f7d6f0f965"
    },
    {
      "value": "Sath-ı Müdafaa",
      "description": "A Turkish hacking group, Sath-ı Müdafaa, is encouraging individuals to join its DDoS-for-Points platform that features points and prizes for carrying out distributed denial-of-service (DDoS) attacks against a list of predetermined targets. Their DDoS tool also contains a backdoor to hack the hackers. So the overarching motivation and allegiance of the group is not entirely clear.",
      "meta": {
        "country": "TR",
        "motive": "Hacktivists-Nationalists"
      },
      "uuid": "a03e2b4b-617f-4d28-ac4b-9943f792aa22"
    },
    {
      "value": "Aslan Neferler Tim",
      "description": "Turkish nationalist hacktivist group that has been active for roughly one year. According to Domaintools, the group’s site has been registered since December 2015, with an active Twitter account since January 2016. The group carries out distributed denial-of-service (DDoS) attacks and defacements against the sites of news organizations and governments perceived to be critical of Turkey’s policies or leadership, and purports to act in defense of Islam",
      "meta": {
        "country": "TR",
        "synonyms": [
          "Lion Soldiers Team",
          "Phantom Turk"
        ],
        "motive": "Hacktivists-Nationalists"
      },
      "uuid": "23410d3f-c359-422d-9a4e-45f8fdf0c84a"
    },
    {
      "value": "Ayyıldız Tim",
      "description": "Ayyıldız (Crescent and Star) Tim is a nationalist hacking group founded in 2002. It performs defacements and DDoS attacks against the websites of governments that it considers to be repressing Muslim minorities or engaged in Islamophobic policies.",
      "meta": {
        "country": "TR",
        "synonyms": [
          "Crescent and Star"
        ],
        "motive": "Hacktivists-Nationalists"
      },
      "uuid": "ab1771de-25bb-4688-b132-eabb5d6452a1"
    },
    {
      "value": "TurkHackTeam",
      "description": "Founded in 2004, Turkhackteam is one of Turkey’s oldest and most high-profile hacking collectives. According to a list compiled on Turkhackteam’s forum, the group has carried out almost 30 highly publicized hacking campaigns targeting foreign government and commercial websites, including websites of international corporations. ",
      "meta": {
        "country": "TR",
        "synonyms": [
          "Turk Hack Team"
        ],
        "motive": "Hacktivists-Nationalists"
      },
      "uuid": "7ae74dc6-ded3-4873-a803-abb4160d10c0"
    },
    {
      "value": "Equation Group",
      "description": "The Equation Group is a highly sophisticated threat actor described by its discoverers at Kaspersky Labs as one of the most sophisticated cyber attack groups in the world, operating alongside but always from a position of superiority with the creators of Stuxnet and Flame",
      "meta": {
        "country": "US",
        "refs": [
          "https://en.wikipedia.org/wiki/Equation_Group"
        ],
        "synonyms": [
          "Tilded Team",
          "Lamberts",
          "EQGRP"
        ]
      },
      "uuid": "7036fb3d-86b7-4d9c-bc66-1e1ead8b7840"
    },
    {
      "value": "Greenbug",
      "description": "Greenbug was discovered targeting a range of organizations in the Middle East including companies in the aviation, energy, government, investment, and education sectors.",
      "meta": {
        "refs": [
          "https://www.symantec.com/connect/blogs/greenbug-cyberespionage-group-targeting-middle-east-possible-links-shamoon",
          "https://researchcenter.paloaltonetworks.com/2017/07/unit42-oilrig-uses-ismdoor-variant-possibly-linked-greenbug-threat-group/"
        ],
        "country": "IR"
      },
      "uuid": "47204403-34c9-4d25-a006-296a0939d1a2"
    },
    {
      "value": "Gamaredon Group",
      "description": "Unit 42 threat researchers have recently observed a threat group distributing new, custom developed malware. We have labelled this threat group the Gamaredon Group and our research shows that the Gamaredon Group has been active since at least 2013.  In the past, the Gamaredon Group has relied heavily on off-the-shelf tools. Our new research shows the Gamaredon Group have made a shift to custom-developed malware. We believe this shift indicates the Gamaredon Group have improved their technical capabilities.",
      "meta": {
        "refs": [
          "http://researchcenter.paloaltonetworks.com/2017/02/unit-42-title-gamaredon-group-toolset-evolution"
        ]
      },
      "uuid": "1a77e156-76bc-43f5-bdd7-bd67f30fbbbb"
    },
    {
      "meta": {
        "country": "CN",
        "synonyms": [
          "Zhenbao",
          "TEMP.Zhenbao"
        ],
        "refs": [
          "http://www.darkreading.com/endpoint/chinese-cyberspies-pivot-to-russia-in-wake-of-obama-xi-pact/d/d-id/1324242"
        ]
      },
      "value": "Hammer Panda",
      "description": "Hammer Panda is a group of suspected Chinese origin targeting organisations in Russia.",
      "uuid": "1f2762d9-a4b5-4457-ac51-00be05be9e23"
    },
    {
      "meta": {
        "country": "IR",
        "synonyms": [
          "Operation Mermaid"
        ],
        "refs": [
          "https://www.blackhat.com/docs/us-16/materials/us-16-Guarnieri-Iran-And-The-Soft-War-For-Internet-Dominance-wp.pdf",
          "https://iranthreats.github.io/",
          "http://researchcenter.paloaltonetworks.com/2016/05/prince-of-persia-infy-malware-active-in-decade-of-targeted-attacks/",
          "https://researchcenter.paloaltonetworks.com/2017/08/unit42-prince-persia-ride-lightning-infy-returns-foudre/"
        ]
      },
      "value": "Infy",
      "description": "Infy is a group of suspected Iranian origin.",
      "uuid": "1671be1b-c844-48f5-84c8-54ac4fe4d71e"
    },
    {
      "meta": {
        "country": "IR",
        "refs": [
          "https://www.blackhat.com/docs/us-16/materials/us-16-Guarnieri-Iran-And-The-Soft-War-For-Internet-Dominance-wp.pdf",
          "https://iranthreats.github.io/"
        ]
      },
      "value": "Sima",
      "description": "Sima is a group of suspected Iranian origin targeting Iranians in diaspora.",
      "uuid": "80f9184d-1df3-4ad0-a452-cdb90fe57216"
    },
    {
      "meta": {
        "country": "CN",
        "synonyms": [
          "Cloudy Omega"
        ],
        "refs": [
          "https://securelist.com/blog/research/71876/new-activity-of-the-blue-termite-apt/",
          "http://www.kaspersky.com/about/news/virus/2015/Blue-Termite-A-Sophisticated-Cyber-Espionage-Campaign-is-After-High-Profile-Japanese-Targets"
        ]
      },
      "value": "Blue Termite",
      "description": "Blue Termite is a group of suspected Chinese origin active in Japan.",
      "uuid": "a250af72-f66c-4d02-9f36-ab764ce9fe85"
    },
    {
      "meta": {
        "country": "UA",
        "refs": [
          "http://www.welivesecurity.com/2016/05/18/groundbait"
        ]
      },
      "value": "Groundbait",
      "description": "Groundbait is a group targeting anti-government separatists in the self-declared Donetsk and Luhansk People’s Republics.",
      "uuid": "8ed5e3f0-ed30-4eb8-bbee-4e221bd76d73"
    },
    {
      "meta": {
        "refs": [
          "https://www.symantec.com/connect/blogs/longhorn-tools-used-cyberespionage-group-linked-vault-7",
          "https://www.bleepingcomputer.com/news/security/longhorn-cyber-espionage-group-is-actually-the-cia/"
        ],
        "country": "US"
      },
      "value": "Longhorn",
      "description": "Longhorn has been active since at least 2011. It has used a range of back door Trojans in addition to zero-day vulnerabilities to compromise its targets. Longhorn has infiltrated governments and internationally operating organizations, in addition to targets in the financial, telecoms, energy, aerospace, information technology, education, and natural resources sectors. All of the organizations targeted would be of interest to a nation-state attacker.  Longhorn has infected 40 targets in at least 16 countries across the Middle East, Europe, Asia, and Africa. On one occasion a computer in the United States was compromised but, following infection, an uninstaller was launched within hours, which may indicate this victim was infected unintentionally.",
      "uuid": "2f3311cd-8476-4be7-9005-ead920afc781"
    },
    {
      "meta": {
        "refs": [
          "https://www.f-secure.com/documents/996508/1030745/callisto-group"
        ]
      },
      "value": "Callisto",
      "description": "The Callisto Group  is an advanced threat actor whose known targets include military personnel, government officials, think tanks, and journalists in Europe and the South Caucasus. Their primary interest appears to be gathering intelligence related to foreign and security policy in the Eastern Europe and South Caucasus regions.",
      "uuid": "fbd279ab-c095-48dc-ba48-4bece3dd5b0f"
    },
    {
      "meta": {
        "synonyms": [
          "OceanLotus Group",
          "Ocean Lotus",
          "Cobalt Kitty",
          "APT-C-00",
          "SeaLotus",
          "APT-32",
          "APT 32"
        ],
        "refs": [
          "https://www.fireeye.com/blog/threat-research/2017/05/cyber-espionage-apt32.html",
          "https://www.cybereason.com/labs-operation-cobalt-kitty-a-large-scale-apt-in-asia-carried-out-by-the-oceanlotus-group/",
          "https://www.scmagazineuk.com/ocean-lotus-groupapt-32-identified-as-vietnamese-apt-group/article/663565/",
          "https://www.brighttalk.com/webcast/10703/261205",
          "https://github.com/eset/malware-research/tree/master/oceanlotus"
        ]
      },
      "value": "APT32",
      "description": "Cyber espionage actors, now designated by FireEye as APT32 (OceanLotus Group), are carrying out intrusions into private sector companies across multiple industries and have also targeted foreign governments, dissidents, and journalists. FireEye assesses that APT32 leverages a unique suite of fully-featured malware, in conjunction with commercially-available tools, to conduct targeted operations that are aligned with Vietnamese state interests.",
      "uuid": "aa29ae56-e54b-47a2-ad16-d3ab0242d5d7"
    },
    {
      "value": "SilverTerrier",
      "description": "As these tools rise and fall in popularity (and more importantly, as detection rates by antivirus vendors improve), SilverTerrier actors have consistently adopted new malware families and shifted to the latest packing tools available. ",
      "meta": {
        "country": "NG",
        "refs": [
          "https://www.paloaltonetworks.com/content/dam/pan/en_US/assets/pdf/reports/Unit_42/silverterrier-next-evolution-in-nigerian-cybercrime.pdf"
        ]
      },
      "uuid": "acbfd9e4-f78c-4ae0-9b52-c35ed679e546"
    },
    {
      "value": "WildNeutron",
      "description": "A corporate espionage group has compromised a string of major corporations over the past three years in order to steal confidential information and intellectual property. The gang, which Symantec calls Butterfly, is not-state sponsored, rather financially motivated. It has attacked multi-billion dollar companies operating in the internet, IT software, pharmaceutical, and commodities sectors. Twitter, Facebook, Apple, and Microsoft are among the companies who have publicly acknowledged attacks.",
      "meta": {
        "refs": [
          "https://www.symantec.com/connect/blogs/butterfly-profiting-high-level-corporate-attacks",
          "https://securelist.com/71275/wild-neutron-economic-espionage-threat-actor-returns-with-new-tricks/",
          "https://research.kudelskisecurity.com/2015/11/05/sphinx-moth-expanding-our-knowledge-of-the-wild-neutron-morpho-apt/"
        ],
        "synonyms": [
          "Butterfly",
          "Morpho",
          "Sphinx Moth"
        ]
      },
      "uuid": "e7df3572-0c96-4968-8e5a-803ef4219762"
    },
    {
      "value": "PLATINUM",
      "description": "PLATINUM has been targeting its victims since at least as early as 2009, and may have been active for several years prior. Its activities are distinctly different not only from those typically seen in untargeted attacks, but from many targeted attacks as well. A large share of targeted attacks can be characterized as opportunistic: the activity group changes its target profiles and attack geographies based on geopolitical seasons, and may attack institutions all over the world. Like many such groups, PLATINUM seeks to steal sensitive intellectual property related to government interests, but its range of preferred targets is consistently limited to specific governmental organizations, defense institutes, intelligence agencies, diplomatic institutions, and telecommunication providers in South and Southeast Asia. The group’s persistent use of spear phishing tactics (phishing attempts aimed at specific individuals) and access to previously undiscovered zero-day exploits have made it a highly resilient threat.",
      "meta": {
        "refs": [
          "http://download.microsoft.com/download/2/2/5/225BFE3E-E1DE-4F5B-A77B-71200928D209/Platinum%20feature%20article%20-%20Targeted%20attacks%20in%20South%20and%20Southeast%20Asia%20April%202016.pdf",
          "https://blogs.technet.microsoft.com/mmpc/2016/04/26/digging-deep-for-platinum/"
        ],
        "synonyms": [
          "TwoForOne"
        ]
      },
      "uuid": "1fc5671f-5757-43bf-8d6d-a9a93b03713a"
    },
    {
      "value": "ELECTRUM",
      "description": "Adversaries abusing ICS (based on Dragos Inc adversary list). Dragos, Inc. tracks the adversary group behind CRASHOVERRIDE as ELECTRUM and assesses with high confidence through confidential sources that ELECTRUM has direct ties to the Sandworm team. Our intelligence ICS WorldView customers have received a comprehensive report and this industry report will not get into sensitive technical details but instead focus on information needed for defense and impact awareness.",
      "meta": {
        "mode-of-operation": "Electric grid disruption and long-term persistence",
        "since": "2016",
        "capabilities": "CRASHOVERRIDE",
        "victimology": "Ukraine, Electric Utilities",
        "synonyms": [
          "Sandworm"
        ],
        "refs": [
          "https://dragos.com/blog/crashoverride/CrashOverride-01.pdf",
          "https://www.welivesecurity.com/wp-content/uploads/2017/06/Win32_Industroyer.pdf",
          "https://dragos.com/media/2017-Review-Industrial-Control-System-Threats.pdf",
          "https://dragos.com/adversaries.html"
        ]
      },
      "uuid": "feac86e4-6bb2-4ba0-ac99-806aeb0a776c"
    },
    {
      "meta": {
        "refs": [
          "https://www.fireeye.com/blog/threat-research/2016/05/windows-zero-day-payment-cards.html",
          "https://www2.fireeye.com/WBNR-Know-Your-Enemy-UNC622-Spear-Phishing.html",
          "https://www.root9b.com/sites/default/files/whitepapers/PoS%20Malware%20ShellTea%20PoSlurp.pdf",
          "http://files.shareholder.com/downloads/AMDA-254Q5F/0x0x938351/665BA6A3-9573-486C-B96F-80FA35759E8C/FEYE_rpt-mtrends-2017_FINAL2.pdf"
        ]
      },
      "description": "FIN8 is a financially motivated group targeting the retail, hospitality and entertainment industries. The actor had previously conducted several tailored spearphishing campaigns using the downloader PUNCHBUGGY and POS malware PUNCHTRACK.",
      "value": "FIN8",
      "uuid": "a78ae9fe-71cd-4563-9213-7b6260bd9a73"
    },
    {
      "value": "El Machete",
      "description": "El Machete is one of these threats that was first publicly disclosed and named by Kaspersky here. We’ve found that this group has continued to operate successfully, predominantly in Latin America, since 2014. All attackers simply moved to new C2 infrastructure, based largely around dynamic DNS domains, in addition to making minimal changes to the malware in order to evade signature-based detection.",
      "meta": {
        "refs": [
          "https://securelist.com/blog/research/66108/el-machete/",
          "https://www.cylance.com/en_us/blog/el-machete-malware-attacks-cut-through-latam.html"
        ]
      },
      "uuid": "827c17e0-c3f5-4ad1-a4f4-30a40ed0a2d3"
    },
    {
      "value": "Cobalt",
      "description": "A criminal group dubbed Cobalt is behind synchronized ATM heists that saw machines across Europe, CIS countries (including Russia), and Malaysia being raided simultaneously, in the span of a few hours. The group has been active since June 2016, and their latest attacks happened in July and August.",
      "meta": {
        "refs": [
          "https://www.helpnetsecurity.com/2016/11/22/cobalt-hackers-synchronized-atm-heists/"
        ],
        "synonyms": [
          "Cobalt group",
          "Cobalt gang"
        ]
      },
      "uuid": "01967480-c49b-4d4a-a7fa-aef0eaf535fe"
    },
    {
      "meta": {
        "country": "CN",
        "refs": [
          "https://www.proofpoint.com/us/threat-insight/post/apt-targets-financial-analysts#.WS3IBVFV4no.twitter"
        ]
      },
      "value": "TA459",
      "uuid": "c6472ae1-c6ad-4cf1-8d6e-8c94b94fe314"
    },
    {
      "meta": {
        "refs": [
          "https://www.threatconnect.com/blog/russia-hacks-bellingcat-mh17-investigation/#.V-wnrubaeEU.twitter"
        ],
        "country": "RU"
      },
      "value": "Cyber Berkut",
      "uuid": "4d9f68ba-cb2b-40bf-ba4b-6a5a9f2e1cf8"
    },
    {
      "meta": {
        "country": "CN",
        "refs": [
          "https://www.wsj.com/articles/chinas-secret-weapon-in-south-korea-missile-fight-hackers-1492766403?emailToken=JRrydPtyYnqTg9EyZsw31FwuZ7JNEOKCXF7LaW/HM1DLsjnUp6e6wLgph560pnmiTAN/5ssf7moyADPQj2p2Gc+YkL1yi0zhIiUM9M6aj1HTYQ==",
          "https://arstechnica.com/information-technology/2017/04/researchers-claim-china-trying-to-hack-south-korea-missile-defense-efforts/"
        ]
      },
      "value": "Tonto Team",
      "uuid": "0ab7c8de-fc23-4793-99aa-7ee336199e26"
    },
    {
      "value": "Danti",
      "meta": {
        "refs": [
          "https://securelist.com/analysis/publications/74828/cve-2015-2545-overview-of-current-threats/"
        ]
      },
      "uuid": "fb745fe1-5478-4d47-ad3d-7389fa4a6f77"
    },
    {
      "value": "APT5",
      "meta": {
        "refs": [
          "https://www.fireeye.com/current-threats/apt-groups.html"
        ]
      },
      "uuid": "a47b79ae-7a0c-4308-9efc-294af19cc795"
    },
    {
      "meta": {
        "country": "CN",
        "synonyms": [
          "APT22"
        ],
        "refs": [
          "http://www.slideshare.net/CTruncer/ever-present-persistence-established-footholds-seen-in-the-wild"
        ]
      },
      "value": "APT 22",
      "uuid": "7a2457d6-148a-4ce1-9e79-aa43352ee842"
    },
    {
      "meta": {
        "synonyms": [
          "Bronze Butler"
        ],
        "country": "CN",
        "refs": [
          "https://www.symantec.com/connect/blogs/tick-cyberespionage-group-zeros-japan",
          "https://www.secureworks.jp/resources/rp-bronze-butler",
          "https://researchcenter.paloaltonetworks.com/2017/07/unit42-tick-group-continues-attacks/",
          "http://blog.jpcert.or.jp/2017/08/detecting-datper-malware-from-proxy-logs.html"
        ]
      },
      "value": "Tick",
      "uuid": "add6554a-815a-4ac3-9b22-9337b9661ab8"
    },
    {
      "meta": {
        "synonyms": [
          "APT26",
          "Hippo Team",
          "JerseyMikes"
        ],
        "country": "CN"
      },
      "value": "APT 26",
      "uuid": "c097471c-2405-4393-b6d7-afbcb5f0cd11"
    },
    {
      "meta": {
        "country": "CN",
        "refs": [
          "http://go.crowdstrike.com/rs/281-OBQ-266/images/ReportGlobalThreatIntelligence.pdf"
        ]
      },
      "value": "Sabre Panda",
      "uuid": "67adfa07-869f-4052-9d56-b88a51489902"
    },
    {
      "meta": {
        "country": "CN",
        "refs": [
          "http://www.darkreading.com/attacks-and-breaches/crowdstrike-falcon-traces-attacks-back-to-hackers/d/d-id/1110402?"
        ]
      },
      "value": "Big Panda",
      "uuid": "06e89270-ca1b-4cd4-85f3-940d23c76766"
    },
    {
      "meta": {
        "country": "CN",
        "refs": [
          "http://files.sans.org/summit/Threat_Hunting_Incident_Response_Summit_2016/PDFs/Detecting-and-Responding-to-Pandas-and-Bears-Christopher-Scott-CrowdStrike-and-Wendi-Whitmore-IBM.pdf"
        ]
      },
      "value": "Poisonous Panda",
      "uuid": "5bc7382d-ddc6-46d3-96f5-1dbdadbd601c"
    },
    {
      "value": "Ghost Jackal",
      "meta": {
        "refs": [
          "https://www.rsaconference.com/writable/presentations/file_upload/anf-t07b-the-art-of-attribution-identifying-and-pursuing-your-cyber-adversaries_final.pdf"
        ]
      },
      "uuid": "7ad01582-d6a7-4a40-a0ee-7727e268cd15"
    },
    {
      "meta": {
        "country": "KP",
        "refs": [
          "https://www.isightpartners.com/2016/02/threatscape-media-highlights-update-week-of-february-17th/"
        ]
      },
      "value": "TEMP.Hermit",
      "uuid": "73c636ae-e55c-4167-bf40-315789698adb"
    },
    {
      "meta": {
        "synonyms": [
          "Superman"
        ],
        "country": "CN",
        "refs": [
          "https://blog.fox-it.com/2016/06/15/mofang-a-politically-motivated-information-stealing-adversary/",
          "https://www.threatconnect.com/china-superman-apt/"
        ]
      },
      "value": "Mofang",
      "uuid": "999f3008-2b2f-467d-ab4d-c5a2fd80b344"
    },
    {
      "meta": {
        "country": "IR",
        "synonyms": [
          "Slayer Kitten"
        ],
        "refs": [
          "https://s3-eu-west-1.amazonaws.com/minervaresearchpublic/CopyKittens/CopyKittens.pdf",
          "https://blog.domaintools.com/2017/03/hunt-case-study-hunting-campaign-indicators-on-privacy-protected-attack-infrastructure/",
          "http://www.clearskysec.com/copykitten-jpost/",
          "http://www.clearskysec.com/tulip/"
        ]
      },
      "value": "CopyKittens",
      "uuid": "8cca9a1d-66e4-4bc4-ad49-95f759f4c1ae"
    },
    {
      "value": "EvilPost",
      "meta": {
        "refs": [
          "https://www.fireeye.com/blog/threat-research/2015/12/the-eps-awakens-part-two.html"
        ]
      },
      "uuid": "9035bfbf-a73f-4948-9df2-bd893e9cafef"
    },
    {
      "meta": {
        "country": "CN",
        "refs": [
          "https://securelist.com/analysis/publications/74828/cve-2015-2545-overview-of-current-threats/"
        ]
      },
      "value": "SVCMONDR",
      "description": "The referenced link links this group to Temper Panda",
      "uuid": "70b80bcc-58e3-4a09-a3bf-98c0412bb7d3"
    },
    {
      "value": "Test Panda",
      "meta": {
        "country": "CN",
        "refs": [
          "http://www.slideshare.net/CrowdStrike/crowd-casts-monthly-you-have-an-adversary-problem"
        ]
      },
      "uuid": "cd6ac640-9ae9-4aa9-89cd-89b95be1a3ab"
    },
    {
      "meta": {
        "country": "IR",
        "refs": [
          "https://securelist.com/blog/incidents/33693/the-madi-campaign-part-i-5/",
          "https://securelist.com/blog/incidents/33701/the-madi-campaign-part-ii-53/"
        ]
      },
      "value": "Madi",
      "uuid": "d5dacda0-12c2-4e80-bdf2-1c5019ec40e2"
    },
    {
      "meta": {
        "country": "CN",
        "refs": [
          "http://www.slideshare.net/CrowdStrike/crowd-casts-monthly-you-have-an-adversary-problem"
        ]
      },
      "value": "Electric Panda",
      "uuid": "69059ec9-45c9-4961-a07e-6b2f2228f0ce"
    },
    {
      "meta": {
        "country": "CN",
        "synonyms": [
          "PLA Navy",
          "Sykipot"
        ],
        "refs": [
          "https://www.alienvault.com/open-threat-exchange/blog/new-sykipot-developments",
          "http://blog.trendmicro.com/trendlabs-security-intelligence/sykipot-now-targeting-us-civil-aviation-sector-information/",
          "https://www.sans.org/reading-room/whitepapers/malicious/detailed-analysis-sykipot-smartcard-proxy-variant-33919"
        ]
      },
      "value": "Maverick Panda",
      "uuid": "8e28dbee-4e9e-4491-9a6c-ee9c9ec4b28b"
    },
    {
      "meta": {
        "country": "KP",
        "refs": [
          "http://securelist.com/analysis/57915/the-kimsuky-operation-a-north-korean-apt/"
        ]
      },
      "value": "Kimsuki",
      "uuid": "bcaaad6f-0597-4b89-b69b-84a6be2b7bc3"
    },
    {
      "value": "Snake Wine",
      "meta": {
        "refs": [
          "https://www.cylance.com/en_us/blog/the-deception-project-a-new-japanese-centric-threat.html"
        ]
      },
      "uuid": "7b6ba207-94de-4f94-bc7f-52cd0dafade5"
    },
    {
      "value": "Careto",
      "meta": {
        "refs": [
          "https://securelist.com/blog/research/58254/the-caretomask-apt-frequently-asked-questions/"
        ],
        "synonyms": [
          "The Mask"
        ]
      },
      "uuid": "069ba781-b2d9-4403-9d9d-c599f5e0181d"
    },
    {
      "meta": {
        "country": "CN",
        "refs": [
          "http://www.slideshare.net/CrowdStrike/crowd-casts-monthly-you-have-an-adversary-problem"
        ]
      },
      "value": "Gibberish Panda",
      "uuid": "b07cf296-7ab9-4b85-a07e-421607c212b0"
    },
    {
      "meta": {
        "country": "KP",
        "refs": [
          "http://news.softpedia.com/news/korean-energy-and-transportation-targets-attacked-by-oniondog-apt-501534.shtml"
        ]
      },
      "value": "OnionDog",
      "uuid": "5898e11e-a023-464d-975c-b36fb1639e69"
    },
    {
      "meta": {
        "country": "IR",
        "synonyms": [
          "Group 41"
        ],
        "refs": [
          "http://www.crowdstrike.com/blog/whois-clever-kitten/"
        ]
      },
      "value": "Clever Kitten",
      "uuid": "d56c99fa-4710-472c-81a6-41b7a84ea4be"
    },
    {
      "meta": {
        "refs": [
          "https://www.rsaconference.com/writable/presentations/file_upload/anf-t07b-the-art-of-attribution-identifying-and-pursuing-your-cyber-adversaries_final.pdf"
        ]
      },
      "value": "Andromeda Spider",
      "uuid": "e85ab78c-5e86-403c-b444-9cdcc167fb77"
    },
    {
      "value": "Cyber Caliphate Army",
      "meta": {
        "refs": [
          "https://en.wikipedia.org/wiki/Islamic_State_Hacking_Division",
          "https://ent.siteintelgroup.com/index.php?option=com_customproperties&view=search&task=tag&bind_to_category=content:37&tagId=697"
        ],
        "synonyms": [
          "Islamic State Hacking Division",
          "CCA",
          "United Cyber Caliphate",
          "UUC"
        ]
      },
      "uuid": "76f6ad4e-2ff3-4ccb-b81d-18162f290af0"
    },
    {
      "meta": {
        "country": "RU",
        "refs": [
          "http://go.crowdstrike.com/rs/281-OBQ-266/images/ReportGlobalThreatIntelligence.pdf"
        ]
      },
      "value": "Magnetic Spider",
      "uuid": "430ba885-cd24-492e-804c-815176ed9b1e"
    },
    {
      "meta": {
        "country": "CN",
        "refs": [
          "https://www.arbornetworks.com/blog/asert/wp-content/uploads/2016/01/ASERT-Threat-Intelligence-Brief-2015-08-Uncovering-the-Seven-Pointed-Dagger.pdf"
        ]
      },
      "value": "Group 27",
      "uuid": "73e4728a-955e-426a-b144-8cb95131f2ca"
    },
    {
      "meta": {
        "refs": [
          "https://www.rsaconference.com/writable/presentations/file_upload/anf-t07b-the-art-of-attribution-identifying-and-pursuing-your-cyber-adversaries_final.pdf"
        ]
      },
      "value": "Singing Spider",
      "uuid": "769bf551-ff39-4f84-b7f2-654a28df1e50"
    },
    {
      "meta": {
        "country": "IR",
        "synonyms": [
          "Fraternal Jackal"
        ],
        "refs": [
          "http://pastebin.com/u/QassamCyberFighters",
          "http://ddanchev.blogspot.com.es/2012/09/dissecting-operation-ababil-osint.html"
        ]
      },
      "value": "Cyber fighters of Izz Ad-Din Al Qassam",
      "uuid": "22c2b363-5d8f-4b04-96db-1b6cf4d7e8db"
    },
    {
      "meta": {
        "synonyms": [
          "1.php Group",
          "APT6"
        ],
        "country": "CN"
      },
      "value": "APT 6",
      "uuid": "1a2592a3-eab7-417c-bf2d-9c0558c2b3e7"
    },
    {
      "value": "AridViper",
      "meta": {
        "refs": [
          "http://www.trendmicro.com/cloud-content/us/pdfs/security-intelligence/white-papers/wp-operation-arid-viper.pdf",
          "http://securityaffairs.co/wordpress/33785/cyber-crime/arid-viper-israel-sex-video.html",
          "https://securelist.com/blog/research/68817/the-desert-falcons-targeted-attacks/",
          "https://ti.360.com/upload/report/file/APTSWXLVJ8fnjoxck.pdf",
          "https://blog.lookout.com/blog/2017/02/16/viperrat-mobile-apt/",
          "https://securelist.com/blog/incidents/77562/breaking-the-weakest-link-of-the-strongest-chain/",
          "https://www.proofpoint.com/us/threat-insight/post/Operation-Arid-Viper-Slithers-Back-Into-View",
          "https://www.ci-project.org/blog/2017/3/4/arid-viper",
          "http://blog.talosintelligence.com/2017/06/palestine-delphi.html",
          "https://www.threatconnect.com/blog/kasperagent-malware-campaign/"
        ],
        "synonyms": [
          "Desert Falcon",
          "Arid Viper",
          "APT-C-23"
        ]
      },
      "uuid": "0cfff0f4-868c-40a1-b9b4-0d153c0b33b6"
    },
    {
      "meta": {
        "refs": [
          "https://www.rsaconference.com/writable/presentations/file_upload/anf-t07b-the-art-of-attribution-identifying-and-pursuing-your-cyber-adversaries_final.pdf"
        ]
      },
      "value": "Dextorous Spider",
      "uuid": "445c7b62-028b-455e-9d65-74899b7006a4"
    },
    {
      "value": "Unit 8200",
      "meta": {
        "country": "IL",
        "refs": [
          "https://securelist.com/blog/research/70504/the-mystery-of-duqu-2-0-a-sophisticated-cyberespionage-actor-returns/",
          "https://archive.org/details/Stuxnet"
        ],
        "synonyms": [
          "Duqu Group"
        ]
      },
      "uuid": "e9a6cbd7-ca27-4894-ae20-9d11c06fdc02"
    },
    {
      "meta": {
        "refs": [
          "https://securelist.com/introducing-whitebear/81638/"
        ],
        "synonyms": [
          "Skipper Turla"
        ],
        "country": "RU"
      },
      "value": "White Bear",
      "uuid": "dc6c6cbc-9dc6-4ace-a2d2-fadefe45cce6"
    },
    {
      "meta": {
        "country": "CN",
        "refs": [
          "http://go.crowdstrike.com/rs/281-OBQ-266/images/ReportGlobalThreatIntelligence.pdf"
        ]
      },
      "value": "Pale Panda",
      "uuid": "43992f81-fd29-4228-94e0-c3aa3e65aab7"
    },
    {
      "meta": {
        "country": "CN",
        "refs": [
          "https://www.isightpartners.com/2016/02/threatscape-media-highlights-update-week-of-february-17th/"
        ]
      },
      "value": "Mana Team",
      "uuid": "110792e8-38d2-4df2-9ea3-08b60321e994"
    },
    {
      "meta": {
        "refs": [
          "https://www.symantec.com/connect/blogs/sowbug-cyber-espionage-group-targets-south-american-and-southeast-asian-governments"
        ]
      },
      "description": "Sowbug has been conducting highly targeted cyber attacks against organizations in South America and Southeast Asia and appears to be heavily focused on foreign policy institutions and diplomatic targets. Sowbug has been seen mounting classic espionage attacks by stealing documents from the organizations it infiltrates. ",
      "value": "Sowbug",
      "uuid": "1ca3b039-404e-4132-88c2-4e41235cd2f5"
    },
    {
      "meta": {
        "refs": [
          "https://researchcenter.paloaltonetworks.com/2017/11/unit42-muddying-the-water-targeted-attacks-in-the-middle-east/"
        ]
      },
      "description": "The MuddyWater attacks are primarily against Middle Eastern nations. However, we have also observed attacks against surrounding nations and beyond, including targets in India and the USA. MuddyWater attacks are characterized by the use of a slowly evolving PowerShell-based first stage backdoor we call “POWERSTATS”. Despite broad scrutiny and reports on MuddyWater attacks, the activity continues with only incremental changes to the tools and techniques.",
      "value": "MuddyWater",
      "uuid": "a29af069-03c3-4534-b78b-7d1a77ea085b"
    },
    {
      "meta": {
        "refs": [
          "https://www.bleepingcomputer.com/news/security/moneytaker-hacker-group-steals-millions-from-us-and-russian-banks/",
          "https://www.group-ib.com/resources/reports/money-taker.html",
          "https://www.group-ib.com/blog/moneytaker"
        ]
      },
      "description": "In less than two years, this group has conducted over 20 successful attacks on financial institutions and legal firms in the USA, UK and Russia. The group has primarily been targeting card processing systems, including the AWS CBR (Russian Interbank System) and purportedly SWIFT (US). Given the wide usage of STAR in LATAM, financial institutions in LATAM could have particular exposure to a potential interest from the MoneyTaker group.",
      "value": "MoneyTaker",
      "uuid": "7d78ec00-dfdc-4a80-a4da-63f1ae63bd7f"
    },
    {
      "value": "Microcin",
      "description": "We’re already used to the fact that complex cyberattacks use 0-day vulnerabilities, bypassing digital signature checks, virtual file systems, non-standard encryption algorithms and other tricks. Sometimes, however, all of this may be done in much simpler ways, as was the case in the malicious campaign that we detected a while ago – we named it ‘Microcin’ after microini, one of the malicious components used in it.",
      "meta": {
        "refs": [
          "https://securelist.com/a-simple-example-of-a-complex-cyberattack/82636/",
          "https://cdn.securelist.com/files/2017/09/Microcin_Technical_4PDF_eng_final_s.pdf"
        ]
      },
      "uuid": "0a6b31cd-54cd-4f82-9b87-aab780604632"
    },
    {
      "meta": {
        "country": "LB",
        "refs": [
          "https://info.lookout.com/rs/051-ESQ-475/images/Lookout_Dark-Caracal_srr_20180118_us_v.1.0.pdf"
        ]
      },
      "value": "Dark Caracal",
      "description": "Lookout and Electronic Frontier Foundation (EFF) have discovered Dark Caracal, a persistent and prolific actor, who at the time of writing is believed to be administered out of a building belonging to the Lebanese General Security Directorate in Beirut. At present, we have knowledge of hundreds of gigabytes of exfiltrated data, in 21+ countries, across thousands of victims. Stolen data includes enterprise intellectual property and personally identifiable information.",
      "uuid": "3d449c83-4426-431a-b06a-cb4f8a0fca94"
    },
    {
      "value": "Nexus Zeta",
      "description": "Nexus Zeta is no stranger when it comes to implementing SOAP related exploits. The threat actor has already been observed in implementing two other known SOAP related exploits, CVE-2014–8361 and CVE-2017–17215 in his Satori botnet project. A third SOAP exploit, TR-069 bug has also been observed previously in IoT botnets. This makes EDB 38722 the fourth SOAP related exploit which is discovered in the wild by IoT botnets.",
      "meta": {
        "refs": [
          "https://blog.newskysecurity.com/masuta-satori-creators-second-botnet-weaponizes-a-new-router-exploit-2ddc51cc52a7"
        ]
      },
      "uuid": "8c21ce09-33c3-412c-bb55-323765e89a60"
    },
    {
      "value": "APT37",
      "description": "APT37 has likely been active since at least 2012 and focuses on targeting the public and private sectors primarily in South Korea. In 2017, APT37 expanded its targeting beyond the Korean peninsula to include Japan, Vietnam and the Middle East, and to a wider range of industry verticals, including chemicals, electronics, manufacturing, aerospace, automotive and healthcare entities",
      "meta": {
        "refs": [
          "https://www.fireeye.com/blog/threat-research/2018/02/apt37-overlooked-north-korean-actor.html",
          "https://www2.fireeye.com/rs/848-DID-242/images/rpt_APT37.pdf",
          "http://blog.talosintelligence.com/2018/01/korea-in-crosshairs.html",
          "https://twitter.com/mstoned7/status/966126706107953152",
          "https://www.cfr.org/interactive/cyber-operations/apt-37"
        ],
        "synonyms": [
          "APT 37",
          "Group 123",
          "Starcruft",
          "Reaper",
          "Red Eyes",
          "Ricochet Chollima"
        ],
        "country": "KP",
        "cfr-suspected-victims": [
          "Republic of Korea",
          "Japan",
          "Vietnam"
        ],
        "cfr-suspected-state-sponsor": "Korea (Democratic People's Republic of)",
        "cfr-target-category": [
          "Government",
          "Private sector"
        ]
      }
    },
    {
      "value": "Leviathan",
      "description": "Leviathan is an espionage actor targeting organizations and high-value targets in defense and government. Active since at least 2014, this actor has long-standing interest in maritime industries, naval defense contractors, and associated research institutions in the United States and Western Europe.",
      "meta": {
        "refs": [
          "https://www.proofpoint.com/us/threat-insight/post/leviathan-espionage-actor-spearphishes-maritime-and-defense-targets",
          "https://www.fireeye.com/blog/threat-research/2018/03/suspected-chinese-espionage-group-targeting-maritime-and-engineering-industries.html"
        ],
        "synonyms": [
          "TEMP.Periscope"
        ],
        "country": "CN"
      },
      "uuid": "5b4b6980-3bc7-11e8-84d6-879aaac37dd9"
    },
    {
      "value": "APT34",
      "description": "Since at least 2014, an Iranian threat group tracked by FireEye as APT34 has conducted reconnaissance aligned with the strategic interests of Iran. The group conducts operations primarily in the Middle East, targeting financial, government, energy, chemical, telecommunications and other industries. Repeated targeting of Middle Eastern financial, energy and government organizations leads FireEye to assess that those sectors are a primary concern of APT34. The use of infrastructure tied to Iranian operations, timing and alignment with the national interests of Iran also lead FireEye to assess that APT34 acts on behalf of the Iranian government.",
      "meta": {
        "refs": [
          "https://www.fireeye.com/content/dam/collateral/en/mtrends-2018.pdf",
          "https://www.wired.com/story/apt-34-iranian-hackers-critical-infrastructure-companies/  ",
          "https://www.fireeye.com/blog/threat-research/2017/12/targeted-attack-in-middle-east-by-apt34.html"
        ],
        "synonyms": [
          "APT 34"
        ],
        "country": "IR"
      },
      "uuid": "73a521f6-3bc7-11e8-9e30-df7c90e50dda"
    },
    {
      "value": "APT35",
      "description": "FireEye has identified APT35 operations dating back to 2014. APT35, also known as the Newscaster Team, is a threat group sponsored by the Iranian government that conducts long term, resource-intensive operations to collect strategic intelligence. APT35 typically targets U.S. and the Middle Eastern military, diplomatic and government personnel, organizations in the media, energy and defense industrial base (DIB), and engineering, business services and telecommunications sectors.",
      "meta": {
        "refs": [
          "https://www.fireeye.com/content/dam/collateral/en/mtrends-2018.pdf"
        ],
        "synonyms": [
          "APT 35",
          "Newscaster Team"
        ],
        "country": "IR"
      },
      "uuid": "b8967b3c-3bc9-11e8-8701-8b1ead8c099e"
    },
    {
      "value": "Operation Parliament",
      "description": "Kaspersky Lab has been tracking a series of attacks utilizing unknown malware since early 2017. The attacks appear to be geopolitically motivated and target high profile organizations. The objective of the attacks is clearly espionage – they involve gaining access to top legislative, executive and judicial bodies around the world.",
      "meta": {
        "refs": [
          "https://securelist.com/operation-parliament-who-is-doing-what/85237/"
        ]
      },
      "uuid": "20f2d3a4-3ee7-11e8-8e78-837fd23517e0"
    },
    {
      "value": "Orangeworm",
      "description": "Symantec has identified a previously unknown group called Orangeworm that has been observed installing a custom backdoor called Trojan.Kwampirs within large international corporations that operate within the healthcare sector in the United States, Europe, and Asia.\nFirst identified in January 2015, Orangeworm has also conducted targeted attacks against organizations in related industries as part of a larger supply-chain attack in order to reach their intended victims. Known victims include healthcare providers, pharmaceuticals, IT solution providers for healthcare and equipment manufacturers that serve the healthcare industry, likely for the purpose of corporate espionage.",
      "meta": {
        "refs": [
          "https://www.symantec.com/blogs/threat-intelligence/orangeworm-targets-healthcare-us-europe-asia"
        ]
      },
      "uuid": "35d71626-4794-11e8-b74d-bbcbe48fee3c"
    },
    {
      "value": "ALLANITE",
      "description": "Adversaries abusing ICS (based on Dragos Inc adversary list).",
      "meta": {
        "refs": [
          "https://dragos.com/adversaries.html",
          "https://dragos.com/blog/20180510Allanite.html"
        ],
        "mode-of-operation": "Watering-hole and phishing leading to ICS recon and screenshot collection",
        "since": "2017",
        "capabilities": "Powershell scripts, THC Hydra, SecretsDump, Inveigh, PSExec",
        "victimology": "Electric utilities, US and UK",
        "synonyms": [
          "Palmetto Fusion"
        ]
      },
      "uuid": "a9000eaf-2b75-4ec7-8dcf-fe1bb5c77470"
    },
    {
      "value": "CHRYSENE",
      "description": "Adversaries abusing ICS (based on Dragos Inc adversary list).",
      "meta": {
        "refs": [
          "https://dragos.com/adversaries.html",
          "https://dragos.com/media/2017-Review-Industrial-Control-System-Threats.pdf"
        ],
        "mode-of-operation": "IT compromise, information gathering and recon against industrial orgs",
        "since": "2017",
        "capabilities": "Watering holes, 64-bit malware, covert C2 via IPv6 DNS, ISMDOOR",
        "victimology": "Oil and Gas, Manufacturing, Europe, MENA, North America",
        "synonyms": [
          "OilRig",
          "Greenbug"
        ]
      },
      "uuid": "a0082cfa-32e2-42b8-92d8-5c7a7409dcf1"
    },
    {
      "value": "COVELLITE",
      "description": "Adversaries abusing ICS (based on Dragos Inc adversary list).",
      "meta": {
        "refs": [
          "https://dragos.com/adversaries.html",
          "https://dragos.com/media/2017-Review-Industrial-Control-System-Threats.pdf"
        ],
        "mode-of-operation": "IT compromise with hardened anti-analysis malware against industrial orgs",
        "since": "2017",
        "capabilities": "Encoded binaries in documents, evasion techniques",
        "victimology": "Electric Utilities, US",
        "synonyms": [
          "Lazarus",
          "Hidden Cobra"
        ]
      },
      "uuid": "027a1428-6e79-4a4b-82b9-e698e8525c2b"
    },
    {
      "value": "DYMALLOY",
      "description": "Adversaries abusing ICS (based on Dragos Inc adversary list).",
      "meta": {
        "refs": [
          "https://dragos.com/adversaries.html",
          "https://dragos.com/media/2017-Review-Industrial-Control-System-Threats.pdf"
        ],
        "mode-of-operation": "Deep ICS environment information gathering, operator credentials, industrial process details",
        "since": "2016",
        "capabilities": "GOODOR, DORSHEL, KARAGANY, Mimikatz",
        "victimology": "Turkey, Europe, US",
        "synonyms": [
          "Dragonfly2",
          "Berserker Bear"
        ]
      },
      "uuid": "a08ab076-33c1-4350-b021-650c34277f2d"
    },
    {
      "value": "MAGNALLIUM",
      "description": "Adversaries abusing ICS (based on Dragos Inc adversary list).",
      "meta": {
        "refs": [
          "https://dragos.com/adversaries.html",
          "https://dragos.com/media/2017-Review-Industrial-Control-System-Threats.pdf"
        ],
        "mode-of-operation": "IT network limited, information gathering against industrial orgs",
        "since": "2016",
        "capabilities": "STONEDRILL wiper, variants of TURNEDUP malware",
        "victimology": "Petrochemical, Aerospace, Saudi Arabia",
        "synonyms": [
          "APT33"
        ]
      },
      "uuid": "accd848b-b8f4-46ba-a408-9063b35cfbf2"
    },
    {
      "value": "XENOTIME",
      "description": "Adversaries abusing ICS (based on Dragos Inc adversary list).",
      "meta": {
        "refs": [
          "https://dragos.com/adversaries.html"
        ],
        "mode-of-operation": "Focused on physical destruction and long-term persistence",
        "since": "2014",
        "capabilities": "TRISIS, custom credential harvesting",
        "victimology": "Oil and Gas, Middle East",
        "synonyms": []
      },
      "uuid": "3dddc77e-a52a-466a-bf1c-1463e352077f"
    },
    {
      "value": "ZooPark",
      "description": "ZooPark is a cyberespionage operation that has been focusing on Middle Eastern targets since at least June 2015. The threat actors behind ZooPark infect Android devices using several generations of malware we label from v1-v4, with v4 being the most recent version deployed in 2017.",
      "meta": {
        "refs": [
          "https://media.kasperskycontenthub.com/wp-content/uploads/sites/43/2018/05/03095519/ZooPark_for_public_final.pdf"
        ]
      },
      "uuid": "4defbf2e-4f73-11e8-807f-578d61da7568"
    },
    {
      "value": "LuckyMouse",
      "description": "Experts assigned the codename of LuckyMouse to the group behind this hack, but they later realized the attackers were an older Chinese threat actor known under various names in the reports of other cyber-security firms, such as Emissary Panda, APT27, Threat Group 3390, Bronze Union, ZipToken, and Iron Tiger",
      "meta": {
        "refs": [
          "https://www.bleepingcomputer.com/news/security/chinese-cyber-espionage-group-hacked-government-data-center/",
          "https://www.secureworks.com/research/bronze-union",
          "http://newsroom.trendmicro.com/blog/operation-iron-tiger-attackers-shift-east-asia-united-states",
          "https://www.secureworks.com/research/threat-group-3390-targets-organizations-for-cyberespionage",
          "https://www.threatconnect.com/blog/threatconnect-discovers-chinese-apt-activity-in-europe/",
          "https://www.nccgroup.trust/uk/about-us/newsroom-and-events/blogs/2018/april/decoding-network-data-from-a-gh0st-rat-variant/"
        ],
        "synonyms": [
          "Emissary Panda",
          "APT27",
          "Threat Group 3390",
          "Bronze Union",
          "ZipToken",
          "Iron Tiger"
        ]
      },
      "uuid": "4af45fea-72d3-11e8-846c-d37699506c8d"
    },
    {
      "value": "Thrip",
      "description": "Symantec have been monitoring Thrip since 2013 when they uncovered a spying campaign being orchestrated from systems based in China. Since their initial discovery, the group has changed its tactics and broadened the range of tools it used. Initially, it relied heavily on custom malware, but in this most recent wave of attacks, which began in 2017, the group has switched to a mixture of custom malware and living off the land tools. All of these tools, with the exception of Mimikatz (which is almost always used maliciously), have legitimate uses.",
      "meta": {
        "refs": [
          "https://www.symantec.com/blogs/threat-intelligence/thrip-hits-satellite-telecoms-defense-targets"
        ]
      },
      "uuid": "1533bc1a-745a-11e8-90e3-efa3e975fef3s"
    },
    {
      "value": "RANCOR",
<<<<<<< HEAD
      "description": "The Rancor group’s attacks use two primary malware families which we describe in depth later in this blog and are naming DDKONG and PLAINTEE. DDKONG is used throughout the campaign and PLAINTEE appears to be new addition to these attackers’ toolkit.",
      "meta": {
        "refs": [
          "https://researchcenter.paloaltonetworks.com/2018/06/unit42-rancor-targeted-attacks-south-east-asia-using-plaintee-ddkong-malware-families/"
        ]
      },
      "uuid": "14e7266a-6dd8-4000-8951-4bd93e357d4b"
=======
      "description": "The Rancor group’s attacks use two primary malware families which are naming DDKONG and PLAINTEE. DDKONG is used throughout the campaign and PLAINTEE appears to be new addition to these attackers’ toolkit.  Countries Unit 42 has identified as targeted by Rancor with these malware families include, but are not limited to Singapore and Cambodia.",
      "meta": {
        "refs": [
          "https://researchcenter.paloaltonetworks.com/2018/06/unit42-rancor-targeted-attacks-south-east-asia-using-plaintee-ddkong-malware-families/"
        ],
        "synonyms": [
          "Rancor group"
        ]
      },
      "uuid": "79c7c7e0-79d5-11e8-9b9c-1ff96be20c0b"
>>>>>>> 074a0a2c
    }
  ],
  "name": "Threat actor",
  "type": "threat-actor",
  "source": "MISP Project",
  "authors": [
    "Alexandre Dulaunoy",
    "Florian Roth",
    "Thomas Schreck",
    "Timo Steffens",
    "Various"
  ],
  "description": "Known or estimated adversary groups targeting organizations and employees. Adversary groups are regularly confused with their initial operation or campaign.",
  "uuid": "7cdff317-a673-4474-84ec-4f1754947823",
  "version": 44
}<|MERGE_RESOLUTION|>--- conflicted
+++ resolved
@@ -2791,26 +2791,16 @@
     },
     {
       "value": "RANCOR",
-<<<<<<< HEAD
-      "description": "The Rancor group’s attacks use two primary malware families which we describe in depth later in this blog and are naming DDKONG and PLAINTEE. DDKONG is used throughout the campaign and PLAINTEE appears to be new addition to these attackers’ toolkit.",
+      "description": "The Rancor group’s attacks use two primary malware families which are naming DDKONG and PLAINTEE. DDKONG is used throughout the campaign and PLAINTEE appears to be new addition to these attackers’ toolkit.  Countries Unit 42 has identified as targeted by Rancor with these malware families include, but are not limited to Singapore and Cambodia.",
       "meta": {
         "refs": [
           "https://researchcenter.paloaltonetworks.com/2018/06/unit42-rancor-targeted-attacks-south-east-asia-using-plaintee-ddkong-malware-families/"
-        ]
-      },
-      "uuid": "14e7266a-6dd8-4000-8951-4bd93e357d4b"
-=======
-      "description": "The Rancor group’s attacks use two primary malware families which are naming DDKONG and PLAINTEE. DDKONG is used throughout the campaign and PLAINTEE appears to be new addition to these attackers’ toolkit.  Countries Unit 42 has identified as targeted by Rancor with these malware families include, but are not limited to Singapore and Cambodia.",
-      "meta": {
-        "refs": [
-          "https://researchcenter.paloaltonetworks.com/2018/06/unit42-rancor-targeted-attacks-south-east-asia-using-plaintee-ddkong-malware-families/"
         ],
         "synonyms": [
           "Rancor group"
         ]
       },
       "uuid": "79c7c7e0-79d5-11e8-9b9c-1ff96be20c0b"
->>>>>>> 074a0a2c
     }
   ],
   "name": "Threat actor",
