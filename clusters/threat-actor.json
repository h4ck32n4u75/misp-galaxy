--- conflicted
+++ resolved
@@ -6634,26 +6634,16 @@
       "value": "Operation Comando"
     },
     {
-<<<<<<< HEAD
       "description": "On March 17, 2019, 360 Threat Intelligence Center captured a target attack sample against the Middle East by exploiting WinRAR vulnerability (CVE-2018-20250[6]), and it seems that the attack is carried out by the Goldmouse APT group (APT-C-27). There is a decoy Word document inside the archive regarding terrorist attacks to lure the victim into decompressing. When the archive gets decompressed on the vulnerable computer, the embedded njRAT backdoor (Telegram Desktop.exe) will be extracted to the startup folder and then triggered into execution if the victim restarts the computer or performs re-login. After that, the attacker is capable to control the compromised device.",
-=======
->>>>>>> d0383b46
       "meta": {
         "refs": [
           "https://ti.360.net/blog/articles/apt-c-27-(goldmouse):-suspected-target-attack-against-the-middle-east-with-winrar-exploit-en/"
         ],
         "synonyms": [
-<<<<<<< HEAD
           "GoldMouse"
         ]
       },
-      "uuid": "5b776efb-c334-4cd2-92c7-7123f06726ae",
-=======
-          "Goldmouse"
-        ]
-      },
       "uuid": "ee7f535d-cc3e-40f3-99f3-c97963cfa250",
->>>>>>> d0383b46
       "value": "APT-C-27"
     }
   ],
