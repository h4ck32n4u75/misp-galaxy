--- conflicted
+++ resolved
@@ -7917,7 +7917,6 @@
       "value": "NBTScan"
     },
     {
-<<<<<<< HEAD
       "description": "ZeroCleare was used to execute a destructive attack that affected organizations in the energy and industrial sectorsin the Middle East. Based on the analysis of the malware and the attackers’ behavior, we suspect Iran-based nation state adversaries were involved to develop and deploy this new wiper. ",
       "meta": {
         "refs": [
@@ -7946,7 +7945,8 @@
       },
       "uuid": "4a60dc72-1ca0-4503-a635-96e119c5278d",
       "value": "Autochk Rootkit"
-=======
+    },
+    {
       "description": "New trojan called Lampion has spread using template emails from the Portuguese Government Finance & Tax during the last days of 2019.",
       "meta": {
         "refs": [
@@ -7965,8 +7965,7 @@
       },
       "uuid": "e537e165-ea8b-4e75-8813-6519632d3f6a",
       "value": "LiquorBot"
->>>>>>> 3c90322f
     }
   ],
-  "version": 131
+  "version": 132
 }