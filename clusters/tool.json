--- conflicted
+++ resolved
@@ -10,7 +10,7 @@
   ],
   "description": "threat-actor-tools is an enumeration of tools used by adversaries. The list includes malware but also common software regularly used by the adversaries.",
   "uuid": "0d821b68-9d82-4c6d-86a6-1071a9e0f79f",
-  "version": 39,
+  "version": 40,
   "values": [
     {
       "meta": {
@@ -3085,7 +3085,6 @@
       }
     },
     {
-<<<<<<< HEAD
       "value": "StrongPity2",
       "description": "Detected by ESET as Win32/StrongPity2, this spyware notably resembles one that was attributed to the group called StrongPity.",
       "meta": {
@@ -3098,8 +3097,6 @@
       }
     },
     {
-=======
->>>>>>> 16398ed7
       "value": "wp-vcd",
       "description": "WordPress site owners should be on the lookout for a malware strain tracked as wp-vcd that hides in legitimate WordPress files and that is used to add a secret admin user and grant attackers control over infected sites.\nThe malware was first spotted online over the summer by Italian security researcher Manuel D'Orso.\nThe initial version of this threat was loaded via an include call for the wp-vcd.php file —hence the malware's name— and injected malicious code into WordPress core files such as functions.php and class.wp.php. This was not a massive campaign, but attacks continued throughout the recent months.",
       "meta": {
