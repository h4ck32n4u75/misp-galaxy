{
  "authors": [
    "Alexandre Dulaunoy",
    "Florian Roth",
    "Timo Steffens",
    "Christophe Vandeplas",
    "Dennis Rand",
    "raw-data"
  ],
  "category": "tool",
  "description": "threat-actor-tools is an enumeration of tools used by adversaries. The list includes malware but also common software regularly used by the adversaries.",
  "name": "Tool",
  "source": "MISP Project",
  "type": "tool",
  "uuid": "0d821b68-9d82-4c6d-86a6-1071a9e0f79f",
  "values": [
    {
      "description": "Banking Malware",
      "meta": {
        "refs": [
          "https://thehackernews.com/search/label/Zusy%20Malware",
          "http://blog.trendmicro.com/trendlabs-security-intelligence/the-tinbatinybanker-malware/"
        ],
        "synonyms": [
          "Hunter",
          "Zusy",
          "TinyBanker"
        ],
        "type": [
          "Banking"
        ]
      },
      "related": [
        {
          "dest-uuid": "96b2b31e-b191-43c4-9929-48ba1cbee62c",
          "tags": [
            "estimative-language:likelihood-probability=\"likely\""
          ],
          "type": "similar"
        },
        {
          "dest-uuid": "5594b171-32ec-4145-b712-e7701effffdd",
          "tags": [
            "estimative-language:likelihood-probability=\"likely\""
          ],
          "type": "similar"
        },
        {
          "dest-uuid": "5eee35b6-bd21-4b67-b198-e9320fcf2c88",
          "tags": [
            "estimative-language:likelihood-probability=\"likely\""
          ],
          "type": "similar"
        }
      ],
      "uuid": "75f53ead-1aee-4f91-8cb9-b4170d747cfc",
      "value": "Tinba"
    },
    {
      "description": "Malware",
      "meta": {
        "refs": [
          "https://www.trendmicro.com/vinfo/us/threat-encyclopedia/web-attack/112/pulling-the-plug-on-plugx"
        ],
        "synonyms": [
          "Backdoor.FSZO-5117",
          "Trojan.Heur.JP.juW@ayZZvMb",
          "Trojan.Inject1.6386",
          "Korplug",
          "Agent.dhwf"
        ],
        "type": [
          "Backdoor"
        ]
      },
      "related": [
        {
          "dest-uuid": "663f8ef9-4c50-499a-b765-f377d23c1070",
          "tags": [
            "estimative-language:likelihood-probability=\"likely\""
          ],
          "type": "similar"
        },
        {
          "dest-uuid": "64fa0de0-6240-41f4-8638-f4ca7ed528fd",
          "tags": [
            "estimative-language:likelihood-probability=\"likely\""
          ],
          "type": "similar"
        },
        {
          "dest-uuid": "036bd099-fe80-46c2-9c4c-e5c6df8dcdee",
          "tags": [
            "estimative-language:likelihood-probability=\"likely\""
          ],
          "type": "similar"
        }
      ],
      "uuid": "f4b159ea-97e5-483b-854b-c48a78d562aa",
      "value": "PlugX"
    },
    {
      "description": " Trojan (RAT) linked to current targeted attacks and others dating back to at least early 2009",
      "meta": {
        "refs": [
          "https://www.zscaler.com/pdf/whitepapers/msupdater_trojan_whitepaper.pdfx"
        ],
        "type": [
          "Backdoor"
        ]
      },
      "uuid": "f85d2d5a-6e3c-44e4-bd3b-6100c04b4ba9",
      "value": "MSUpdater"
    },
    {
      "description": "A password sthealing tool regularly used by attackers",
      "meta": {
        "refs": [
          "https://github.com/AlessandroZ/LaZagne"
        ],
        "type": [
          "HackTool"
        ]
      },
      "uuid": "d0394d50-5316-4405-aa77-1070bdf68b6a",
      "value": "Lazagne"
    },
    {
      "description": "Poison Ivy is a RAT which was freely available and first released in 2005.",
      "meta": {
        "refs": [
          "https://www.fireeye.com/content/dam/fireeye-www/global/en/current-threats/pdfs/rpt-poison-ivy.pdf",
          "https://www.f-secure.com/v-descs/backdoor_w32_poisonivy.shtml"
        ],
        "synonyms": [
          "Backdoor.Win32.PoisonIvy",
          "Gen:Trojan.Heur.PT"
        ],
        "type": [
          "Backdoor"
        ]
      },
      "related": [
        {
          "dest-uuid": "c82c904f-b3b4-40a2-bf0d-008912953104",
          "tags": [
            "estimative-language:likelihood-probability=\"likely\""
          ],
          "type": "used-by"
        },
        {
          "dest-uuid": "4e104fef-8a2c-4679-b497-6e86d7d47db0",
          "tags": [
            "estimative-language:likelihood-probability=\"likely\""
          ],
          "type": "similar"
        },
        {
          "dest-uuid": "b42378e0-f147-496f-992a-26a49705395b",
          "tags": [
            "estimative-language:likelihood-probability=\"likely\""
          ],
          "type": "similar"
        },
        {
          "dest-uuid": "7789fc1b-3cbc-4a1c-8ef0-8b06760f93e7",
          "tags": [
            "estimative-language:likelihood-probability=\"likely\""
          ],
          "type": "similar"
        },
        {
          "dest-uuid": "e336aeba-b61a-44e0-a0df-cd52a5839db5",
          "tags": [
            "estimative-language:likelihood-probability=\"likely\""
          ],
          "type": "similar"
        }
      ],
      "uuid": "2abe89de-46dd-4dae-ae22-b49a593aff54",
      "value": "Poison Ivy"
    },
    {
      "description": "In March 2016, Unit 42 observed this new Poison Ivy variant we’ve named SPIVY being deployed via weaponized documents leveraging CVE-2015-2545.",
      "meta": {
        "refs": [
          "http://researchcenter.paloaltonetworks.com/2016/04/unit42-new-poison-ivy-rat-variant-targets-hong-kong-pro-democracy-activists/"
        ],
        "type": [
          "Backdoor"
        ]
      },
      "uuid": "a3d2e7fe-a8e4-48c7-8d47-b9430898af08",
      "value": "SPIVY"
    },
    {
      "meta": {
        "refs": [
          "https://www.crowdstrike.com/blog/whois-anchor-panda/"
        ],
        "synonyms": [
          "Anchor Panda"
        ],
        "type": [
          "Backdoor"
        ]
      },
      "related": [
        {
          "dest-uuid": "c82c904f-b3b4-40a2-bf0d-008912953104",
          "tags": [
            "estimative-language:likelihood-probability=\"likely\""
          ],
          "type": "used-by"
        }
      ],
      "uuid": "32a67552-3b31-47bb-8098-078099bbc813",
      "value": "Torn RAT"
    },
    {
      "meta": {
        "refs": [
          "https://blog.fortinet.com/2016/08/29/german-speakers-targeted-by-spam-leading-to-ozone-rat"
        ],
        "synonyms": [
          "Ozone RAT",
          "ozonercp"
        ],
        "type": [
          "Backdoor"
        ]
      },
      "uuid": "e3010d81-94e2-43a9-98ed-61925b02be6e",
      "value": "OzoneRAT"
    },
    {
      "description": "ZeGhots is a RAT which was freely available and first released in 2014.",
      "meta": {
        "refs": [
          "https://www.microsoft.com/security/portal/threat/encyclopedia/entry.aspx?Name=Backdoor%3aWin32%2fZegost.BW"
        ],
        "synonyms": [
          "BackDoor-FBZT!52D84425CDF2",
          "Trojan.Win32.Staser.ytq",
          "Win32/Zegost.BW"
        ],
        "type": [
          "Backdoor"
        ]
      },
      "uuid": "c7706d12-fb62-4db6-bbe3-fef2da0181e7",
      "value": "ZeGhost"
    },
    {
      "description": "Trojan (RAT) linked to current targeted attacks and others dating back to at least early 2009",
      "meta": {
        "refs": [
          "http://thehackernews.com/2015/08/elise-malware-hacking.html"
        ],
        "synonyms": [
          "Elise"
        ],
        "type": [
          "dropper",
          "PWS"
        ]
      },
      "related": [
        {
          "dest-uuid": "7551188b-8f91-4d34-8350-0d0c57b2b913",
          "tags": [
            "estimative-language:likelihood-probability=\"likely\""
          ],
          "type": "similar"
        },
        {
          "dest-uuid": "3477a25d-e04b-475e-8330-39f66c10cc01",
          "tags": [
            "estimative-language:likelihood-probability=\"likely\""
          ],
          "type": "similar"
        }
      ],
      "uuid": "d70fd29d-590e-4ed5-b72f-6ce0142019c6",
      "value": "Elise Backdoor"
    },
    {
      "description": "A new information stealer, Trojan.Laziok, acts as a reconnaissance tool allowing attackers to gather information and tailor their attack methods for each compromised computer.",
      "meta": {
        "refs": [
          "http://www.symantec.com/connect/blogs/new-reconnaissance-threat-trojanlaziok-targets-energy-sector"
        ],
        "synonyms": [
          "Laziok"
        ],
        "type": [
          "PWS",
          "reco"
        ]
      },
      "related": [
        {
          "dest-uuid": "686a9217-3978-47c0-9989-dd2a3438ba72",
          "tags": [
            "estimative-language:likelihood-probability=\"likely\""
          ],
          "type": "similar"
        }
      ],
      "uuid": "7ccd3821-e825-4ff8-b4be-92c9732ce708",
      "value": "Trojan.Laziok"
    },
    {
      "description": "Android-based malware",
      "meta": {
        "refs": [
          "https://securityintelligence.com/android-malware-about-to-get-worse-gm-bot-source-code-leaked/"
        ],
        "synonyms": [
          "GM-Bot",
          "SlemBunk",
          "Bankosy",
          "Acecard"
        ],
        "type": [
          "Spyware",
          "AndroidOS"
        ]
      },
      "related": [
        {
          "dest-uuid": "3d3aa832-8847-47c5-9e31-ef13ab7ab6fb",
          "tags": [
            "estimative-language:likelihood-probability=\"likely\""
          ],
          "type": "similar"
        },
        {
          "dest-uuid": "620981e8-49c8-486a-b30c-359702c8ffbc",
          "tags": [
            "estimative-language:likelihood-probability=\"likely\""
          ],
          "type": "similar"
        },
        {
          "dest-uuid": "d87e2574-7b9c-4ea7-98eb-88f3e139f6ff",
          "tags": [
            "estimative-language:likelihood-probability=\"likely\""
          ],
          "type": "similar"
        }
      ],
      "uuid": "f8047de2-fefc-4ee0-825b-f1fae4b20c09",
      "value": "Slempo"
    },
    {
      "description": "We have discovered a malware family named ‘PWOBot’ that is fairly unique because it is written entirely in Python, and compiled via PyInstaller to generate a Microsoft Windows executable. The malware has been witnessed affecting a number of Europe-based organizations, particularly in Poland. Additionally, the malware is delivered via a popular Polish file-sharing web service.",
      "meta": {
        "refs": [
          "http://researchcenter.paloaltonetworks.com/2016/04/unit42-python-based-pwobot-targets-european-organizations/"
        ],
        "synonyms": [
          "PWOLauncher",
          "PWOHTTPD",
          "PWOKeyLogger",
          "PWOMiner",
          "PWOPyExec",
          "PWOQuery"
        ],
        "type": [
          "Dropper",
          "Miner",
          "Spyware"
        ]
      },
      "uuid": "17de0952-3841-44d3-b03a-cc90e123d2b8",
      "value": "PWOBot"
    },
    {
      "description": "We recently came across a cyber attack that used a remote access Trojan (RAT) called Lost Door, a tool currently offered on social media sites. What also struck us the most about this RAT (detected as BKDR_LODORAT.A) is how it abuses the Port Forward feature in routers.",
      "meta": {
        "refs": [
          "http://blog.trendmicro.com/trendlabs-security-intelligence/lost-door-rat-accessible-customizable-attack-tool/"
        ],
        "synonyms": [
          "LostDoor RAT",
          "BKDR_LODORAT"
        ],
        "type": [
          "Backdoor"
        ]
      },
      "uuid": "6d0b7543-a6e5-49fc-832e-bd594460187c",
      "value": "Lost Door RAT"
    },
    {
      "meta": {
        "refs": [
          "http://www.fidelissecurity.com/files/files/FTA_1009-njRAT_Uncovered_rev2.pdf",
          "https://github.com/kevthehermit/RATDecoders/blob/master/yaraRules/njRat.yar"
        ],
        "synonyms": [
          "Bladabindi",
          "Jorik"
        ],
        "type": [
          "Backdoor"
        ]
      },
      "related": [
        {
          "dest-uuid": "ff611c24-289e-4f2d-88d2-cfbf771a4e4b",
          "tags": [
            "estimative-language:likelihood-probability=\"likely\""
          ],
          "type": "similar"
        }
      ],
      "uuid": "a860d257-4a39-47ec-9230-94cac67ebf7e",
      "value": "njRAT"
    },
    {
      "meta": {
        "refs": [
          "http://www.symantec.com/connect/blogs/nanocore-another-rat-tries-make-it-out-gutter",
          "https://nanocore.io/"
        ],
        "synonyms": [
          "NanoCore",
          "Nancrat",
          "Zurten",
          "Atros2.CKPN"
        ],
        "type": [
          "Backdoor"
        ]
      },
      "related": [
        {
          "dest-uuid": "6c3c111a-93af-428a-bee0-feacbee0237d",
          "tags": [
            "estimative-language:likelihood-probability=\"likely\""
          ],
          "type": "similar"
        }
      ],
      "uuid": "a8111fb7-d4c4-4671-a6f9-f62fea8bad60",
      "value": "NanoCoreRAT"
    },
    {
      "meta": {
        "refs": [
          "https://www.secureworks.com/research/sakula-malware-family"
        ],
        "synonyms": [
          "Sakurel"
        ],
        "type": [
          "Backdoor"
        ]
      },
      "related": [
        {
          "dest-uuid": "3eca2d5f-41bf-4ad4-847f-df18befcdc44",
          "tags": [
            "estimative-language:likelihood-probability=\"likely\""
          ],
          "type": "similar"
        },
        {
          "dest-uuid": "96b08451-b27a-4ff6-893f-790e26393a8e",
          "tags": [
            "estimative-language:likelihood-probability=\"likely\""
          ],
          "type": "similar"
        },
        {
          "dest-uuid": "e88eb9b1-dc8b-4696-8dcf-0c29924d0f8b",
          "tags": [
            "estimative-language:likelihood-probability=\"likely\""
          ],
          "type": "similar"
        }
      ],
      "uuid": "f6c137f0-979c-4ce2-a0e5-2a080a5a1746",
      "value": "Sakula"
    },
    {
      "meta": {
        "refs": [
          "http://www.threatgeek.com/2016/01/introducing-hi-zor-rat.html"
        ],
        "type": [
          "Backdoor"
        ]
      },
      "uuid": "e8fbb7b4-2f27-4028-975a-485d4c2dd977",
      "value": "Hi-ZOR"
    },
    {
      "meta": {
        "refs": [
          "http://www.novetta.com/wp-content/uploads/2014/11/Derusbi.pdf",
          "https://www.rsaconference.com/writable/presentations/file_upload/hta-w02-dissecting-derusbi.pdf"
        ],
        "synonyms": [
          "TROJ_DLLSERV.BE"
        ],
        "type": [
          "Backdoor"
        ]
      },
      "related": [
        {
          "dest-uuid": "94379dec-5c87-49db-b36e-66abc0b81344",
          "tags": [
            "estimative-language:likelihood-probability=\"likely\""
          ],
          "type": "similar"
        },
        {
          "dest-uuid": "7ea00126-add3-407e-b69d-d4aa1b3049d5",
          "tags": [
            "estimative-language:likelihood-probability=\"likely\""
          ],
          "type": "similar"
        }
      ],
      "uuid": "eff68b97-f36e-4827-ab1a-90523c16774c",
      "value": "Derusbi"
    },
    {
      "meta": {
        "refs": [
          "http://blog.trendmicro.com/trendlabs-security-intelligence/evilgrab-malware-family-used-in-targeted-attacks-in-asia/",
          "http://researchcenter.paloaltonetworks.com/2015/06/evilgrab-delivered-by-watering-hole-attack-on-president-of-myanmars-website/"
        ],
        "synonyms": [
          "BKDR_HGDER",
          "BKDR_EVILOGE",
          "BKDR_NVICM",
          "Wmonder"
        ],
        "type": [
          "Backdoor"
        ]
      },
      "related": [
        {
          "dest-uuid": "2f1a9fd0-3b7c-4d77-a358-78db13adbe78",
          "tags": [
            "estimative-language:likelihood-probability=\"likely\""
          ],
          "type": "similar"
        },
        {
          "dest-uuid": "c542f369-f06d-4168-8c84-fdf5fc7f2a8d",
          "tags": [
            "estimative-language:likelihood-probability=\"likely\""
          ],
          "type": "similar"
        },
        {
          "dest-uuid": "438c6d0f-03f0-4b49-89d2-40bf5349c3fc",
          "tags": [
            "estimative-language:likelihood-probability=\"likely\""
          ],
          "type": "similar"
        }
      ],
      "uuid": "c9b4ec27-0a43-4671-a967-bcac5df0e056",
      "value": "EvilGrab"
    },
    {
      "meta": {
        "refs": [
          "https://www.symantec.com/connect/blogs/cve-2012-1875-exploited-wild-part-1-trojannaid",
          "http://telussecuritylabs.com/threats/show/TSL20120614-05"
        ],
        "synonyms": [
          "Naid",
          "Mdmbot.E",
          "AGENT.GUNZ",
          "AGENT.AQUP.DROPPER",
          "AGENT.BMZA",
          "MCRAT.A",
          "AGENT.ABQMR"
        ],
        "type": [
          "Dropper"
        ]
      },
      "related": [
        {
          "dest-uuid": "48523614-309e-43bf-a2b8-705c2b45d7b2",
          "tags": [
            "estimative-language:likelihood-probability=\"likely\""
          ],
          "type": "similar"
        }
      ],
      "uuid": "170db76b-93f7-4fd1-97fc-55937c079b66",
      "value": "Trojan.Naid"
    },
    {
      "description": "Backdoor.Moudoor, a customized version of Gh0st RAT",
      "meta": {
        "refs": [
          "http://www.darkreading.com/attacks-breaches/elite-chinese-cyberspy-group-behind-bit9-hack/d/d-id/1140495",
          "https://securityledger.com/2013/09/apt-for-hire-symantec-outs-hidden-lynx-hacking-crew/"
        ],
        "synonyms": [
          "SCAR",
          "KillProc.14145"
        ],
        "type": [
          "Backdoor"
        ]
      },
      "uuid": "46fd9884-208c-43c7-8ec3-b9fabce30b30",
      "value": "Moudoor"
    },
    {
      "description": "APT that infected hundreds of high profile victims in more than 40 countries. Known targets of NetTraveler include Tibetan/Uyghur activists, oil industry companies, scientific research centers and institutes, universities, private companies, governments and governmental institutions, embassies and military contractors.",
      "meta": {
        "refs": [
          "https://securelist.com/blog/incidents/57455/nettraveler-is-back-the-red-star-apt-returns-with-new-tricks/"
        ],
        "synonyms": [
          "TravNet",
          "Netfile"
        ],
        "type": [
          "Backdoor"
        ]
      },
      "related": [
        {
          "dest-uuid": "cafd0bf8-2b9c-46c7-ae3c-3e0f42c5062e",
          "tags": [
            "estimative-language:likelihood-probability=\"likely\""
          ],
          "type": "similar"
        },
        {
          "dest-uuid": "3a26ee44-3224-48f3-aefb-3978c972d928",
          "tags": [
            "estimative-language:likelihood-probability=\"likely\""
          ],
          "type": "similar"
        }
      ],
      "uuid": "59b70721-6fed-4805-afa5-4ff2554bef81",
      "value": "NetTraveler"
    },
    {
      "description": "APT used As part of Operation SMN, Novetta analyzed recent versions of the Winnti malware. The samples, compiled from mid- to late 2014, exhibited minimal functional changes over the previous generations Kaspersky reported in 2013.",
      "meta": {
        "refs": [
          "https://securelist.com/blog/incidents/57455/nettraveler-is-back-the-red-star-apt-returns-with-new-tricks/",
          "https://kasperskycontenthub.com/wp-content/uploads/sites/43/vlpdfs/winnti-more-than-just-a-game-130410.pdf"
        ],
        "synonyms": [
          "Etso",
          "SUQ",
          "Agent.ALQHI",
          "RbDoor",
          "RibDoor",
          "HIGHNOON"
        ],
        "type": [
          "Backdoor"
        ]
      },
      "related": [
        {
          "dest-uuid": "d3afa961-a80c-4043-9509-282cdf69ab21",
          "tags": [
            "estimative-language:likelihood-probability=\"likely\""
          ],
          "type": "similar"
        },
        {
          "dest-uuid": "7f8166e2-c7f4-4b48-a07b-681b61a8f2c1",
          "tags": [
            "estimative-language:likelihood-probability=\"likely\""
          ],
          "type": "similar"
        }
      ],
      "uuid": "9b3a4cff-1c5a-4fd6-b49c-27240b6d622c",
      "value": "Winnti"
    },
    {
      "description": "Ease Credential stealh and replay, A little tool to play with Windows security.",
      "meta": {
        "refs": [
          "https://github.com/gentilkiwi/mimikatz",
          "https://researchcenter.paloaltonetworks.com/2017/07/unit42-twoface-webshell-persistent-access-point-lateral-movement/",
          "https://www.ncsc.gov.uk/content/files/protected_files/article_files/Joint%20report%20on%20publicly%20available%20hacking%20tools%20%28NCSC%29.pdf"
        ],
        "synonyms": [
          "Mikatz"
        ],
        "type": [
          "HackTool"
        ]
      },
      "related": [
        {
          "dest-uuid": "afc079f3-c0ea-4096-b75d-3f05338b7f60",
          "tags": [
            "estimative-language:likelihood-probability=\"likely\""
          ],
          "type": "similar"
        }
      ],
      "uuid": "7f3a035d-d83a-45b8-8111-412aa8ade802",
      "value": "Mimikatz"
    },
    {
      "description": "Backdoor attribued to APT1",
      "meta": {
        "refs": [
          "https://github.com/gnaegle/cse4990-practical3",
          "https://www.securestate.com/blog/2013/02/20/apt-if-it-aint-broke"
        ],
        "type": [
          "Backdoor"
        ]
      },
      "related": [
        {
          "dest-uuid": "1d808f62-cf63-4063-9727-ff6132514c22",
          "tags": [
            "estimative-language:likelihood-probability=\"likely\""
          ],
          "type": "similar"
        }
      ],
      "uuid": "b5be84b7-bf2c-40d0-85a9-14c040881a98",
      "value": "WEBC2"
    },
    {
      "description": "Symantec has observed Buckeye activity dating back to 2009, involving attacks on various organizations in several regions. Buckeye used a remote access Trojan (Backdoor.Pirpi) in attacks against a US organization’s network in 2009. The group delivered Backdoor.Pirpi through malicious attachments or links in convincing spear-phishing emails.",
      "meta": {
        "refs": [
          "http://www.symantec.com/connect/blogs/buckeye-cyberespionage-group-shifts-gaze-us-hong-kong"
        ],
        "synonyms": [
          "Badey",
          "EXL"
        ],
        "type": [
          "Backdoor"
        ]
      },
      "related": [
        {
          "dest-uuid": "58adaaa8-f1e8-4606-9a08-422e568461eb",
          "tags": [
            "estimative-language:likelihood-probability=\"likely\""
          ],
          "type": "similar"
        }
      ],
      "uuid": "4859330d-c6a5-4b9c-b45b-536ec983cd4a",
      "value": "Pirpi"
    },
    {
      "description": "RARSTONE is a Remote Access Tool (RAT) discovered early 2013 by TrendMicro, it’s characterized by a great affinity with the other RAT know as Plug is and was used in April for phishing campaigns that followed the dramatic attack to the Boston Marathon.",
      "meta": {
        "refs": [
          "http://blog.trendmicro.com/trendlabs-security-intelligence/bkdr_rarstone-new-rat-to-watch-out-for/"
        ],
        "type": [
          "Backdoor"
        ]
      },
      "related": [
        {
          "dest-uuid": "8c553311-0baa-4146-997a-f79acef3d831",
          "tags": [
            "estimative-language:likelihood-probability=\"likely\""
          ],
          "type": "similar"
        }
      ],
      "uuid": "5d2dd6ad-6bb2-45d3-b295-e125d3399c8d",
      "value": "RARSTONE"
    },
    {
      "description": "Backspace is a Backdoor that targets the Windows platform. This malware is reportedly associated with targeted attacks against Association of Southeast Asian Nations (ASEAN) members (APT30).",
      "meta": {
        "refs": [
          "https://www2.fireeye.com/WEB-2015RPTAPT30.html",
          "https://www.fireeye.com/content/dam/fireeye-www/current-threats/pdfs/rpt-southeast-asia-threat-landscape.pdf"
        ],
        "synonyms": [
          "Lecna"
        ],
        "type": [
          "Backdoor"
        ]
      },
      "related": [
        {
          "dest-uuid": "fb261c56-b80e-43a9-8351-c84081e7213d",
          "tags": [
            "estimative-language:likelihood-probability=\"likely\""
          ],
          "type": "similar"
        }
      ],
      "uuid": "cd6c5f27-cf7e-4529-ae9c-ab5b85102bde",
      "value": "Backspace"
    },
    {
      "description": "Backdoor user by he Naikon APT group",
      "meta": {
        "refs": [
          "https://securelist.com/analysis/publications/69953/the-naikon-apt/",
          "https://kasperskycontenthub.com/securelist/files/2015/05/TheNaikonAPT-MsnMM.pdf"
        ],
        "type": [
          "Backdoor"
        ]
      },
      "uuid": "2e3712e3-fd7b-43d1-8b4f-2ba7fc551bbb",
      "value": "XSControl"
    },
    {
      "description": "NETEAGLE is a backdoor developed by APT30 with compile dates as early as 2008. It has two main variants known as Scout and Norton.",
      "meta": {
        "refs": [
          "https://attack.mitre.org/wiki/Software/S0034",
          "https://www2.fireeye.com/rs/fireye/images/rpt-apt30.pdf"
        ],
        "synonyms": [
          "scout",
          "norton"
        ],
        "type": [
          "Backdoor"
        ]
      },
      "uuid": "0ee08ab5-140c-44c3-9b0a-4a352500b14e",
      "value": "Neteagle"
    },
    {
      "description": "In November 2014, the experts of the G DATA SecurityLabs published an article about ComRAT, the Agent.BTZ successor. We explained that this case is linked to the Uroburos rootkit.",
      "meta": {
        "refs": [
          "https://blog.gdatasoftware.com/2015/01/23927-evolution-of-sophisticated-spyware-from-agent-btz-to-comrat"
        ],
        "synonyms": [
          "ComRat"
        ],
        "type": [
          "Backdoor"
        ]
      },
      "related": [
        {
          "dest-uuid": "9223bf17-7e32-4833-9574-9ffd8c929765",
          "tags": [
            "estimative-language:likelihood-probability=\"likely\""
          ],
          "type": "similar"
        },
        {
          "dest-uuid": "da5880b4-f7da-4869-85f2-e0aba84b8565",
          "tags": [
            "estimative-language:likelihood-probability=\"likely\""
          ],
          "type": "similar"
        },
        {
          "dest-uuid": "d9cc15f7-0880-4ae4-8df4-87c58338d6b8",
          "tags": [
            "estimative-language:likelihood-probability=\"likely\""
          ],
          "type": "similar"
        }
      ],
      "uuid": "da079741-05e6-458c-b434-011263dc691c",
      "value": "Agent.BTZ"
    },
    {
      "description": "RAT bundle with standard VNC (to avoid/limit A/V detection).",
      "uuid": "b1b7e7d8-3778-4783-9cc7-9ec04b146031",
      "value": "Heseber BOT"
    },
    {
      "uuid": "93fe1644-a7a6-4e5a-bc3b-88984b251fde",
      "value": "Agent.dne"
    },
    {
      "description": "Waterbug is the name given to the actors who use the malware tools Trojan.Wipbot (also known as Tavdig and Epic Turla)",
      "meta": {
        "refs": [
          "https://securelist.com/analysis/publications/65545/the-epic-turla-operation/",
          "https://www.symantec.com/content/en/us/enterprise/media/security_response/whitepapers/waterbug-attack-group.pdf"
        ],
        "synonyms": [
          "Tavdig",
          "Epic Turla",
          "WorldCupSec",
          "TadjMakhal"
        ],
        "type": [
          "Backdoor"
        ]
      },
      "related": [
        {
          "dest-uuid": "6b62e336-176f-417b-856a-8552dd8c44e1",
          "tags": [
            "estimative-language:likelihood-probability=\"likely\""
          ],
          "type": "similar"
        },
        {
          "dest-uuid": "6b6cf608-cc2c-40d7-8500-afca3e35e7e4",
          "tags": [
            "estimative-language:likelihood-probability=\"likely\""
          ],
          "type": "similar"
        }
      ],
      "uuid": "36c0faf0-428e-4e7f-93c5-824bb0495ac9",
      "value": "Wipbot"
    },
    {
      "description": "Family of related sophisticated backdoor software - Name comes from Microsoft detection signature – anagram of Ultra (Ultra3) was a name of the fake driver). A macOS version exists but appears incomplete and lacking features...for now!",
      "meta": {
        "refs": [
          "https://www.first.org/resources/papers/tbilisi2014/turla-operations_and_development.pdf",
          "https://objective-see.com/blog/blog_0x25.html#Snake"
        ],
        "synonyms": [
          "Snake",
          "Uroburos",
          "Urouros"
        ],
        "type": [
          "Backdoor",
          "Rootkit"
        ]
      },
      "related": [
        {
          "dest-uuid": "80a014ba-3fef-4768-990b-37d8bd10d7f4",
          "tags": [
            "estimative-language:likelihood-probability=\"likely\""
          ],
          "type": "similar"
        },
        {
          "dest-uuid": "d674ffd2-1f27-403b-8fe9-b4af6e303e5c",
          "tags": [
            "estimative-language:likelihood-probability=\"likely\""
          ],
          "type": "similar"
        }
      ],
      "uuid": "22332d52-c0c2-443c-9ffb-f08c0d23722c",
      "value": "Turla"
    },
    {
      "related": [
        {
          "dest-uuid": "96fd6cc4-a693-4118-83ec-619e5352d07d",
          "tags": [
            "estimative-language:likelihood-probability=\"likely\""
          ],
          "type": "similar"
        }
      ],
      "uuid": "811bdec0-e236-48ae-b27c-1a8fe0bfc3a9",
      "value": "Winexe"
    },
    {
      "description": "RAT initialy identified in 2011 and still actively used.",
      "related": [
        {
          "dest-uuid": "8a21ae06-d257-48a0-989b-1c9aebedabc2",
          "tags": [
            "estimative-language:likelihood-probability=\"likely\""
          ],
          "type": "similar"
        },
        {
          "dest-uuid": "5086a6e0-53b2-4d96-9eb3-a0237da2e591",
          "tags": [
            "estimative-language:likelihood-probability=\"likely\""
          ],
          "type": "similar"
        }
      ],
      "uuid": "9ad11139-e928-45cf-a0b4-937290642e92",
      "value": "Dark Comet"
    },
    {
      "meta": {
        "synonyms": [
          "WinSpy"
        ]
      },
      "uuid": "38d6a0a1-0388-40d4-b8f4-1d58eeb9a07d",
      "value": "Cadelspy"
    },
    {
      "meta": {
        "refs": [
          "http://researchcenter.paloaltonetworks.com/2016/03/digital-quartermaster-scenario-demonstrated-in-attacks-against-the-mongolian-government/"
        ]
      },
      "uuid": "e81b96a2-22e9-445e-88c7-65b67c2299ec",
      "value": "CMStar"
    },
    {
      "meta": {
        "refs": [
          "https://securelist.com/files/2015/02/The-Desert-Falcons-targeted-attacks.pdf"
        ],
        "synonyms": [
          "iRAT"
        ]
      },
      "uuid": "d6420953-0e85-4330-abc2-3a8b9dda046b",
      "value": "DHS2015"
    },
    {
      "description": "Gh0st Rat is a well-known Chinese remote access trojan which was originally made by C.Rufus Security Team several years ago.",
      "meta": {
        "refs": [
          "http://download01.norman.no/documents/ThemanyfacesofGh0stRat.pdf"
        ],
        "synonyms": [
          "Gh0stRat, GhostRat"
        ]
      },
      "related": [
        {
          "dest-uuid": "c82c904f-b3b4-40a2-bf0d-008912953104",
          "tags": [
            "estimative-language:likelihood-probability=\"likely\""
          ],
          "type": "used-by"
        }
      ],
      "uuid": "cb8c8253-4024-4cc9-8989-b4a5f95f6c2f",
      "value": "Gh0st Rat"
    },
    {
      "description": "Fakem RAT makes their network traffic look like well-known protocols (e.g. Messenger traffic, HTML pages). ",
      "meta": {
        "refs": [
          "http://www.trendmicro.com/cloud-content/us/pdfs/security-intelligence/white-papers/wp-fakem-rat.pdf"
        ],
        "synonyms": [
          "FAKEM"
        ]
      },
      "related": [
        {
          "dest-uuid": "b127028b-ecb1-434b-abea-e4df3ca458b9",
          "tags": [
            "estimative-language:likelihood-probability=\"likely\""
          ],
          "type": "similar"
        }
      ],
      "uuid": "eead5605-0d79-4942-a6c2-efa6853cdf6b",
      "value": "Fakem RAT"
    },
    {
      "meta": {
        "refs": [
          "http://blog.trendmicro.com/trendlabs-security-intelligence/japan-us-defense-industries-among-targeted-entities-in-latest-attack/"
        ],
        "synonyms": [
          "Hupigon",
          "BKDR_HUPIGON"
        ]
      },
      "uuid": "a5a48311-afbf-44c4-8045-46ffd51cd4d0",
      "value": "MFC Huner"
    },
    {
      "description": "Blackshades Remote Access Tool targets Microsoft Windows operating systems. Authors were arrested in 2012 and 2014.",
      "meta": {
        "refs": [
          "https://www.justice.gov/usao-sdny/pr/manhattan-us-attorney-and-fbi-assistant-director-charge-announce-charges-connection",
          "https://blog.malwarebytes.org/intelligence/2012/06/you-dirty-rat-part-2-blackshades-net/"
        ]
      },
      "related": [
        {
          "dest-uuid": "3a1fc564-3705-4cc0-8f80-13c58d470d34",
          "tags": [
            "estimative-language:likelihood-probability=\"likely\""
          ],
          "type": "similar"
        }
      ],
      "uuid": "8c3202d5-1671-46ec-9d42-cb50dbe2f667",
      "value": "Blackshades"
    },
    {
      "description": "backdoor used by apt28 ",
      "meta": {
        "possible_issues": "Report tells that is could be Xagent alias (Java Rat)",
        "refs": [
          "https://www2.fireeye.com/rs/848-DID-242/images/APT28-Center-of-Storm-2017.pdf"
        ],
        "synonyms": [
          "webhp",
          "SPLM",
          "(.v2 fysbis)"
        ],
        "type": [
          "Backdoor"
        ]
      },
      "related": [
        {
          "dest-uuid": "ccd61dfc-b03f-4689-8c18-7c97eab08472",
          "tags": [
            "estimative-language:likelihood-probability=\"likely\""
          ],
          "type": "similar"
        },
        {
          "dest-uuid": "56660521-6db4-4e5a-a927-464f22954b7c",
          "tags": [
            "estimative-language:likelihood-probability=\"likely\""
          ],
          "type": "similar"
        },
        {
          "dest-uuid": "3e2c99f9-66cd-48be-86e9-d7c1c164d87c",
          "tags": [
            "estimative-language:likelihood-probability=\"likely\""
          ],
          "type": "similar"
        },
        {
          "dest-uuid": "0a7d9d22-a26d-4a2b-ab9b-b296176c3ecf",
          "tags": [
            "estimative-language:likelihood-probability=\"likely\""
          ],
          "type": "similar"
        }
      ],
      "uuid": "0a32ceea-fa66-47ab-8bde-150dbd6d2e40",
      "value": "CHOPSTICK"
    },
    {
      "description": "backdoor used by apt28\n\nSedreco serves as a spying backdoor; its functionalities can be extended with dynamically loaded plugins. It is made up of two distinct components: a dropper and the persistent payload installed by this dropper. We have not seen this component since April 2016.",
      "meta": {
        "possible_issues": "Report tells that is could be Xagent alias (Java Rat)",
        "refs": [
          "https://www2.fireeye.com/rs/848-DID-242/images/APT28-Center-of-Storm-2017.pdf"
        ],
        "synonyms": [
          "Sedreco",
          "AZZY",
          "ADVSTORESHELL",
          "NETUI"
        ],
        "type": [
          "Backdoor"
        ]
      },
      "related": [
        {
          "dest-uuid": "fb575479-14ef-41e9-bfab-0b7cf10bec73",
          "tags": [
            "estimative-language:likelihood-probability=\"likely\""
          ],
          "type": "similar"
        },
        {
          "dest-uuid": "21ab9e14-602a-4a76-a308-dbf5d6a91d75",
          "tags": [
            "estimative-language:likelihood-probability=\"likely\""
          ],
          "type": "similar"
        }
      ],
      "uuid": "6374fc53-9a0d-41ba-b9cf-2a9765d69fbb",
      "value": "EVILTOSS"
    },
    {
      "description": "backdoor",
      "meta": {
        "refs": [
          "https://www2.fireeye.com/rs/848-DID-242/images/APT28-Center-of-Storm-2017.pdf"
        ],
        "synonyms": [
          "Sednit",
          "Seduploader",
          "JHUHUGIT",
          "Sofacy"
        ],
        "type": [
          "Backdoor"
        ]
      },
      "related": [
        {
          "dest-uuid": "8ae43c46-57ef-47d5-a77a-eebb35628db2",
          "tags": [
            "estimative-language:likelihood-probability=\"likely\""
          ],
          "type": "similar"
        },
        {
          "dest-uuid": "df36267b-7267-4c23-a7a1-cf94ef1b3729",
          "tags": [
            "estimative-language:likelihood-probability=\"likely\""
          ],
          "type": "similar"
        },
        {
          "dest-uuid": "1de47f51-1f20-403b-a2e1-5eaabe275faa",
          "tags": [
            "estimative-language:likelihood-probability=\"likely\""
          ],
          "type": "similar"
        },
        {
          "dest-uuid": "3948ce95-468e-4ce1-82b1-57439c6d6afd",
          "tags": [
            "estimative-language:likelihood-probability=\"likely\""
          ],
          "type": "similar"
        },
        {
          "dest-uuid": "75c79f95-4c84-4650-9158-510f0ce4831d",
          "tags": [
            "estimative-language:likelihood-probability=\"likely\""
          ],
          "type": "similar"
        },
        {
          "dest-uuid": "f108215f-3487-489d-be8b-80e346d32518",
          "tags": [
            "estimative-language:likelihood-probability=\"likely\""
          ],
          "type": "similar"
        },
        {
          "dest-uuid": "d26b5518-8d7f-41a6-b539-231e4962853e",
          "tags": [
            "estimative-language:likelihood-probability=\"likely\""
          ],
          "type": "similar"
        },
        {
          "dest-uuid": "6bd20349-1231-4aaa-ba2a-f4b09d3b344c",
          "tags": [
            "estimative-language:likelihood-probability=\"likely\""
          ],
          "type": "similar"
        }
      ],
      "uuid": "43cd8a09-9c80-48c8-9568-1992433af60a",
      "value": "GAMEFISH"
    },
    {
      "description": "downloader - Older version of CORESHELL",
      "meta": {
        "refs": [
          "https://www2.fireeye.com/rs/848-DID-242/images/APT28-Center-of-Storm-2017.pdf"
        ],
        "synonyms": [
          "Sofacy"
        ]
      },
      "related": [
        {
          "dest-uuid": "60c18d06-7b91-4742-bae3-647845cd9d81",
          "tags": [
            "estimative-language:likelihood-probability=\"likely\""
          ],
          "type": "similar"
        },
        {
          "dest-uuid": "3948ce95-468e-4ce1-82b1-57439c6d6afd",
          "tags": [
            "estimative-language:likelihood-probability=\"likely\""
          ],
          "type": "similar"
        },
        {
          "dest-uuid": "df36267b-7267-4c23-a7a1-cf94ef1b3729",
          "tags": [
            "estimative-language:likelihood-probability=\"likely\""
          ],
          "type": "similar"
        },
        {
          "dest-uuid": "8ae43c46-57ef-47d5-a77a-eebb35628db2",
          "tags": [
            "estimative-language:likelihood-probability=\"likely\""
          ],
          "type": "similar"
        },
        {
          "dest-uuid": "43cd8a09-9c80-48c8-9568-1992433af60a",
          "tags": [
            "estimative-language:likelihood-probability=\"likely\""
          ],
          "type": "similar"
        },
        {
          "dest-uuid": "75c79f95-4c84-4650-9158-510f0ce4831d",
          "tags": [
            "estimative-language:likelihood-probability=\"likely\""
          ],
          "type": "similar"
        },
        {
          "dest-uuid": "f108215f-3487-489d-be8b-80e346d32518",
          "tags": [
            "estimative-language:likelihood-probability=\"likely\""
          ],
          "type": "similar"
        },
        {
          "dest-uuid": "d26b5518-8d7f-41a6-b539-231e4962853e",
          "tags": [
            "estimative-language:likelihood-probability=\"likely\""
          ],
          "type": "similar"
        },
        {
          "dest-uuid": "6bd20349-1231-4aaa-ba2a-f4b09d3b344c",
          "tags": [
            "estimative-language:likelihood-probability=\"likely\""
          ],
          "type": "similar"
        }
      ],
      "uuid": "1de47f51-1f20-403b-a2e1-5eaabe275faa",
      "value": "SOURFACE"
    },
    {
      "description": "credential harvester",
      "meta": {
        "refs": [
          "https://www.trendmicro.com/vinfo/us/threat-encyclopedia/malware/troj_sasfis.tl",
          "https://www2.fireeye.com/rs/848-DID-242/images/APT28-Center-of-Storm-2017.pdf"
        ],
        "synonyms": [
          "Sasfis",
          "BackDoor-FDU",
          "IEChecker"
        ],
        "type": [
          "PWS"
        ]
      },
      "related": [
        {
          "dest-uuid": "2dd34b01-6110-4aac-835d-b5e7b936b0be",
          "tags": [
            "estimative-language:likelihood-probability=\"likely\""
          ],
          "type": "similar"
        }
      ],
      "uuid": "6d1e2736-d363-49aa-9054-9c9e4ac0c520",
      "value": "OLDBAIT"
    },
    {
      "description": "downloader - Newer version of SOURFACE",
      "meta": {
        "refs": [
          "https://www2.fireeye.com/rs/848-DID-242/images/APT28-Center-of-Storm-2017.pdf"
        ],
        "synonyms": [
          "Sofacy"
        ]
      },
      "related": [
        {
          "dest-uuid": "60c18d06-7b91-4742-bae3-647845cd9d81",
          "tags": [
            "estimative-language:likelihood-probability=\"likely\""
          ],
          "type": "similar"
        },
        {
          "dest-uuid": "1de47f51-1f20-403b-a2e1-5eaabe275faa",
          "tags": [
            "estimative-language:likelihood-probability=\"likely\""
          ],
          "type": "similar"
        },
        {
          "dest-uuid": "df36267b-7267-4c23-a7a1-cf94ef1b3729",
          "tags": [
            "estimative-language:likelihood-probability=\"likely\""
          ],
          "type": "similar"
        },
        {
          "dest-uuid": "8ae43c46-57ef-47d5-a77a-eebb35628db2",
          "tags": [
            "estimative-language:likelihood-probability=\"likely\""
          ],
          "type": "similar"
        },
        {
          "dest-uuid": "43cd8a09-9c80-48c8-9568-1992433af60a",
          "tags": [
            "estimative-language:likelihood-probability=\"likely\""
          ],
          "type": "similar"
        },
        {
          "dest-uuid": "75c79f95-4c84-4650-9158-510f0ce4831d",
          "tags": [
            "estimative-language:likelihood-probability=\"likely\""
          ],
          "type": "similar"
        },
        {
          "dest-uuid": "f108215f-3487-489d-be8b-80e346d32518",
          "tags": [
            "estimative-language:likelihood-probability=\"likely\""
          ],
          "type": "similar"
        },
        {
          "dest-uuid": "d26b5518-8d7f-41a6-b539-231e4962853e",
          "tags": [
            "estimative-language:likelihood-probability=\"likely\""
          ],
          "type": "similar"
        },
        {
          "dest-uuid": "6bd20349-1231-4aaa-ba2a-f4b09d3b344c",
          "tags": [
            "estimative-language:likelihood-probability=\"likely\""
          ],
          "type": "similar"
        }
      ],
      "uuid": "3948ce95-468e-4ce1-82b1-57439c6d6afd",
      "value": "CORESHELL"
    },
    {
      "meta": {
        "synonyms": [
          "Havex"
        ]
      },
      "related": [
        {
          "dest-uuid": "083bb47b-02c8-4423-81a2-f9ef58572974",
          "tags": [
            "estimative-language:likelihood-probability=\"likely\""
          ],
          "type": "similar"
        },
        {
          "dest-uuid": "c04fc02e-f35a-44b6-a9b0-732bf2fc551a",
          "tags": [
            "estimative-language:likelihood-probability=\"likely\""
          ],
          "type": "similar"
        }
      ],
      "uuid": "d7183f66-59ec-4803-be20-237b442259fc",
      "value": "Havex RAT"
    },
    {
      "description": "RAT initially written in VB.",
      "meta": {
        "refs": [
          "https://www.sentinelone.com/blog/understanding-kjw0rm-malware-we-dive-in-to-the-tv5-cyber-attack/"
        ]
      },
      "related": [
        {
          "dest-uuid": "a7bffc6a-5b47-410b-b039-def16050adcb",
          "tags": [
            "estimative-language:likelihood-probability=\"likely\""
          ],
          "type": "similar"
        }
      ],
      "uuid": "b3f7a454-3b23-4149-99aa-0132323814d0",
      "value": "KjW0rm"
    },
    {
      "related": [
        {
          "dest-uuid": "d2414f4a-1eda-4d80-84d3-ed130ca14e3c",
          "tags": [
            "estimative-language:likelihood-probability=\"likely\""
          ],
          "type": "similar"
        }
      ],
      "uuid": "1b591586-e1ef-4a32-8dae-791aca5ddf41",
      "value": "TinyTyphon"
    },
    {
      "uuid": "48ca79ff-ea36-4a47-8231-0f7f0db0e09e",
      "value": "Badnews"
    },
    {
      "uuid": "fcece2f7-e0ef-44e0-aa9f-578c2a56f532",
      "value": "LURK"
    },
    {
      "uuid": "f2e17736-9575-4a91-92ab-bb82bb0bf900",
      "value": "Oldrea"
    },
    {
      "uuid": "d1006b04-3015-49ea-9414-a968a0f74106",
      "value": "AmmyAdmin"
    },
    {
      "related": [
        {
          "dest-uuid": "33b86249-5455-4698-a5e5-0c9591e673b9",
          "tags": [
            "estimative-language:likelihood-probability=\"likely\""
          ],
          "type": "similar"
        }
      ],
      "uuid": "cb6c49ab-b9ac-459f-b765-05cbe2e63b0d",
      "value": "Matryoshka"
    },
    {
      "related": [
        {
          "dest-uuid": "c0c45d38-fe57-4cd4-b2b2-9ecd0ddd4ca9",
          "tags": [
            "estimative-language:likelihood-probability=\"likely\""
          ],
          "type": "similar"
        }
      ],
      "uuid": "e2cc27a2-4146-4f08-8e80-114a99204cea",
      "value": "TinyZBot"
    },
    {
      "uuid": "43a0d8a7-558d-4104-8a24-55e6e7a503db",
      "value": "GHOLE"
    },
    {
      "uuid": "005b46a2-9498-473a-bee2-0db91e5fb327",
      "value": "CWoolger"
    },
    {
      "related": [
        {
          "dest-uuid": "9715c6bc-4b1e-49a2-b1d8-db4f4c4f042c",
          "tags": [
            "estimative-language:likelihood-probability=\"likely\""
          ],
          "type": "similar"
        }
      ],
      "uuid": "6ef11b6e-d81a-465b-9dce-fab5c6fe807b",
      "value": "FireMalv"
    },
    {
      "description": "Regin (also known as Prax or WarriorPride) is a sophisticated malware toolkit revealed by Kaspersky Lab, Symantec, and The Intercept in November 2014. The malware targets specific users of Microsoft Windows-based computers and has been linked to the US intelligence gathering agency NSA and its British counterpart, the GCHQ. The Intercept provided samples of Regin for download including malware discovered at Belgian telecommunications provider, Belgacom. Kaspersky Lab says it first became aware of Regin in spring 2012, but that some of the earliest samples date from 2003. The name Regin is first found on the VirusTotal website on 9 March 2011.",
      "meta": {
        "refs": [
          "https://en.wikipedia.org/wiki/Regin_(malware)"
        ],
        "synonyms": [
          "Prax",
          "WarriorPride"
        ]
      },
      "related": [
        {
          "dest-uuid": "4c59cce8-cb48-4141-b9f1-f646edfaadb0",
          "tags": [
            "estimative-language:likelihood-probability=\"likely\""
          ],
          "type": "similar"
        },
        {
          "dest-uuid": "4cbe9373-6b5e-42d0-9750-e0b7fc0d58bb",
          "tags": [
            "estimative-language:likelihood-probability=\"likely\""
          ],
          "type": "similar"
        }
      ],
      "uuid": "0cf21558-1217-4d36-9536-2919cfd44825",
      "value": "Regin"
    },
    {
      "related": [
        {
          "dest-uuid": "68dca94f-c11d-421e-9287-7c501108e18c",
          "tags": [
            "estimative-language:likelihood-probability=\"likely\""
          ],
          "type": "similar"
        }
      ],
      "uuid": "809b54c3-dd6a-4ec9-8c3a-a27b9baa6732",
      "value": "Duqu"
    },
    {
      "related": [
        {
          "dest-uuid": "ff6840c9-4c87-4d07-bbb6-9f50aa33d498",
          "tags": [
            "estimative-language:likelihood-probability=\"likely\""
          ],
          "type": "similar"
        }
      ],
      "uuid": "d7963066-62ed-4494-9b8c-4b8b691a7c82",
      "value": "Flame"
    },
    {
      "related": [
        {
          "dest-uuid": "6ad84f52-0025-4a9d-861a-65c870f47988",
          "tags": [
            "estimative-language:likelihood-probability=\"likely\""
          ],
          "type": "similar"
        }
      ],
      "uuid": "1b63293f-13f0-4c25-9bf6-6ebc023fc8ff",
      "value": "Stuxnet"
    },
    {
      "uuid": "21f7a57b-7778-4b3e-9b50-5289ae3b445d",
      "value": "EquationLaser"
    },
    {
      "related": [
        {
          "dest-uuid": "c4490972-3403-4043-9d61-899c0a440940",
          "tags": [
            "estimative-language:likelihood-probability=\"likely\""
          ],
          "type": "similar"
        }
      ],
      "uuid": "3e0c2d35-87cb-40f9-b341-a6c8dbec697e",
      "value": "EquationDrug"
    },
    {
      "uuid": "fb8828a4-76de-467d-9f52-528984aa9b8d",
      "value": "DoubleFantasy"
    },
    {
      "uuid": "a4cebcc4-9e9b-415f-aa05-dd71c4e288fe",
      "value": "TripleFantasy"
    },
    {
      "related": [
        {
          "dest-uuid": "6d441619-c5f5-45ff-bc63-24cecd0b237e",
          "tags": [
            "estimative-language:likelihood-probability=\"likely\""
          ],
          "type": "similar"
        }
      ],
      "uuid": "1e25d254-3f03-4752-b8d6-023a23e7d4ae",
      "value": "Fanny"
    },
    {
      "uuid": "2407bd9a-a3a4-40c4-86de-be6965243c67",
      "value": "GrayFish"
    },
    {
      "related": [
        {
          "dest-uuid": "947dffa1-0184-48d4-998e-1899ad97e93e",
          "tags": [
            "estimative-language:likelihood-probability=\"likely\""
          ],
          "type": "similar"
        }
      ],
      "uuid": "57b221bc-7ed6-4080-bc66-813d17009485",
      "value": "Babar"
    },
    {
      "uuid": "5589c428-792b-4439-b0db-07862765d96b",
      "value": "Bunny"
    },
    {
      "related": [
        {
          "dest-uuid": "3198501e-0ff0-43b7-96f0-321b463ab656",
          "tags": [
            "estimative-language:likelihood-probability=\"likely\""
          ],
          "type": "similar"
        }
      ],
      "uuid": "63b3e6fb-9bb8-43dc-9cbf-7681b049b5d6",
      "value": "Casper"
    },
    {
      "uuid": "97fa32d6-5d1d-43df-b765-4a0e31d7f179",
      "value": "NBot"
    },
    {
      "uuid": "835943ed-75d7-4225-9075-a8e2b2136fad",
      "value": "Tafacalou"
    },
    {
      "uuid": "4d81c146-56e1-45d2-b0e4-75d0acec8102",
      "value": "Tdrop"
    },
    {
      "uuid": "9825aa1f-6414-4f26-8487-605dd6c718d1",
      "value": "Troy"
    },
    {
      "uuid": "aff99aad-5231-4f14-8e68-67e87fb13b5c",
      "value": "Tdrop2"
    },
    {
      "description": "ZxShell is a remote access trojan (RAT). It was developed in 2006 by the persona \"LZX\", who then publicly released the source code in 2007",
      "meta": {
        "refs": [
          "http://www.fireeye.com/blog/uncategorized/2014/02/operation-snowman-deputydog-actor-compromises-us-veterans-of-foreign-wars-website.html",
          "https://blogs.cisco.com/security/talos/opening-zxshell",
          "https://www.secureworks.com/research/a-peek-into-bronze-unions-toolbox"
        ],
        "synonyms": [
          "Sensode"
        ]
      },
      "related": [
        {
          "dest-uuid": "23920e3b-246a-4172-bf9b-5e9f90510a15",
          "tags": [
            "estimative-language:likelihood-probability=\"likely\""
          ],
          "type": "similar"
        }
      ],
      "uuid": "5b9dc67e-bae4-44f3-b58d-6d842a744104",
      "value": "ZXShell"
    },
    {
      "meta": {
        "refs": [
          "http://researchcenter.paloaltonetworks.com/2016/02/t9000-advanced-modular-backdoor-uses-complex-anti-analysis-techniques/"
        ]
      },
      "related": [
        {
          "dest-uuid": "876f6a77-fbc5-4e13-ab1a-5611986730a3",
          "tags": [
            "estimative-language:likelihood-probability=\"likely\""
          ],
          "type": "similar"
        }
      ],
      "uuid": "66575fb4-7f92-42d8-8c47-e68a26413081",
      "value": "T9000"
    },
    {
      "meta": {
        "refs": [
          "http://www.cylance.com/techblog/Grand-Theft-Auto-Panda.shtml"
        ],
        "synonyms": [
          "Plat1"
        ]
      },
      "uuid": "e957f773-f6d2-410f-8163-5f0c17a7bde2",
      "value": "T5000"
    },
    {
      "meta": {
        "refs": [
          "http://www.symantec.com/connect/blogs/trojantaidoor-takes-aim-policy-think-tanks"
        ]
      },
      "related": [
        {
          "dest-uuid": "b143dfa4-e944-43ff-8429-bfffc308c517",
          "tags": [
            "estimative-language:likelihood-probability=\"likely\""
          ],
          "type": "similar"
        }
      ],
      "uuid": "cda7d605-23d0-4f93-a585-1276f094c04a",
      "value": "Taidoor"
    },
    {
      "meta": {
        "refs": [
          "http://labs.alienvault.com/labs/index.php/2013/latest-adobe-pdf-exploit-used-to-target-uyghur-and-tibetan-activists/"
        ]
      },
      "uuid": "1688dc7a-0ef9-49a9-a467-5231a5552b41",
      "value": "Swisyn"
    },
    {
      "meta": {
        "refs": [
          "https://www.proofpoint.com/us/exploring-bergard-old-malware-new-tricks"
        ]
      },
      "uuid": "cfe948c6-b8a6-437a-9d82-d81660e0287b",
      "value": "Rekaf"
    },
    {
      "uuid": "267bf78e-f430-47b6-8ba0-1ae31698c711",
      "value": "Scieron"
    },
    {
      "meta": {
        "refs": [
          "http://www.secureworks.com/cyber-threat-intelligence/threats/skeleton-key-malware-analysis/"
        ]
      },
      "uuid": "7709fedd-5083-4b54-bcd8-af3f76f6d171",
      "value": "SkeletonKey"
    },
    {
      "meta": {
        "refs": [
          "http://labs.alienvault.com/labs/index.php/2011/another-sykipot-sample-likely-targeting-us-federal-agencies/"
        ]
      },
      "uuid": "72e2b7b5-2718-4942-9ca2-17fa6730261f",
      "value": "Skyipot"
    },
    {
      "meta": {
        "refs": [
          "http://www.threatconnect.com/news/threatconnect-enables-healthy-networking-biomed-life-sciences-industry/"
        ]
      },
      "uuid": "447735ac-82e4-4c97-b048-56b7e47203ef",
      "value": "Spindest"
    },
    {
      "uuid": "d87326a3-fb94-448c-9615-8ec036c1df3a",
      "value": "Preshin"
    },
    {
      "related": [
        {
          "dest-uuid": "65a30580-d542-4113-b00f-7fab98bd046c",
          "tags": [
            "estimative-language:likelihood-probability=\"likely\""
          ],
          "type": "similar"
        }
      ],
      "uuid": "b3ea33fd-eaa0-4bab-9bd0-12534c9aa987",
      "value": "Oficla"
    },
    {
      "meta": {
        "refs": [
          "http://researchcenter.paloaltonetworks.com/2014/10/new-indicators-compromise-apt-group-nitro-uncovered/"
        ]
      },
      "uuid": "f68d2200-cb9d-42de-9e5e-be2a8f674c5e",
      "value": "PCClient RAT"
    },
    {
      "related": [
        {
          "dest-uuid": "5c860744-bb12-4587-a852-ee060fd4dd64",
          "tags": [
            "estimative-language:likelihood-probability=\"likely\""
          ],
          "type": "similar"
        }
      ],
      "uuid": "8fb00a59-0dec-4d7f-bd53-9826b3929f39",
      "value": "Plexor"
    },
    {
      "meta": {
        "refs": [
          "https://www.fireeye.com/blog/threat-research/2014/09/the-path-to-mass-producing-cyber-attacks.html"
        ]
      },
      "uuid": "aa3aa21f-bc4e-4fb6-acd2-f4b6de482dfe",
      "value": "Mongall"
    },
    {
      "meta": {
        "refs": [
          "http://www.clearskysec.com/dustysky/"
        ]
      },
      "related": [
        {
          "dest-uuid": "687c23e4-4e25-4ee7-a870-c5e002511f54",
          "tags": [
            "estimative-language:likelihood-probability=\"likely\""
          ],
          "type": "similar"
        }
      ],
      "uuid": "eedcf785-d011-4e17-96c4-6ff39138ada0",
      "value": "NeD Worm"
    },
    {
      "meta": {
        "refs": [
          "https://www.fireeye.com/blog/threat-research/2014/09/the-path-to-mass-producing-cyber-attacks.html"
        ]
      },
      "related": [
        {
          "dest-uuid": "ec50a75e-81f0-48b3-b1df-215eac646421",
          "tags": [
            "estimative-language:likelihood-probability=\"likely\""
          ],
          "type": "similar"
        }
      ],
      "uuid": "c5e3766c-9527-47c3-94db-f10de2c56248",
      "value": "NewCT"
    },
    {
      "meta": {
        "refs": [
          "https://www.fireeye.com/blog/threat-research/2014/09/the-path-to-mass-producing-cyber-attacks.html"
        ]
      },
      "uuid": "b2ec2dca-5d49-4efa-9a9e-75126346d1ed",
      "value": "Nflog"
    },
    {
      "meta": {
        "refs": [
          "http://blog.avast.com/2013/07/22/multisystem-trojan-janicab-attacks-windows-and-macosx-via-scripts/"
        ]
      },
      "related": [
        {
          "dest-uuid": "234e7770-99b0-4f65-b983-d3230f76a60b",
          "tags": [
            "estimative-language:likelihood-probability=\"likely\""
          ],
          "type": "similar"
        },
        {
          "dest-uuid": "4af4e96f-c92d-4a45-9958-a88ad8deb38d",
          "tags": [
            "estimative-language:likelihood-probability=\"likely\""
          ],
          "type": "similar"
        }
      ],
      "uuid": "c3c20c4b-e12a-42e5-960a-eea4644014f4",
      "value": "Janicab"
    },
    {
      "meta": {
        "refs": [
          "http://www.symantec.com/content/en/us/enterprise/media/security_response/whitepapers/butterfly-corporate-spies-out-for-financial-gain.pdf"
        ],
        "synonyms": [
          "Jiripbot"
        ]
      },
      "uuid": "05e2ccec-7050-47cf-b925-50907f57c639",
      "value": "Jripbot"
    },
    {
      "meta": {
        "refs": [
          "http://pwc.blogs.com/cyber_security_updates/2014/10/scanbox-framework-whos-affected-and-whos-using-it-1.html"
        ]
      },
      "related": [
        {
          "dest-uuid": "97f12ca8-dc84-4a8c-b4c6-8ec1d1e79631",
          "tags": [
            "estimative-language:likelihood-probability=\"likely\""
          ],
          "type": "similar"
        }
      ],
      "uuid": "4d4528ff-6260-4b5d-b2ea-6e11ca02c396",
      "value": "Jolob"
    },
    {
      "meta": {
        "refs": [
          "https://www.fireeye.com/blog/threat-research/2014/09/the-path-to-mass-producing-cyber-attacks.html"
        ]
      },
      "related": [
        {
          "dest-uuid": "a3f41c96-a5c8-4dfe-b7fa-d9d75f97979a",
          "tags": [
            "estimative-language:likelihood-probability=\"likely\""
          ],
          "type": "similar"
        }
      ],
      "uuid": "b9707a57-d15f-4937-b022-52cc17f6783f",
      "value": "IsSpace"
    },
    {
      "meta": {
        "refs": [
          "https://securelist.com/analysis/publications/69560/the-banking-trojan-emotet-detailed-analysis/",
          "https://www.forcepoint.com/blog/security-labs/thanks-giving-emotet",
          "https://www.bleepingcomputer.com/news/security/emotet-returns-with-thanksgiving-theme-and-better-phishing-tricks/",
          "https://cofense.com/major-us-financial-institutions-imitated-advanced-geodo-emotet-phishing-lures-appear-authentic-containing-proofpoint-url-wrapped-links/"
        ],
        "synonyms": [
          "Geodo"
        ]
      },
      "related": [
        {
          "dest-uuid": "8e002f78-7fb8-4e70-afd7-0b4ac655be26",
          "tags": [
            "estimative-language:likelihood-probability=\"likely\""
          ],
          "type": "similar"
        },
        {
          "dest-uuid": "d29eb927-d53d-4af2-b6ce-17b3a1b34fe7",
          "tags": [
            "estimative-language:likelihood-probability=\"likely\""
          ],
          "type": "similar"
        }
      ],
      "uuid": "3f7616bd-f1de-46ee-87c2-43c0c2edaa28",
      "value": "Emotet"
    },
    {
      "meta": {
        "refs": [
          "https://github.com/nccgroup/Royal_APT"
        ],
        "synonyms": [
          "Hoarde",
          "Phindolp",
          "BS2005"
        ]
      },
      "related": [
        {
          "dest-uuid": "67fc172a-36fa-4a35-88eb-4ba730ed52a6",
          "tags": [
            "estimative-language:likelihood-probability=\"likely\""
          ],
          "type": "similar"
        },
        {
          "dest-uuid": "35e00ff0-704e-4e61-b9bb-9ed20a4a008f",
          "tags": [
            "estimative-language:likelihood-probability=\"likely\""
          ],
          "type": "similar"
        }
      ],
      "uuid": "25cd01bc-1346-4415-8f8d-d3656309ef6b",
      "value": "Hoardy"
    },
    {
      "description": "HUC Packet Transmitter (HTran) is a proxy tool, used to intercept and redirect Transmission Control Protocol (TCP) connections from the local host to a remote host. This makes it possible to obfuscate an attacker's communications with victim networks. The tool has been freely available on the internet since at least 2009.\nHTran facilitates TCP connections between the victim and a hop point controlled by an attacker. Malicious cyber actors can use this technique to redirect their packets through multiple compromised hosts running HTran, to gain greater access to hosts in a network",
      "meta": {
        "refs": [
          "http://www.secureworks.com/research/threats/htran/",
          "https://www.ncsc.gov.uk/content/files/protected_files/article_files/Joint%20report%20on%20publicly%20available%20hacking%20tools%20%28NCSC%29.pdf"
        ],
        "synonyms": [
          "HUC Packet Transmitter",
          "HTran"
        ]
      },
      "uuid": "f3bfe513-2a65-49b5-9d64-a66541dce697",
      "value": "Htran"
    },
    {
      "meta": {
        "refs": [
          "https://www.threatstream.com/blog/evasive-maneuvers-the-wekby-group-attempts-to-evade-analysis-via-custom-rop"
        ],
        "synonyms": [
          "TokenControl"
        ]
      },
      "related": [
        {
          "dest-uuid": "e066bf86-9cfb-407a-9d25-26fd5d91e360",
          "tags": [
            "estimative-language:likelihood-probability=\"likely\""
          ],
          "type": "similar"
        }
      ],
      "uuid": "08e2c9ef-aa62-429f-a6e5-e901ff6883cd",
      "value": "HTTPBrowser"
    },
    {
      "uuid": "3a57bb24-b493-4698-bf46-6465c6cf5446",
      "value": "Disgufa"
    },
    {
      "related": [
        {
          "dest-uuid": "eb189fd3-ca39-4bc7-be2d-4ea9e89d9ab9",
          "tags": [
            "estimative-language:likelihood-probability=\"likely\""
          ],
          "type": "similar"
        }
      ],
      "uuid": "c0ea7b89-d246-4eb7-8de4-b4e17e135051",
      "value": "Elirks"
    },
    {
      "meta": {
        "refs": [
          "https://www.circl.lu/pub/tr-13/"
        ],
        "synonyms": [
          "Ursnif"
        ]
      },
      "related": [
        {
          "dest-uuid": "b9448d2a-a23c-4bf2-92a1-d860716ba2f3",
          "tags": [
            "estimative-language:likelihood-probability=\"likely\""
          ],
          "type": "similar"
        },
        {
          "dest-uuid": "75329c9e-a218-4299-87b2-8f667cd9e40c",
          "tags": [
            "estimative-language:likelihood-probability=\"likely\""
          ],
          "type": "similar"
        },
        {
          "dest-uuid": "4f3ad937-bf2f-40cb-9695-a2bedfd41bfa",
          "tags": [
            "estimative-language:likelihood-probability=\"likely\""
          ],
          "type": "similar"
        }
      ],
      "uuid": "75b01a1e-3269-4f4c-bdba-37af4e9c3f54",
      "value": "Snifula"
    },
    {
      "meta": {
        "refs": [
          "http://www.cybersquared.com/killing-with-a-borrowed-knife-chaining-core-cloud-service-profile-infrastructure-for-cyber-attacks"
        ],
        "synonyms": [
          "Yayih",
          "mswab",
          "Graftor"
        ]
      },
      "related": [
        {
          "dest-uuid": "94b942e2-cc29-447b-97e2-e496cbf2aadf",
          "tags": [
            "estimative-language:likelihood-probability=\"likely\""
          ],
          "type": "similar"
        }
      ],
      "uuid": "f3ac3d86-0fa2-4049-bfbc-1970004b8d32",
      "value": "Aumlib"
    },
    {
      "meta": {
        "refs": [
          "http://www.fireeye.com/blog/technical/threat-intelligence/2014/07/spy-of-the-tiger.html"
        ]
      },
      "uuid": "f78cfa32-a629-421e-94f7-1e696bba2892",
      "value": "CTRat"
    },
    {
      "meta": {
        "refs": [
          "http://www.symantec.com/connect/blogs/operation-cloudyomega-ichitaro-zero-day-and-ongoing-cyberespionage-campaign-targeting-japan"
        ],
        "synonyms": [
          "Newsripper"
        ]
      },
      "related": [
        {
          "dest-uuid": "6bf7aa6a-3003-4222-805e-776cb86dc78a",
          "tags": [
            "estimative-language:likelihood-probability=\"likely\""
          ],
          "type": "similar"
        }
      ],
      "uuid": "a8395aae-1496-417d-98ee-3ecbcd9a94a0",
      "value": "Emdivi"
    },
    {
      "meta": {
        "refs": [
          "www.arbornetworks.com/asert/wp-content/uploads/2014/06/ASERT-Threat-Intelligence-Brief-2014-07-Illuminating-Etumbot-APT.pdf"
        ],
        "synonyms": [
          "Exploz",
          "Specfix",
          "RIPTIDE"
        ]
      },
      "related": [
        {
          "dest-uuid": "ad4f146f-e3ec-444a-ba71-24bffd7f0f8e",
          "tags": [
            "estimative-language:likelihood-probability=\"likely\""
          ],
          "type": "similar"
        }
      ],
      "uuid": "91583583-95c0-444e-8175-483cbebc640b",
      "value": "Etumbot"
    },
    {
      "meta": {
        "synonyms": [
          "Loneagent"
        ]
      },
      "uuid": "ba992105-373e-484a-ac81-2464deba93b7",
      "value": "Fexel"
    },
    {
      "meta": {
        "refs": [
          "http://researchcenter.paloaltonetworks.com/2016/02/a-look-into-fysbis-sofacys-linux-backdoor/"
        ]
      },
      "uuid": "bb929d1d-de95-4c3d-be79-55db3152dba1",
      "value": "Fysbis"
    },
    {
      "meta": {
        "refs": [
          "https://blog.bit9.com/2013/02/25/bit9-security-incident-update/"
        ]
      },
      "related": [
        {
          "dest-uuid": "95047f03-4811-4300-922e-1ba937d53a61",
          "tags": [
            "estimative-language:likelihood-probability=\"likely\""
          ],
          "type": "similar"
        }
      ],
      "uuid": "06953055-92ed-4936-8ffd-d9d72ab6bef6",
      "value": "Hikit"
    },
    {
      "meta": {
        "refs": [
          "https://www.proofpoint.com/us/threat-insight/post/hancitor-ruckguv-reappear"
        ],
        "synonyms": [
          "Tordal",
          "Chanitor",
          "Pony"
        ]
      },
      "related": [
        {
          "dest-uuid": "4166ab63-24b0-4448-92ea-21c8deef978d",
          "tags": [
            "estimative-language:likelihood-probability=\"likely\""
          ],
          "type": "similar"
        },
        {
          "dest-uuid": "cd201689-4bf1-4c5b-ac4d-21c4dcc39e7d",
          "tags": [
            "estimative-language:likelihood-probability=\"likely\""
          ],
          "type": "similar"
        },
        {
          "dest-uuid": "652b5242-b790-4695-ad0e-b79bbf78f351",
          "tags": [
            "estimative-language:likelihood-probability=\"likely\""
          ],
          "type": "similar"
        }
      ],
      "uuid": "ff0404a1-465f-4dd5-8b66-ee773628ca64",
      "value": "Hancitor"
    },
    {
      "meta": {
        "refs": [
          "https://www.proofpoint.com/us/threat-insight/post/hancitor-ruckguv-reappear"
        ]
      },
      "related": [
        {
          "dest-uuid": "b88b50c0-3db9-4b8f-8564-4f56f991bee2",
          "tags": [
            "estimative-language:likelihood-probability=\"likely\""
          ],
          "type": "similar"
        }
      ],
      "uuid": "d70bd6a8-5fd4-42e8-8e39-fb18daeccdb2",
      "value": "Ruckguv"
    },
    {
      "meta": {
        "refs": [
          "http://researchcenter.paloaltonetworks.com/2016/05/the-oilrig-campaign-attacks-on-saudi-arabian-organizations-deliver-helminth-backdoor/"
        ]
      },
      "uuid": "0798f8d2-1099-4122-8735-5a116264d3db",
      "value": "HerHer Trojan"
    },
    {
      "meta": {
        "refs": [
          "http://researchcenter.paloaltonetworks.com/2016/05/the-oilrig-campaign-attacks-on-saudi-arabian-organizations-deliver-helminth-backdoor/"
        ]
      },
      "uuid": "7bc1110b-fdc5-4501-a19b-e86304da4eb9",
      "value": "Helminth backdoor"
    },
    {
      "meta": {
        "refs": [
          "http://williamshowalter.com/a-universal-windows-bootkit/"
        ]
      },
      "uuid": "d2c1a439-585a-48bc-8176-c0c46dfac270",
      "value": "HDRoot"
    },
    {
      "meta": {
        "refs": [
          "https://www.fireeye.com/blog/threat-research/2016/06/irongate_ics_malware.html"
        ]
      },
      "uuid": "5514e486-6158-40d8-b258-047938b8ee20",
      "value": "IRONGATE"
    },
    {
      "meta": {
        "refs": [
          "https://foxitsecurity.files.wordpress.com/2016/06/fox-it_mofang_threatreport_tlp-white.pdf"
        ]
      },
      "uuid": "487f26a5-8531-4ec6-bfa4-691834b156b8",
      "value": "ShimRAT"
    },
    {
      "description": "APT28's second-stage persistent macOS backdoor. This backdoor component is known to have a modular structure featuring various espionage functionalities, such as key-logging, screen grabbing and file exfiltration. This component is available for Osx, Windows, Linux and iOS operating systems.\n\nXagent is a modular backdoor with spying functionalities such as keystroke logging and file exfiltration. Xagent is the group’s flagship backdoor and heavily used in their operations. Early versions for Linux and Windows were seen years ago, then in 2015 an iOS version came out. One year later, an Android version was discovered and finally, in the beginning of 2017, an Xagent sample for OS X was described.",
      "meta": {
        "refs": [
          "http://blog.trendmicro.com/trendlabs-security-intelligence/pawn-storm-update-ios-espionage-app-found/",
          "https://app.box.com/s/l7n781ig6n8wlf1aff5hgwbh4qoi5jqq",
          "https://www.welivesecurity.com/2017/12/21/sednit-update-fancy-bear-spent-year/",
          "https://objective-see.com/blog/blog_0x25.html#XAgent"
        ],
        "synonyms": [
          "XAgent"
        ],
        "type": [
          "Backdoor"
        ]
      },
      "related": [
        {
          "dest-uuid": "ccd61dfc-b03f-4689-8c18-7c97eab08472",
          "tags": [
            "estimative-language:likelihood-probability=\"likely\""
          ],
          "type": "similar"
        },
        {
          "dest-uuid": "56660521-6db4-4e5a-a927-464f22954b7c",
          "tags": [
            "estimative-language:likelihood-probability=\"likely\""
          ],
          "type": "similar"
        },
        {
          "dest-uuid": "0a32ceea-fa66-47ab-8bde-150dbd6d2e40",
          "tags": [
            "estimative-language:likelihood-probability=\"likely\""
          ],
          "type": "similar"
        },
        {
          "dest-uuid": "0a7d9d22-a26d-4a2b-ab9b-b296176c3ecf",
          "tags": [
            "estimative-language:likelihood-probability=\"likely\""
          ],
          "type": "similar"
        }
      ],
      "uuid": "3e2c99f9-66cd-48be-86e9-d7c1c164d87c",
      "value": "X-Agent"
    },
    {
      "meta": {
        "synonyms": [
          "XTunnel"
        ]
      },
      "related": [
        {
          "dest-uuid": "7343e208-7cab-45f2-a47b-41ba5e2f0fab",
          "tags": [
            "estimative-language:likelihood-probability=\"likely\""
          ],
          "type": "similar"
        },
        {
          "dest-uuid": "53089817-6d65-4802-a7d2-5ccc3d919b74",
          "tags": [
            "estimative-language:likelihood-probability=\"likely\""
          ],
          "type": "similar"
        }
      ],
      "uuid": "6d180bd7-3c77-4faf-b98b-dc2ab5f49101",
      "value": "X-Tunnel"
    },
    {
      "meta": {
        "refs": [
          "https://www.crowdstrike.com/blog/bears-midst-intrusion-democratic-national-committee/"
        ]
      },
      "uuid": "e4137f66-be82-4da7-96e6-e37ab33ea34f",
      "value": "Foozer"
    },
    {
      "meta": {
        "refs": [
          "https://www.crowdstrike.com/blog/bears-midst-intrusion-democratic-national-committee/"
        ]
      },
      "uuid": "82875947-fafb-467a-82df-0d2e37111b97",
      "value": "WinIDS"
    },
    {
      "meta": {
        "refs": [
          "https://www.crowdstrike.com/blog/bears-midst-intrusion-democratic-national-committee/"
        ]
      },
      "uuid": "56349213-b73e-4a30-8188-08de1a77b960",
      "value": "DownRange"
    },
    {
      "meta": {
        "refs": [
          "https://www.arbornetworks.com/blog/asert/mad-max-dga/"
        ]
      },
      "related": [
        {
          "dest-uuid": "7a6fcec7-3408-4371-907b-cbf8fc931b66",
          "tags": [
            "estimative-language:likelihood-probability=\"likely\""
          ],
          "type": "similar"
        }
      ],
      "uuid": "d3d56dd0-3409-470a-958b-a865fdd158f9",
      "value": "Mad Max"
    },
    {
      "description": "Crimson is malware used as part of a campaign known as Operation Transparent Tribe that targeted Indian diplomatic and military victims",
      "meta": {
        "refs": [
          "https://www.proofpoint.com/sites/default/files/proofpoint-operation-transparent-tribe-threat-insight-en.pdf",
          "https://www.amnesty.org/download/Documents/ASA3383662018ENGLISH.PDF"
        ],
        "type": [
          "Backdoor"
        ]
      },
      "related": [
        {
          "dest-uuid": "8d8efbc6-d1b7-4ec8-bab3-591edba337d0",
          "tags": [
            "estimative-language:likelihood-probability=\"likely\""
          ],
          "type": "similar"
        },
        {
          "dest-uuid": "326af1cd-78e7-45b7-a326-125d2f7ef8f2",
          "tags": [
            "estimative-language:likelihood-probability=\"likely\""
          ],
          "type": "similar"
        },
        {
          "dest-uuid": "a61fc694-a88a-484d-a648-db35b49932fd",
          "tags": [
            "estimative-language:likelihood-probability=\"likely\""
          ],
          "type": "similar"
        }
      ],
      "uuid": "858edfb8-793a-430b-8acc-4310e7d2f0d3",
      "value": "Crimson"
    },
    {
      "description": "Operation Groundbait based on our research into the Prikormka malware family. This includes detailed technical analysis of the Prikormka malware family and its spreading mechanisms, and a description of the most noteworthy attack campaigns.",
      "meta": {
        "refs": [
          "http://www.welivesecurity.com/wp-content/uploads/2016/05/Operation-Groundbait.pdf"
        ],
        "type": [
          "Backdoor"
        ]
      },
      "related": [
        {
          "dest-uuid": "37cc7eb6-12e3-467b-82e8-f20f2cc73c69",
          "tags": [
            "estimative-language:likelihood-probability=\"likely\""
          ],
          "type": "similar"
        }
      ],
      "uuid": "67ade442-63f2-4319-bdcd-d2564b963ed6",
      "value": "Prikormka"
    },
    {
      "description": "This whitepaper details a malicious program we identify as NanHaiShu. Based on our analysis, the threat actor behind this malware targets government and private-sector organizations.",
      "meta": {
        "refs": [
          "https://www.f-secure.com/documents/996508/1030745/nanhaishu_whitepaper.pdf"
        ]
      },
      "related": [
        {
          "dest-uuid": "705f0783-5f7d-4491-b6b7-9628e6e006d2",
          "tags": [
            "estimative-language:likelihood-probability=\"likely\""
          ],
          "type": "similar"
        }
      ],
      "uuid": "7abd6950-7a07-4d9e-ade1-62414fa50619",
      "value": "NanHaiShu"
    },
    {
      "description": "Umbreon (sharing the same name as the Pokémon) targets Linux systems, including systems running both Intel and ARM processors, expanding the scope of this threat to include embedded devices as well.",
      "meta": {
        "refs": [
          "http://blog.trendmicro.com/trendlabs-security-intelligence/pokemon-themed-umbreon-linux-rootkit-hits-x86-arm-systems/"
        ]
      },
      "related": [
        {
          "dest-uuid": "3d8e547d-9456-4f32-a895-dc86134e282f",
          "tags": [
            "estimative-language:likelihood-probability=\"likely\""
          ],
          "type": "similar"
        },
        {
          "dest-uuid": "637000f7-4363-44e0-b795-9cfb7a3dc460",
          "tags": [
            "estimative-language:likelihood-probability=\"likely\""
          ],
          "type": "similar"
        }
      ],
      "uuid": "2a18f5dd-40fc-444b-a7c6-85f94b3eee13",
      "value": "Umbreon"
    },
    {
      "description": "Odinaff is typically deployed in the first stage of an attack, to gain a foothold onto the network, providing a persistent presence and the ability to install additional tools onto the target network. These additional tools bear the hallmarks of a sophisticated attacker which has plagued the financial industry since at least 2013–Carbanak. This new wave of attacks has also used some infrastructure that has previously been used in Carbanak campaigns.",
      "meta": {
        "refs": [
          "https://www.symantec.com/connect/blogs/odinaff-new-trojan-used-high-level-financial-attacks"
        ]
      },
      "related": [
        {
          "dest-uuid": "045df65f-77fe-4880-af34-62ca33936c6e",
          "tags": [
            "estimative-language:likelihood-probability=\"likely\""
          ],
          "type": "similar"
        }
      ],
      "uuid": "e2fa7aea-fb33-4efc-b61b-ccae71b32e7d",
      "value": "Odinaff"
    },
    {
      "description": "Unit 42 has observed a new version of Hworm (or Houdini) being used within multiple attacks. This blog outlines technical details of this new Hworm version and documents an attack campaign making use of the backdoor. Of the samples used in this attack, the first we observed were June 2016, while as-of publication we were still seeing attacks as recently as mid-October, suggesting that this is likely an active, ongoing campaign.",
      "meta": {
        "refs": [
          "http://researchcenter.paloaltonetworks.com/2016/10/unit42-houdinis-magic-reappearance/"
        ],
        "synonyms": [
          "Houdini"
        ]
      },
      "related": [
        {
          "dest-uuid": "94466a80-964f-467e-b4b3-0e1375174464",
          "tags": [
            "estimative-language:likelihood-probability=\"likely\""
          ],
          "type": "similar"
        }
      ],
      "uuid": "e5f7bb36-c982-4f5a-9b29-ab73d2c5f70e",
      "value": "Hworm"
    },
    {
      "description": "Backdoor.Dripion was custom developed, deployed in a highly targeted fashion, and used command and control servers disguised as antivirus company websites.",
      "meta": {
        "refs": [
          "http://www.symantec.com/connect/blogs/taiwan-targeted-new-cyberespionage-back-door-trojan"
        ],
        "synonyms": [
          "Dripion"
        ]
      },
      "uuid": "9dec36a3-b7df-477d-8f38-90aed47ca7cf",
      "value": "Backdoor.Dripion"
    },
    {
      "description": "Adwind is a backdoor written purely in Java that targets system supporting the Java runtime environment. Commands that can be used, among other things, to display messages on the system, open URLs, update the malware, download/execute files, and download/load plugins. A significant amount of additional functionality can be provided through downloadable plugins, including such things as remote control options and shell command execution.",
      "meta": {
        "refs": [
          "https://securelist.com/blog/research/73660/adwind-faq/"
        ],
        "synonyms": [
          "AlienSpy",
          "Frutas",
          "Unrecom",
          "Sockrat",
          "JSocket",
          "jRat",
          "Backdoor:Java/Adwind"
        ]
      },
      "related": [
        {
          "dest-uuid": "b76d9845-815c-4e77-9538-6b737269da2f",
          "tags": [
            "estimative-language:likelihood-probability=\"likely\""
          ],
          "type": "similar"
        },
        {
          "dest-uuid": "ce1a9641-5bb8-4a61-990a-870e9ef36ac1",
          "tags": [
            "estimative-language:likelihood-probability=\"likely\""
          ],
          "type": "similar"
        },
        {
          "dest-uuid": "dadccdda-a4c2-4021-90b9-61a394e602be",
          "tags": [
            "estimative-language:likelihood-probability=\"likely\""
          ],
          "type": "similar"
        },
        {
          "dest-uuid": "8eb9d4aa-257a-45eb-8c65-95c18500171c",
          "tags": [
            "estimative-language:likelihood-probability=\"likely\""
          ],
          "type": "similar"
        }
      ],
      "uuid": "ab4694d6-7043-41f2-b328-d93bec9c1b22",
      "value": "Adwind"
    },
    {
      "related": [
        {
          "dest-uuid": "af338ac2-8103-4419-8393-fb4f3b43af4b",
          "tags": [
            "estimative-language:likelihood-probability=\"likely\""
          ],
          "type": "similar"
        }
      ],
      "uuid": "066f8ad3-0c99-43eb-990c-8fae2c232f62",
      "value": "Bedep"
    },
    {
      "uuid": "c4d80484-9486-4d5f-95f3-f40cc2de45ea",
      "value": "Cromptui"
    },
    {
      "description": "Dridex is a strain of banking malware that leverages macros in Microsoft Office to infect systems. Once a computer has been infected, Dridex attackers can steal banking credentials and other personal information on the system to gain access to the financial records of a user.",
      "meta": {
        "refs": [
          "http://www.symantec.com/content/en/us/enterprise/media/security_response/whitepapers/dridex-financial-trojan.pdf"
        ],
        "synonyms": [
          "Cridex"
        ]
      },
      "related": [
        {
          "dest-uuid": "44754726-e1d5-4e5f-a113-234c4a8ca65e",
          "tags": [
            "estimative-language:likelihood-probability=\"likely\""
          ],
          "type": "similar"
        },
        {
          "dest-uuid": "b4216929-1626-4444-bdd7-bfd4b68a766e",
          "tags": [
            "estimative-language:likelihood-probability=\"likely\""
          ],
          "type": "similar"
        },
        {
          "dest-uuid": "7ca93488-c357-44c3-b246-3f88391aca5a",
          "tags": [
            "estimative-language:likelihood-probability=\"likely\""
          ],
          "type": "similar"
        },
        {
          "dest-uuid": "16794655-c0e2-4510-9169-f862df104045",
          "tags": [
            "estimative-language:likelihood-probability=\"likely\""
          ],
          "type": "similar"
        },
        {
          "dest-uuid": "66781866-f064-467d-925d-5e5f290352f0",
          "tags": [
            "estimative-language:likelihood-probability=\"likely\""
          ],
          "type": "similar"
        }
      ],
      "uuid": "276c2c2e-09da-44cf-a3f7-806b3feb41da",
      "value": "Dridex"
    },
    {
      "related": [
        {
          "dest-uuid": "cd201689-4bf1-4c5b-ac4d-21c4dcc39e7d",
          "tags": [
            "estimative-language:likelihood-probability=\"likely\""
          ],
          "type": "similar"
        },
        {
          "dest-uuid": "ff0404a1-465f-4dd5-8b66-ee773628ca64",
          "tags": [
            "estimative-language:likelihood-probability=\"likely\""
          ],
          "type": "similar"
        }
      ],
      "uuid": "652b5242-b790-4695-ad0e-b79bbf78f351",
      "value": "Fareit"
    },
    {
      "related": [
        {
          "dest-uuid": "81917a93-6a70-4334-afe2-56904c1fafe9",
          "tags": [
            "estimative-language:likelihood-probability=\"likely\""
          ],
          "type": "similar"
        },
        {
          "dest-uuid": "40795af6-b721-11e8-9fcb-570c0b384135",
          "tags": [
            "estimative-language:likelihood-probability=\"likely\""
          ],
          "type": "similar"
        }
      ],
      "uuid": "5fe338c6-723e-43ed-8165-43d95fa93689",
      "value": "Gafgyt"
    },
    {
      "meta": {
        "refs": [
          "https://blog.gdatasoftware.com/2015/03/24274-the-andromeda-gamarue-botnet-is-on-the-rise-again"
        ],
        "synonyms": [
          "Andromeda"
        ]
      },
      "related": [
        {
          "dest-uuid": "07f46d21-a5d4-4359-8873-18e30950df1a",
          "tags": [
            "estimative-language:likelihood-probability=\"likely\""
          ],
          "type": "similar"
        }
      ],
      "uuid": "b9f00c61-6cd1-4112-a632-c8d3837a7ddd",
      "value": "Gamarue"
    },
    {
      "description": "The Necurs botnet is a distributor of many pieces of malware, most notably Locky.",
      "meta": {
        "refs": [
          "https://en.wikipedia.org/wiki/Necurs_botnet",
          "https://www.bleepingcomputer.com/news/security/worlds-largest-spam-botnet-finds-a-new-way-to-avoid-detection-for-now/"
        ]
      },
      "related": [
        {
          "dest-uuid": "53ad08a6-cca9-401a-a6da-3c0bff2890eb",
          "tags": [
            "estimative-language:likelihood-probability=\"likely\""
          ],
          "type": "similar"
        }
      ],
      "uuid": "97d34770-44cc-4ecb-bdce-ba11581c0e2a",
      "value": "Necurs"
    },
    {
      "uuid": "af0ea2b8-97ae-4ec1-a2c5-8f5dd0c9537b",
      "value": "Palevo"
    },
    {
      "meta": {
        "refs": [
          "https://en.wikipedia.org/wiki/Akbot"
        ],
        "synonyms": [
          "Qbot",
          "Qakbot",
          "PinkSlipBot"
        ]
      },
      "related": [
        {
          "dest-uuid": "b2ec1f16-2a76-4910-adc5-ecb3570e7c1a",
          "tags": [
            "estimative-language:likelihood-probability=\"likely\""
          ],
          "type": "similar"
        },
        {
          "dest-uuid": "6e1168e6-7768-4fa2-951f-6d6934531633",
          "tags": [
            "estimative-language:likelihood-probability=\"likely\""
          ],
          "type": "similar"
        },
        {
          "dest-uuid": "2ccaccd0-8362-4224-8497-2012e7cc7549",
          "tags": [
            "estimative-language:likelihood-probability=\"likely\""
          ],
          "type": "similar"
        }
      ],
      "uuid": "ac2ff27d-a7cb-46fe-ae32-cfe571dc614d",
      "value": "Akbot"
    },
    {
      "description": "Upatre is a Trojan downloader that is used to set up other threats on the victim's PC. Upatre has been used recently in several high profile Trojan attacks involving the Gameover Trojan. ",
      "related": [
        {
          "dest-uuid": "925390a6-f88d-46dc-96ae-4ebc9f0b50b0",
          "tags": [
            "estimative-language:likelihood-probability=\"likely\""
          ],
          "type": "similar"
        }
      ],
      "uuid": "99d9110d-85a4-4819-9f85-05e4b73aa5f3",
      "value": "Upatre"
    },
    {
      "description": "Vawtrak is an information stealing malware family that is primarily used to gain unauthorised access to bank accounts through online banking websites.",
      "meta": {
        "refs": [
          "https://www.sophos.com/medialibrary/PDFs/technical%20papers/sophos-vawtrak-international-crimeware-as-a-service-tpna.pdf"
        ]
      },
      "related": [
        {
          "dest-uuid": "f3813bbd-682c-400d-8165-778be6d3f91f",
          "tags": [
            "estimative-language:likelihood-probability=\"likely\""
          ],
          "type": "similar"
        },
        {
          "dest-uuid": "b662c253-5c87-4ae6-a30e-541db0845f67",
          "tags": [
            "estimative-language:likelihood-probability=\"likely\""
          ],
          "type": "similar"
        }
      ],
      "uuid": "e95dd1ba-7485-4c02-bf2e-14beedbcf053",
      "value": "Vawtrak"
    },
    {
      "description": "Empire is a pure PowerShell post-exploitation agent built on cryptologically-secure communications and a flexible architecture. Empire implements the ability to run PowerShell agents without needing powershell.exe, rapidly deployable post-exploitation modules ranging from key loggers to Mimikatz, and adaptable communications to evade network detection, all wrapped up in a usability-focused framework",
      "meta": {
        "refs": [
          "https://github.com/adaptivethreat/Empire"
        ]
      },
      "related": [
        {
          "dest-uuid": "6eb15569-4ddd-4820-9a44-7bca5b303b86",
          "tags": [
            "estimative-language:likelihood-probability=\"likely\""
          ],
          "type": "similar"
        }
      ],
      "uuid": "525ce93a-76a1-441a-9c45-0eac64d0ed12",
      "value": "Empire"
    },
    {
      "description": "Beginning in late 2012, a carefully orchestrated attack campaign we call Volatile Cedar has been targeting individuals, companies and institutions worldwide. This campaign, led by a persistent attacker group, has successfully penetrated a large number of targets using various attack techniques, and specifically, a custom-made malware implant codenamed Explosive. ",
      "meta": {
        "refs": [
          "https://www.checkpoint.com/downloads/volatile-cedar-technical-report.pdf"
        ]
      },
      "uuid": "0155c3b1-8c7c-4176-aeda-68678dd99992",
      "value": "Explosive"
    },
    {
      "description": "The actors used a new version of “KeyBoy,” a custom backdoor first disclosed by researchers at Rapid7 in June 2013. Their work outlined the capabilities of the backdoor, and exposed the protocols and algorithms used to hide the network communication and configuration data",
      "meta": {
        "refs": [
          "https://citizenlab.org/2016/11/parliament-keyboy/",
          "https://community.rapid7.com/community/infosec/blog/2013/06/07/keyboy-targeted-attacks-against-vietnam-and-india"
        ]
      },
      "related": [
        {
          "dest-uuid": "28c13455-7f95-40a5-9568-1e8732503507",
          "tags": [
            "estimative-language:likelihood-probability=\"likely\""
          ],
          "type": "similar"
        },
        {
          "dest-uuid": "a673b4fb-a864-4a5b-94ab-3fc4f5606cc8",
          "tags": [
            "estimative-language:likelihood-probability=\"likely\""
          ],
          "type": "similar"
        },
        {
          "dest-uuid": "2a16a1d4-a098-4f17-80f3-3cfc6c60b539",
          "tags": [
            "estimative-language:likelihood-probability=\"likely\""
          ],
          "type": "similar"
        }
      ],
      "uuid": "74167065-90b3-4c29-807a-79b6f098e45b",
      "value": "KeyBoy"
    },
    {
      "description": "The attacks in this case are associated with a campaign called Tropic Trooper, which has been active since at least 2011 and is known for heavily targeting Taiwan. One of the attacks used their known Yahoyah malware...",
      "meta": {
        "refs": [
          "http://researchcenter.paloaltonetworks.com/2016/11/unit42-tropic-trooper-targets-taiwanese-government-and-fossil-fuel-provider-with-poison-ivy/"
        ],
        "synonyms": [
          "W32/Seeav"
        ]
      },
      "related": [
        {
          "dest-uuid": "28c13455-7f95-40a5-9568-1e8732503507",
          "tags": [
            "estimative-language:likelihood-probability=\"likely\""
          ],
          "type": "similar"
        },
        {
          "dest-uuid": "a673b4fb-a864-4a5b-94ab-3fc4f5606cc8",
          "tags": [
            "estimative-language:likelihood-probability=\"likely\""
          ],
          "type": "similar"
        },
        {
          "dest-uuid": "74167065-90b3-4c29-807a-79b6f098e45b",
          "tags": [
            "estimative-language:likelihood-probability=\"likely\""
          ],
          "type": "similar"
        }
      ],
      "uuid": "2a16a1d4-a098-4f17-80f3-3cfc6c60b539",
      "value": "Yahoyah"
    },
    {
      "description": "Delphi RAT used by Sofacy.",
      "uuid": "67f0b6cb-a484-4b8c-aacb-88a7238568b0",
      "value": "Tartine"
    },
    {
      "description": "Mirai (Japanese for \"the future\") is malware that turns computer systems running Linux into remotely controlled \"bots\", that can be used as part of a botnet in large-scale network attacks. It primarily targets online consumer devices such as remote cameras and home routers. The Mirai botnet has been used in some of the largest and most disruptive distributed denial of service (DDoS) attacks, including an attack on 20 September 2016 on computer security journalist Brian Krebs's web site, an attack on French web host OVH and the October 2016 Dyn cyberattack.",
      "meta": {
        "refs": [
          "https://en.wikipedia.org/wiki/Mirai_(malware)"
        ],
        "synonyms": [
          "Linux/Mirai"
        ]
      },
      "related": [
        {
          "dest-uuid": "fcdfd4af-da35-49a8-9610-19be8a487185",
          "tags": [
            "estimative-language:likelihood-probability=\"likely\""
          ],
          "type": "similar"
        },
        {
          "dest-uuid": "17e12216-a303-4a00-8283-d3fe92d0934c",
          "tags": [
            "estimative-language:likelihood-probability=\"likely\""
          ],
          "type": "similar"
        },
        {
          "dest-uuid": "f24ad5ca-04c5-4cd0-bd72-209ebce4fdbc",
          "tags": [
            "estimative-language:likelihood-probability=\"likely\""
          ],
          "type": "variant-of"
        },
        {
          "dest-uuid": "025ab0ce-bffc-11e8-be19-d70ec22c5d56",
          "tags": [
            "estimative-language:likelihood-probability=\"likely\""
          ],
          "type": "variant-of"
        }
      ],
      "uuid": "dcbf1aaa-1fdd-4bfc-a35e-145ffdfb5ac5",
      "value": "Mirai"
    },
    {
      "description": "IoT malware based on Mirai but slightly improved.",
      "meta": {
        "refs": [
          "https://blog.newskysecurity.com/masuta-satori-creators-second-botnet-weaponizes-a-new-router-exploit-2ddc51cc52a7"
        ],
        "synonyms": [
          "PureMasuta"
        ]
      },
      "uuid": "1d4dec2c-915a-4fef-ba7a-633421bd0848",
      "value": "Masuta"
    },
    {
      "uuid": "55f8fb60-6339-4bc2-baa0-41e698e11f95",
      "value": "BASHLITE"
    },
    {
      "description": "BlackEnergy is a trojan which has undergone significant functional changes since it was first publicly analysed by Arbor Networks in 2007. It has evolved from a relatively simple DDoS trojan into a relatively sophisticated piece of modern malware with a modular architecture, making it a suitable tool for sending spam and for online bank fraud, as well as for targeted attacks. BlackEnergy version 2, which featured rootkit techniques, was documented by SecureWorks in 2010. The targeted attacks recently discovered are proof that the trojan is still alive and kicking in 2014.  We provide a technical analysis of the BlackEnergy family, focusing on novel functionality and the differences introduced by new lite variants. We describe the most notable aspects of the malware, including its techniques for bypassing UAC, defeating the signed driver requirement in Windows and a selection of BlackEnergy2 plug-ins used for parasitic file infections, network discovery and remote code execution and data collection.",
      "meta": {
        "refs": [
          "https://www.virusbulletin.com/conference/vb2014/abstracts/back-blackenergy-2014-targeted-attacks-ukraine-and-poland/"
        ]
      },
      "related": [
        {
          "dest-uuid": "54cc1d4f-5c53-4f0e-9ef5-11b4998e82e4",
          "tags": [
            "estimative-language:likelihood-probability=\"likely\""
          ],
          "type": "similar"
        },
        {
          "dest-uuid": "82c644ab-550a-4a83-9b35-d545f4719069",
          "tags": [
            "estimative-language:likelihood-probability=\"likely\""
          ],
          "type": "similar"
        }
      ],
      "uuid": "5a22cad7-65fa-4b7a-a7aa-7915a6101efa",
      "value": "BlackEnergy"
    },
    {
      "description": "Trojan.Seaduke is a Trojan horse that opens a back door on the compromised computer. It may also download potentially malicious files.",
      "meta": {
        "refs": [
          "https://www.symantec.com/security_response/writeup.jsp?docid=2015-031915-4935-99"
        ],
        "synonyms": [
          "Seaduke"
        ]
      },
      "uuid": "3449215f-2650-48bb-a4fb-6549654cbccc",
      "value": "Trojan.Seaduke"
    },
    {
      "uuid": "2b6b35fb-2ed4-46ce-b603-62ca2b9b2812",
      "value": "Backdoor.Tinybaron"
    },
    {
      "uuid": "307803df-6537-4e4d-a1c8-f219f278e564",
      "value": "Incognito RAT"
    },
    {
      "meta": {
        "refs": [
          "https://labsblog.f-secure.com/2015/09/08/sofacy-recycles-carberp-and-metasploit-code/",
          "https://twitter.com/Timo_Steffens/status/814781584536719360"
        ],
        "synonyms": [
          "Carberplike"
        ]
      },
      "uuid": "ab5c4362-c369-4c78-985d-04ba1226ea32",
      "value": "DownRage"
    },
    {
      "description": "GeminiDuke is malware that was used by APT29 from 2009 to 2012.",
      "meta": {
        "refs": [
          "https://attack.mitre.org/wiki/Software/S0049"
        ]
      },
      "related": [
        {
          "dest-uuid": "199463de-d9be-46d6-bb41-07234c1dd5a6",
          "tags": [
            "estimative-language:likelihood-probability=\"likely\""
          ],
          "type": "similar"
        }
      ],
      "uuid": "6a28a648-30c0-4d1d-bd67-81a8dc6486ba",
      "value": "GeminiDuke"
    },
    {
      "description": "Trojan.Zbot, also called Zeus, is a Trojan horse that attempts to steal confidential information from the compromised computer. It may also download configuration files and updates from the Internet. The Trojan is created using a Trojan-building toolkit.",
      "meta": {
        "refs": [
          "https://en.wikipedia.org/wiki/Zeus_(malware)",
          "https://www.symantec.com/security_response/writeup.jsp?docid=2010-011016-3514-99"
        ],
        "synonyms": [
          "Trojan.Zbot",
          "Zbot"
        ]
      },
      "related": [
        {
          "dest-uuid": "f0ec2df5-2e38-4df3-970d-525352006f2e",
          "tags": [
            "estimative-language:likelihood-probability=\"likely\""
          ],
          "type": "similar"
        },
        {
          "dest-uuid": "e878d24d-f122-48c4-930c-f6b6d5f0ee28",
          "tags": [
            "estimative-language:likelihood-probability=\"likely\""
          ],
          "type": "similar"
        },
        {
          "dest-uuid": "4e8c1ab7-2841-4823-a5d1-39284fb0969a",
          "tags": [
            "estimative-language:likelihood-probability=\"likely\""
          ],
          "type": "similar"
        }
      ],
      "uuid": "0ce448de-c2bb-4c6e-9ad7-c4030f02b4d7",
      "value": "Zeus"
    },
    {
      "description": "Shifu is a Banking Trojan first discovered in 2015. Shifu is based on the Shiz source code which incorporated techniques used by Zeus. Attackers use Shifu to steal credentials for online banking websites around the world, starting in Russia but later including the UK, Italy, and others.",
      "meta": {
        "refs": [
          "http://researchcenter.paloaltonetworks.com/2017/01/unit42-2016-updates-shifu-banking-trojan/"
        ]
      },
      "related": [
        {
          "dest-uuid": "6e668c0c-7085-4951-87d4-0334b6a5cdb3",
          "tags": [
            "estimative-language:likelihood-probability=\"likely\""
          ],
          "type": "similar"
        },
        {
          "dest-uuid": "e6085ce0-af6d-41f7-8bcb-7f2eed246941",
          "tags": [
            "estimative-language:likelihood-probability=\"likely\""
          ],
          "type": "similar"
        }
      ],
      "uuid": "67d712c8-d254-4820-83fa-9a892b87923b",
      "value": "Shifu"
    },
    {
      "description": "The new variant of the Shiz Trojan malware targets mission-critical enterprise resource planning (ERP) applications — particularly SAP users. ",
      "meta": {
        "refs": [
          "https://securityintelligence.com/tag/shiz-trojan-malware/"
        ]
      },
      "related": [
        {
          "dest-uuid": "67d712c8-d254-4820-83fa-9a892b87923b",
          "tags": [
            "estimative-language:likelihood-probability=\"likely\""
          ],
          "type": "similar"
        }
      ],
      "uuid": "e6085ce0-af6d-41f7-8bcb-7f2eed246941",
      "value": "Shiz"
    },
    {
      "description": "Also known as “BaneChant”, MM Core is a file-less APT which is executed in memory by a downloader component. It was first reported in 2013 under the version number “2.0-LNK” where it used the tag “BaneChant” in its command-and-control (C2) network request. A second version “2.1-LNK” with the network tag “StrangeLove” was discovered shortly after.",
      "meta": {
        "refs": [
          "https://blogs.forcepoint.com/security-labs/mm-core-memory-backdoor-returns-bigboss-and-sillygoose"
        ],
        "synonyms": [
          "MM Core backdoor",
          "BigBoss",
          "SillyGoose",
          "BaneChant",
          "StrangeLove"
        ]
      },
      "related": [
        {
          "dest-uuid": "6363cc2f-08f1-47a0-adbf-5cf19ea89ffd",
          "tags": [
            "estimative-language:likelihood-probability=\"likely\""
          ],
          "type": "similar"
        }
      ],
      "uuid": "74bd8c09-73d5-4ad8-ab1f-e94a4853c936",
      "value": "MM Core"
    },
    {
      "description": "Shamoon,[a] also known as Disttrack, is a modular computer virus discovered by Seculert[1] in 2012, targeting recent NT kernel-based versions of Microsoft Windows. The virus has been used for cyber espionage in the energy sector.[2][3][4] Its discovery was announced on 16 August 2012 by Symantec,[3] Kaspersky Lab,[5] and Seculert.[6] Similarities have been highlighted by Kaspersky Lab and Seculert between Shamoon and the Flame malware.[5][6]",
      "meta": {
        "refs": [
          "https://en.wikipedia.org/wiki/Shamoon",
          "https://securityaffairs.co/wordpress/78867/breaking-news/shamoon-virustotal.html"
        ],
        "synonyms": [
          "DistTrack"
        ]
      },
      "related": [
        {
          "dest-uuid": "8901ac23-6b50-410c-b0dd-d8174a86f9b3",
          "tags": [
            "estimative-language:likelihood-probability=\"likely\""
          ],
          "type": "similar"
        }
      ],
      "uuid": "776b1849-8d5b-4762-8ba1-cbbaddb4ce3a",
      "value": "Shamoon"
    },
    {
      "description": "According to MalwareHunterTeam and other researchers that have looked at the malware's source code, GhostAdmin seems to be a reworked version of CrimeScene, another botnet malware family that was active around 3-4 years ago.",
      "meta": {
        "refs": [
          "https://www.bleepingcomputer.com/news/security/new-ghostadmin-malware-used-for-data-theft-and-exfiltration/"
        ]
      },
      "related": [
        {
          "dest-uuid": "6201c337-1599-4ced-be9e-651a624c20be",
          "tags": [
            "estimative-language:likelihood-probability=\"likely\""
          ],
          "type": "similar"
        }
      ],
      "uuid": "a68f1b43-c742-4f90-974d-2e74ec703e44",
      "value": "GhostAdmin"
    },
    {
      "description": "Two Italians referred to as the “Occhionero brothers” have been arrested and accused of using malware and a carefully-prepared spear-phishing scheme to spy on high-profile politicians and businessmen. This case has been called “EyePyramid”, which we first discussed last week. (Conspiracy theories aside, the name came from a domain name and directory path that was found during the research.)",
      "meta": {
        "country": "IT",
        "refs": [
          "http://blog.trendmicro.com/trendlabs-security-intelligence/uncovering-inner-workings-eyepyramid/"
        ]
      },
      "uuid": "52c2499f-c74f-4bab-bad2-c278e798654c",
      "value": "EyePyramid Malware"
    },
    {
      "description": "LuminosityLink is a malware family costing $40 that purports to be a system administration utility",
      "meta": {
        "refs": [
          "http://researchcenter.paloaltonetworks.com/2016/07/unit42-investigating-the-luminositylink-remote-access-trojan-configuration/"
        ]
      },
      "uuid": "f586d3e4-39fc-489a-808b-03f590bfe092",
      "value": "LuminosityLink"
    },
    {
      "description": "Floki Bot, described recently by Dr. Peter Stephenson from SC Magazine, is yet another bot based on the leaked Zeus code. However, the author came up with various custom modifications that makes it more interesting.",
      "meta": {
        "refs": [
          "https://www.arbornetworks.com/blog/asert/flokibot-flock-bots/",
          "https://blog.malwarebytes.com/threat-analysis/2016/11/floki-bot-and-the-stealthy-dropper/"
        ],
        "synonyms": [
          "Floki Bot",
          "Floki"
        ]
      },
      "uuid": "8034978b-3a32-4662-b1bf-b525e59e469f",
      "value": "Flokibot"
    },
    {
      "description": "Most recently, we have observed the same group targeting military and aerospace interests in Russia and Belarus. Since the summer of 2016, this group began using a new downloader known as ZeroT to install the PlugX remote access Trojan (RAT) and added Microsoft Compiled HTML Help (.chm) as one of the initial droppers delivered in spear-phishing emails.",
      "meta": {
        "refs": [
          "https://www.proofpoint.com/us/threat-insight/post/APT-targets-russia-belarus-zerot-plugx"
        ]
      },
      "related": [
        {
          "dest-uuid": "4ab44516-ad75-4e43-a280-705dc0420e2f",
          "tags": [
            "estimative-language:likelihood-probability=\"likely\""
          ],
          "type": "similar"
        },
        {
          "dest-uuid": "9b0aa458-dfa9-48af-87ea-c36d1501376c",
          "tags": [
            "estimative-language:likelihood-probability=\"likely\""
          ],
          "type": "similar"
        }
      ],
      "uuid": "ff00fa92-b32e-46b6-88ca-98357ebe3f54",
      "value": "ZeroT"
    },
    {
      "description": "Cylance dubbed this family of malware StreamEx, based upon a common exported function used across all samples ‘stream’, combined with the dropper functionality to append ‘ex’ to the DLL file name.  The StreamEx family has the ability to access and modify the user’s file system, modify the registry, create system services, enumerate process and system information, enumerate network resources and drive types, scan for security tools such as firewall products and antivirus products, change browser security settings, and remotely execute commands. The malware documented in this post was predominantly 64-bit, however, there are 32-bit versions of the malware in the wild. ",
      "meta": {
        "refs": [
          "https://blog.cylance.com/shell-crew-variants-continue-to-fly-under-big-avs-radar"
        ]
      },
      "related": [
        {
          "dest-uuid": "91000a8a-58cc-4aba-9ad0-993ad6302b86",
          "tags": [
            "estimative-language:likelihood-probability=\"likely\""
          ],
          "type": "similar"
        }
      ],
      "uuid": "9991ace8-1a62-498c-a9ef-19d474deb505",
      "value": "StreamEx"
    },
    {
      "description": "Remote Access Trojan",
      "meta": {
        "refs": [
          "https://github.com/kevthehermit/RATDecoders"
        ],
        "type": [
          "Backdoor"
        ]
      },
      "uuid": "d08201b8-9774-41a1-abdb-c7f3828139b0",
      "value": "adzok"
    },
    {
      "description": "Remote Access Trojan",
      "meta": {
        "refs": [
          "https://github.com/kevthehermit/RATDecoders"
        ],
        "type": [
          "Backdoor"
        ]
      },
      "uuid": "18c31de5-41b3-4a92-a6ee-23b74cc2797d",
      "value": "albertino"
    },
    {
      "description": "Remote Access Trojan",
      "meta": {
        "refs": [
          "https://github.com/kevthehermit/RATDecoders"
        ],
        "type": [
          "Backdoor"
        ]
      },
      "uuid": "00dcba51-126f-4758-8273-9770ddf9031c",
      "value": "arcom"
    },
    {
      "description": "Remote Access Trojan",
      "meta": {
        "refs": [
          "https://github.com/kevthehermit/RATDecoders"
        ],
        "type": [
          "Backdoor"
        ]
      },
      "uuid": "0a5d5825-0ab9-48ff-a5d9-b6b131b65833",
      "value": "blacknix"
    },
    {
      "description": "Remote Access Trojan",
      "meta": {
        "refs": [
          "https://github.com/kevthehermit/RATDecoders"
        ],
        "type": [
          "Backdoor"
        ]
      },
      "uuid": "df7deaa3-2a2c-4460-8674-20ec24e89fba",
      "value": "bluebanana"
    },
    {
      "description": "Remote Access Trojan",
      "meta": {
        "refs": [
          "https://github.com/kevthehermit/RATDecoders"
        ],
        "type": [
          "Backdoor"
        ]
      },
      "uuid": "cff2e174-52b8-4304-903a-012f97d70b7c",
      "value": "bozok"
    },
    {
      "description": "Remote Access Trojan",
      "meta": {
        "refs": [
          "https://github.com/kevthehermit/RATDecoders"
        ],
        "type": [
          "Backdoor"
        ]
      },
      "uuid": "26785174-0b89-4cec-9ed0-5a72a0ff4c49",
      "value": "clientmesh"
    },
    {
      "description": "Remote Access Trojan",
      "meta": {
        "refs": [
          "https://github.com/kevthehermit/RATDecoders"
        ],
        "type": [
          "Backdoor"
        ]
      },
      "uuid": "f6e6540e-c21f-4202-ac46-185e735215db",
      "value": "cybergate"
    },
    {
      "description": "Remote Access Trojan",
      "meta": {
        "refs": [
          "https://github.com/kevthehermit/RATDecoders"
        ],
        "type": [
          "Backdoor"
        ]
      },
      "uuid": "15949ecb-1f2b-4f59-9cf7-5751694e8fba",
      "value": "darkcomet"
    },
    {
      "description": "Remote Access Trojan",
      "meta": {
        "refs": [
          "https://github.com/kevthehermit/RATDecoders"
        ],
        "type": [
          "Backdoor"
        ]
      },
      "uuid": "c9e6e42a-65c0-418e-ab77-09bcdb1214a3",
      "value": "darkrat"
    },
    {
      "description": "Remote Access Trojan",
      "meta": {
        "refs": [
          "https://github.com/kevthehermit/RATDecoders"
        ],
        "type": [
          "Backdoor"
        ]
      },
      "related": [
        {
          "dest-uuid": "88c621a7-aef9-4ae0-94e3-1fc87123eb24",
          "tags": [
            "estimative-language:likelihood-probability=\"likely\""
          ],
          "type": "similar"
        }
      ],
      "uuid": "1b1ae63f-bcee-4aba-8994-6c60cee5e16f",
      "value": "gh0st"
    },
    {
      "description": "Remote Access Trojan",
      "meta": {
        "refs": [
          "https://github.com/kevthehermit/RATDecoders"
        ],
        "type": [
          "Backdoor"
        ]
      },
      "uuid": "43e400b3-918b-4a2c-9a69-7166c81a835b",
      "value": "greame"
    },
    {
      "description": "Remote Access Trojan",
      "meta": {
        "refs": [
          "https://github.com/kevthehermit/RATDecoders"
        ],
        "type": [
          "Backdoor"
        ]
      },
      "uuid": "3edd9d1b-e15d-4411-a67f-01e04701e95d",
      "value": "hawkeye"
    },
    {
      "description": "Remote Access Trojan",
      "meta": {
        "refs": [
          "https://github.com/kevthehermit/RATDecoders"
        ],
        "type": [
          "Backdoor"
        ]
      },
      "uuid": "3a80cc5e-ae91-4aa4-aa2b-8f538861acbe",
      "value": "javadropper"
    },
    {
      "description": "Remote Access Trojan",
      "meta": {
        "refs": [
          "https://github.com/kevthehermit/RATDecoders"
        ],
        "type": [
          "Backdoor"
        ]
      },
      "uuid": "3fcebce8-fb31-4edb-ae88-7fb0d90d440c",
      "value": "lostdoor"
    },
    {
      "description": "Remote Access Trojan",
      "meta": {
        "refs": [
          "https://github.com/kevthehermit/RATDecoders"
        ],
        "type": [
          "Backdoor"
        ]
      },
      "uuid": "df6ccb07-a26c-427a-9d93-5fed2609a1d4",
      "value": "luxnet"
    },
    {
      "description": "Remote Access Trojan",
      "meta": {
        "refs": [
          "https://github.com/kevthehermit/RATDecoders"
        ],
        "type": [
          "Backdoor"
        ]
      },
      "uuid": "2c215062-5739-4859-bd82-9639ae1d1756",
      "value": "pandora"
    },
    {
      "description": "Remote Access Trojan",
      "meta": {
        "refs": [
          "https://github.com/kevthehermit/RATDecoders"
        ],
        "type": [
          "Backdoor"
        ]
      },
      "related": [
        {
          "dest-uuid": "4e104fef-8a2c-4679-b497-6e86d7d47db0",
          "tags": [
            "estimative-language:likelihood-probability=\"likely\""
          ],
          "type": "similar"
        },
        {
          "dest-uuid": "b42378e0-f147-496f-992a-26a49705395b",
          "tags": [
            "estimative-language:likelihood-probability=\"likely\""
          ],
          "type": "similar"
        },
        {
          "dest-uuid": "7789fc1b-3cbc-4a1c-8ef0-8b06760f93e7",
          "tags": [
            "estimative-language:likelihood-probability=\"likely\""
          ],
          "type": "similar"
        },
        {
          "dest-uuid": "2abe89de-46dd-4dae-ae22-b49a593aff54",
          "tags": [
            "estimative-language:likelihood-probability=\"likely\""
          ],
          "type": "similar"
        }
      ],
      "uuid": "e336aeba-b61a-44e0-a0df-cd52a5839db5",
      "value": "poisonivy"
    },
    {
      "description": "Remote Access Trojan",
      "meta": {
        "refs": [
          "https://github.com/kevthehermit/RATDecoders"
        ],
        "type": [
          "Backdoor"
        ]
      },
      "uuid": "6762975d-ddbc-4871-ab14-4796c9f38307",
      "value": "predatorpain"
    },
    {
      "description": "Remote Access Trojan",
      "meta": {
        "refs": [
          "https://github.com/kevthehermit/RATDecoders"
        ],
        "type": [
          "Backdoor"
        ]
      },
      "uuid": "0d8d212a-d327-406e-8954-5b20158a9966",
      "value": "punisher"
    },
    {
      "description": "Remote Access Trojan",
      "meta": {
        "refs": [
          "https://github.com/kevthehermit/RATDecoders"
        ],
        "type": [
          "Backdoor"
        ]
      },
      "related": [
        {
          "dest-uuid": "179288c9-4ff1-4a7e-b728-35dd2e6aac43",
          "tags": [
            "estimative-language:likelihood-probability=\"likely\""
          ],
          "type": "similar"
        }
      ],
      "uuid": "c3a784ee-cef7-4604-a5ba-ec7b193a5152",
      "value": "qrat"
    },
    {
      "description": "Remote Access Trojan",
      "meta": {
        "refs": [
          "https://github.com/kevthehermit/RATDecoders"
        ],
        "type": [
          "Backdoor"
        ]
      },
      "uuid": "d5e53ee4-1114-4801-83c9-58c633049aff",
      "value": "shadowtech"
    },
    {
      "description": "Remote Access Trojan",
      "meta": {
        "refs": [
          "https://github.com/kevthehermit/RATDecoders"
        ],
        "type": [
          "Backdoor"
        ]
      },
      "uuid": "73ee15e9-ffb3-496d-ae65-fad50e675bdd",
      "value": "smallnet"
    },
    {
      "description": "Remote Access Trojan",
      "meta": {
        "refs": [
          "https://github.com/kevthehermit/RATDecoders"
        ],
        "type": [
          "Backdoor"
        ]
      },
      "uuid": "408ff7f3-f30c-481f-a3e7-2c69b375f7d9",
      "value": "spygate"
    },
    {
      "description": "Remote Access Trojan",
      "meta": {
        "refs": [
          "https://github.com/kevthehermit/RATDecoders"
        ],
        "type": [
          "Backdoor"
        ]
      },
      "uuid": "244be9e7-4f68-4fd8-9abd-ee6ca591aa00",
      "value": "template"
    },
    {
      "description": "Remote Access Trojan",
      "meta": {
        "refs": [
          "https://github.com/kevthehermit/RATDecoders"
        ],
        "type": [
          "Backdoor"
        ]
      },
      "uuid": "b7b4c682-090b-4da2-abc2-541fd3157579",
      "value": "tapaoux"
    },
    {
      "description": "Remote Access Trojan",
      "meta": {
        "refs": [
          "https://github.com/kevthehermit/RATDecoders"
        ],
        "type": [
          "Backdoor"
        ]
      },
      "uuid": "aba90e76-ce56-4660-a498-90eeb1f0195b",
      "value": "vantom"
    },
    {
      "description": "Remote Access Trojan",
      "meta": {
        "refs": [
          "https://github.com/kevthehermit/RATDecoders"
        ],
        "type": [
          "Backdoor"
        ]
      },
      "uuid": "aa054c62-3595-4c65-97ee-209029cc6004",
      "value": "virusrat"
    },
    {
      "description": "Remote Access Trojan",
      "meta": {
        "refs": [
          "https://github.com/kevthehermit/RATDecoders"
        ],
        "type": [
          "Backdoor"
        ]
      },
      "uuid": "87596188-4c1f-494c-8713-21d5fa062580",
      "value": "xena"
    },
    {
      "description": "Remote Access Trojan",
      "meta": {
        "refs": [
          "https://github.com/kevthehermit/RATDecoders"
        ],
        "type": [
          "Backdoor"
        ]
      },
      "uuid": "2d4e2910-4b25-4562-ad88-b35dd678a117",
      "value": "xtreme"
    },
    {
      "description": "Remote Access Trojan",
      "meta": {
        "refs": [
          "https://github.com/kevthehermit/RATDecoders"
        ],
        "type": [
          "Backdoor"
        ]
      },
      "uuid": "505629dc-6b81-424e-a452-164629a7a66f",
      "value": "darkddoser"
    },
    {
      "description": "Remote Access Trojan",
      "meta": {
        "refs": [
          "https://github.com/kevthehermit/RATDecoders"
        ],
        "type": [
          "Backdoor"
        ]
      },
      "uuid": "8abd10df-2c31-4895-8ec1-270603078f47",
      "value": "jspy"
    },
    {
      "description": "Remote Access Trojan",
      "meta": {
        "refs": [
          "https://github.com/kevthehermit/RATDecoders"
        ],
        "type": [
          "Backdoor"
        ]
      },
      "uuid": "c76e2ee8-52d1-4a55-81df-5542d232ca32",
      "value": "xrat"
    },
    {
      "description": "Pupy is an opensource, cross-platform (Windows, Linux, OSX, Android) remote administration and post-exploitation tool mainly written in python.",
      "meta": {
        "refs": [
          "https://github.com/n1nj4sec/pupy"
        ]
      },
      "uuid": "4d6dec19-b0bc-4698-87ed-272823c45d95",
      "value": "PupyRAT"
    },
    {
      "description": "Linux Arm malware spread via RFIs in cgi-bin scripts.  This backdoor executes commands from a remote malicious user, effectively compromising the affected system. It connects to a website to send and receive information.",
      "meta": {
        "refs": [
          "https://www.trendmicro.com/vinfo/us/threat-encyclopedia/malware/elf_imeij.a"
        ]
      },
      "uuid": "acb6ae45-d4e2-48a1-ab72-86e72004c27a",
      "value": "ELF_IMEIJ"
    },
    {
      "description": "KHRAT is a small backdoor that has three exports (functions), namely, K1, K2, and K3. K1 checks if the current user is an administrator. If not, it uninstalls itself by calling the K2 function.",
      "meta": {
        "refs": [
          "https://blogs.forcepoint.com/security-labs/trojanized-adobe-installer-used-install-dragonok%E2%80%99s-new-custom-backdoor"
        ]
      },
      "related": [
        {
          "dest-uuid": "361d3f09-8bc8-4b5a-803f-8686cf346047",
          "tags": [
            "estimative-language:likelihood-probability=\"likely\""
          ],
          "type": "similar"
        }
      ],
      "uuid": "72b702d9-43c3-40b9-b004-8d0671225fb8",
      "value": "KHRAT"
    },
    {
      "description": "The Trochilus RAT is a threatening RAT (Remote Access Trojan) that may evade many anti-virus programs. The Trochilus RAT is currently being used as part of an extended threat campaign in South East Asia. The first appearance of the Trochilus RAT in this campaign, which has been active since August of 2015, was first detected in the summer of 2015. The Trochilus RAT is currently being used against civil society organizations and government computers in the South East Asia region, particularly in attacks directed towards the government of Myanmar.",
      "meta": {
        "refs": [
          "http://www.enigmasoftware.com/trochilusrat-removal/"
        ]
      },
      "related": [
        {
          "dest-uuid": "8204723f-aefc-4c90-9178-8fe53e8d6f33",
          "tags": [
            "estimative-language:likelihood-probability=\"likely\""
          ],
          "type": "similar"
        }
      ],
      "uuid": "5e15e4ca-0e04-4af1-ab2a-779dbcad545d",
      "value": "Trochilus"
    },
    {
      "description": "The MoonWind sample used for this analysis was compiled with a Chinese compiler known as BlackMoon, the same compiler used for the BlackMoon banking Trojan. While a number of attributes match the BlackMoon banking Trojan, the malware is not the same. Both malware families were simply compiled using the same compiler, and it was the BlackMoon artifacts that resulted in the naming of the BlackMoon banking Trojan. But because this new sample is different from the BlackMoon banking Trojan,",
      "meta": {
        "refs": [
          "http://researchcenter.paloaltonetworks.com/2017/03/unit42-trochilus-rat-new-moonwind-rat-used-attack-thai-utility-organizations/"
        ]
      },
      "related": [
        {
          "dest-uuid": "f266754c-d0aa-4918-95a3-73b28eaa66e3",
          "tags": [
            "estimative-language:likelihood-probability=\"likely\""
          ],
          "type": "similar"
        },
        {
          "dest-uuid": "9ea525fa-b0a9-4dde-84f2-bcea0137b3c1",
          "tags": [
            "estimative-language:likelihood-probability=\"likely\""
          ],
          "type": "similar"
        },
        {
          "dest-uuid": "8465177f-16c8-47fc-a4c8-f4c0409fe460",
          "tags": [
            "estimative-language:likelihood-probability=\"likely\""
          ],
          "type": "similar"
        }
      ],
      "uuid": "76ec1827-68a1-488f-9899-2b788ea8db64",
      "value": "MoonWind"
    },
    {
      "description": "Chrysaor is spyware believed to be created by NSO Group Technologies, specializing in the creation and sale of software and infrastructure for targeted attacks. Chrysaor is believed to be related to the Pegasus spyware that was first identified on iOS and analyzed by Citizen Lab and Lookout.",
      "meta": {
        "refs": [
          "https://security.googleblog.com/2017/04/an-investigation-of-chrysaor-malware-on.html"
        ],
        "synonyms": [
          "Pegasus",
          "Pegasus spyware"
        ]
      },
      "related": [
        {
          "dest-uuid": "33d9d91d-aad9-49d5-a516-220ce101ac8a",
          "tags": [
            "estimative-language:likelihood-probability=\"likely\""
          ],
          "type": "similar"
        },
        {
          "dest-uuid": "93799a9d-3537-43d8-b6f4-17215de1657c",
          "tags": [
            "estimative-language:likelihood-probability=\"likely\""
          ],
          "type": "similar"
        },
        {
          "dest-uuid": "52acea22-7d88-433c-99e6-8fef1657e3ad",
          "tags": [
            "estimative-language:likelihood-probability=\"likely\""
          ],
          "type": "similar"
        }
      ],
      "uuid": "9d7c772b-43f1-49cf-bc70-7a7cd2ed34c8",
      "value": "Chrysaor"
    },
    {
      "description": "The trojan serves as a backdoor. It can be controlled remotely.",
      "meta": {
        "refs": [
          "http://virusradar.com/en/Win32_Sathurbot.A/description",
          "https://www.welivesecurity.com/2017/04/06/sathurbot-distributed-wordpress-password-attack/"
        ]
      },
      "related": [
        {
          "dest-uuid": "bdc7cc9c-c46d-4f77-b903-2335cc1a3369",
          "tags": [
            "estimative-language:likelihood-probability=\"likely\""
          ],
          "type": "similar"
        }
      ],
      "uuid": "35849d8f-5bac-475b-82f8-7d555f37de12",
      "value": "Sathurbot"
    },
    {
      "description": "The AURIGA malware family shares a large amount of functionality with the BANGAT backdoor.  The malware family contains functionality for keystroke logging, creating and killing processes, performing file system and registry modifications, spawning interactive command shells, performing process injection, logging off the current user or shutting down the local machine.  The AURIGA malware contains a driver component which is used to inject the malware DLL into other processes.  This driver can also perform process and IP connection hiding.  The malware family will create a copy of cmd.exe to perform its C2 activity, and replace the \"Microsoft corp\" strings in the cmd.exe binary with different values.  The malware family typically maintains persistence through installing itself as a service.",
      "meta": {
        "refs": [
          "http://contagiodump.blogspot.lu/2013/03/mandiant-apt1-samples-categorized-by.html"
        ]
      },
      "uuid": "316c87d4-4404-42ab-9887-f9e321aed93c",
      "value": "AURIGA"
    },
    {
      "description": "The BANGAT malware family shares a large amount of functionality with the AURIGA backdoor.  The malware family contains functionality for keylogging, creating and killing processes, performing filesystem and registry modifications, spawning interactive command shells, performing process injection, logging off the current user or shutting down the local machine.  In addition, the malware also implements a custom VNC like protocol which sends screenshots of the desktop to the C2 server and accepts keyboard and mouse input.  The malware communicates to its C2 servers using SSL, with self signed SSL certificates.  The malware family will create a copy of cmd.exe to perform its C2 activity, and replace the \"Microsoft corp\" strings in the cmd.exe binary with different values.  The malware family typically maintains persistence through installing itself as a service.",
      "meta": {
        "refs": [
          "http://contagiodump.blogspot.lu/2013/03/mandiant-apt1-samples-categorized-by.html"
        ]
      },
      "uuid": "fa9b2176-1248-4d59-8da2-c31c7501a81d",
      "value": "BANGAT"
    },
    {
      "description": "BISCUIT provides attackers with full access to an infected host.  BISCUIT capabilities include launching an interactive command shell, enumerating servers on a Windows network, enumerating and manipulating process, and transferring files.  BISCUIT communicates using a custom protocol, which is then encrypted using SSL.  Once installed BISCUIT will attempt to beacon to its command/control servers approximately every 10 or 30 minutes.  It will beacon its primary server first, followed by a secondary server. All communication is encrypted with SSL (OpenSSL 0.9.8i).",
      "meta": {
        "refs": [
          "http://contagiodump.blogspot.lu/2013/03/mandiant-apt1-samples-categorized-by.html"
        ]
      },
      "related": [
        {
          "dest-uuid": "b8eb28e4-48a6-40ae-951a-328714f75eda",
          "tags": [
            "estimative-language:likelihood-probability=\"likely\""
          ],
          "type": "similar"
        }
      ],
      "uuid": "f1e05a12-ca50-41ab-a963-d7df5bcb141d",
      "value": "BISCUIT"
    },
    {
      "description": "BOUNCER will load an extracted DLL into memory, and then will call the DLL's dump export.  The dump export is called with the parameters passed via the command line to the BOUNCER executable.  It requires at least two arguments, the IP and port to send the password dump information.  It can accept at most five arguments, including a proxy IP, port and an x.509 key for SSL authentication.  The DLL backdoor has the capability to execute arbitrary commands, collect database and server information, brute force SQL login credentials, launch arbitrary programs, create processes and threads, delete files, and redirect network traffic.",
      "meta": {
        "refs": [
          "http://contagiodump.blogspot.lu/2013/03/mandiant-apt1-samples-categorized-by.html"
        ]
      },
      "uuid": "52d9a474-fc37-48b5-8e39-4394194b9573",
      "value": "BOUNCER"
    },
    {
      "description": "This family of malware uses Google Calendar to retrieve commands and send results. It retrieves event feeds associated with Google Calendar, where each event contains commands from the attacker for the malware to perform. Results are posted back to the event feed. The malware authenticates with Google using the hard coded email address and passwords. The malware uses the deprecated ClientLogin authentication API from Google. The malware is registered as a service dll as a persistence mechanism. Artifacts of this may be found in the registry.",
      "meta": {
        "refs": [
          "http://contagiodump.blogspot.lu/2013/03/mandiant-apt1-samples-categorized-by.html"
        ]
      },
      "related": [
        {
          "dest-uuid": "5a84dc36-df0d-4053-9b7c-f0c388a57283",
          "tags": [
            "estimative-language:likelihood-probability=\"likely\""
          ],
          "type": "similar"
        }
      ],
      "uuid": "e2c18713-0a95-4092-a0e9-76358512daad",
      "value": "CALENDAR"
    },
    {
      "description": "The COMBOS malware family is an HTTP based backdoor.  The backdoor is capable of file upload, file download, spawning a interactive reverse shell, and terminating its own process.  The backdoor may decrypt stored Internet Explorer credentials from the local system and transmit the credentials to the C2 server.  The COMBOS malware family does not have any persistence mechanisms built into itself.",
      "meta": {
        "refs": [
          "http://contagiodump.blogspot.lu/2013/03/mandiant-apt1-samples-categorized-by.html"
        ]
      },
      "uuid": "fa38b79c-9774-45a0-831c-24c6c8d39a22",
      "value": "COMBOS"
    },
    {
      "description": "his family of malware is a backdoor capable of file upload and download as well as providing remote interactive shell access to the compromised machine. Communication with the Command & Control (C2) servers uses a combination of single-byte XOR and Base64 encoded data in the Cookie and Set-Cookie HTTP header fields. Communication with the C2 servers is over port 80. Some variants install a registry key as means of a persistence mechanism. The hardcoded strings cited include a string of a command in common with several other APT1 families.",
      "meta": {
        "refs": [
          "http://contagiodump.blogspot.lu/2013/03/mandiant-apt1-samples-categorized-by.html"
        ],
        "synonyms": [
          "TROJAN.COOKIES"
        ]
      },
      "uuid": "63be3d30-0c8d-4c0a-8eee-6c96880734cb",
      "value": "COOKIEBAG"
    },
    {
      "description": "Members of this malware family are backdoors that provide file downloading, process listing, process killing, and reverse shell capabilities.  This malware may also add itself to the Authorized Applications list for the Windows Firewall.",
      "meta": {
        "refs": [
          "http://contagiodump.blogspot.lu/2013/03/mandiant-apt1-samples-categorized-by.html"
        ]
      },
      "uuid": "2a56538f-7c21-44b3-b438-5baa025ed005",
      "value": "DAIRY"
    },
    {
      "description": "Members of this family of malware are utilities designed to extract email messages and attachments from Outlook PST files. One part of this utility set is an executable, one is a dll. The malware may create a registry artifact related to the executable.",
      "meta": {
        "refs": [
          "http://contagiodump.blogspot.lu/2013/03/mandiant-apt1-samples-categorized-by.html"
        ]
      },
      "uuid": "5abd7dee-cca1-4bee-9b82-da3f9be2970b",
      "value": "GETMAIL"
    },
    {
      "description": "This family of malware is a utility designed to upload files to Google Docs. Nearly all communications are with docs.google.com are SSL encrypted. The malware does not use Google's published API to interact with their services. The malware does not currently work with Google Docs. It does not detect HTTP 302 redirections and will get caught in an infinite loop attempting to parse results from Google that are not present.",
      "meta": {
        "refs": [
          "http://contagiodump.blogspot.lu/2013/03/mandiant-apt1-samples-categorized-by.html"
        ]
      },
      "uuid": "4bb4320f-9379-43ba-ba8c-09dfece39000",
      "value": "GDOCUPLOAD"
    },
    {
      "description": "GLOOXMAIL communicates with Google's Jabber/XMPP servers and authenticates with a hard-coded username and password.  The malware can accept commands over XMPP that includes file upload and download, provide a remote shell, sending process listings, and terminating specified processes.  The malware makes extensive use of the open source gloox library (http://camaya.net/gloox/, version 0.9.9.12) to communicate using the Jabber/XMPP protocol.  All communications with the Google XMPP server are encrypted.",
      "meta": {
        "refs": [
          "http://contagiodump.blogspot.lu/2013/03/mandiant-apt1-samples-categorized-by.html"
        ],
        "synonyms": [
          "TROJAN.GTALK"
        ]
      },
      "related": [
        {
          "dest-uuid": "f2e8c7a1-cae1-45c4-baf0-6f21bdcbb2c2",
          "tags": [
            "estimative-language:likelihood-probability=\"likely\""
          ],
          "type": "similar"
        }
      ],
      "uuid": "a379f09b-5cec-4bdb-9735-125cef2de073",
      "value": "GLOOXMAIL"
    },
    {
      "description": "A family of downloader malware, that retrieves an encoded payload from a fixed location, usually in the form of a file with the .jpg extension. Some variants have just an .exe that acts as a downloader, others have an .exe launcher that runs as a service and then loads an associated .dll of the same name that acts as the downloader. This IOC is targeted at the downloaders only. After downloading the file, the malware decodes the downloaded payload into an .exe file and launches it. The malware usually stages the files it uses in the %TEMP% directory or the %WINDIR%\\Temp directory.",
      "meta": {
        "refs": [
          "http://contagiodump.blogspot.lu/2013/03/mandiant-apt1-samples-categorized-by.html"
        ],
        "synonyms": [
          "TROJAN.FOXY"
        ]
      },
      "uuid": "4bc55eb3-7c92-4668-a75a-d5e291387613",
      "value": "GOGGLES"
    },
    {
      "description": "Members of this family are full featured backdoors that communicates with a Web-based Command & Control (C2) server over SSL. Features include interactive shell, gathering system info, uploading and downloading files, and creating and killing processes, Malware in this family usually communicates with a hard-coded domain using SSL on port 443. Some members of this family rely on launchers to establish persistence mechanism for them. Others contains functionality that allows it to install itself, replacing an existing Windows service, and uninstall itself. Several variants use %SystemRoot%\\Tasks or %WinDir%\\Tasks as working directories, additional malware artifacts may be found there.",
      "meta": {
        "refs": [
          "http://contagiodump.blogspot.lu/2013/03/mandiant-apt1-samples-categorized-by.html"
        ]
      },
      "uuid": "21a1d15c-acdd-49d1-aa8e-8d5b311024f0",
      "value": "GREENCAT"
    },
    {
      "description": " This family of malware is a backdoor that provides reverse shell, process creation, system statistics collection, process enumeration, and process termination capabilities. This family is designed to be a service DLL and does not contain an installation mechanism. It usually communicates over port 443. Some variants use their own encryption, others use SSL.",
      "meta": {
        "refs": [
          "http://contagiodump.blogspot.lu/2013/03/mandiant-apt1-samples-categorized-by.html"
        ]
      },
      "uuid": "aef3e40b-d295-4663-a2d0-585512b3ae44",
      "value": "HACKFASE"
    },
    {
      "description": " This family of malware is designed to operate as a service and provides remote command execution and file transfer capabilities to a fixed IP address or domain name. All communication with the C2 server happens over port 443 using SSL. This family can be installed as a service DLL. Some variants allow for uninstallation.",
      "meta": {
        "refs": [
          "http://contagiodump.blogspot.lu/2013/03/mandiant-apt1-samples-categorized-by.html"
        ]
      },
      "uuid": "7c05c816-481f-499e-9545-d48b635dc2eb",
      "value": "HELAUTO"
    },
    {
      "description": "This family of malware is a backdoor that tunnels its connection through a preconfigured proxy. The malware communicates with a remote command and control server over HTTPS via the proxy. The malware installs itself as a Windows service with a service name supplied by the attacker but defaults to IPRIP if no service name is provided during install.",
      "meta": {
        "refs": [
          "http://contagiodump.blogspot.lu/2013/03/mandiant-apt1-samples-categorized-by.html"
        ]
      },
      "uuid": "616c7c32-110e-4bb3-8e99-4c2aeb8f8272",
      "value": "KURTON"
    },
    {
      "description": "LIGHTBOLT is a utility with the ability to perform HTTP GET requests for a list of user-specified URLs. The responses of the HTTP requests are then saved as MHTML files, which are added to encrypted RAR files. LIGHTBOLT has the ability to use software certificates for authentication.",
      "meta": {
        "refs": [
          "http://contagiodump.blogspot.lu/2013/03/mandiant-apt1-samples-categorized-by.html"
        ]
      },
      "uuid": "57e43779-0665-427c-abcb-997c1c0ced8d",
      "value": "LIGHTBOLT"
    },
    {
      "description": "LIGHTDART is a tool used to access a pre-configured web page that hosts an interface to query a database or data set. The tool then downloads the results of a query against that web page to an encrypted RAR file. This RAR file (1.rar) is renamed and uploaded to an attacker controlled FTP server, or uploaded via an HTTP POST with a .jpg extension. The malware will execute this search once a day. The target webpage usually contains information useful to the attacker, which is updated on a regular basis. Examples of targeted information include weather information or ship coordinates.",
      "meta": {
        "refs": [
          "http://contagiodump.blogspot.lu/2013/03/mandiant-apt1-samples-categorized-by.html"
        ]
      },
      "uuid": "986f6b0f-51f8-4f83-bb38-8354a83a7f32",
      "value": "LIGHTDART"
    },
    {
      "description": "LONGRUN is a backdoor designed to communicate with a hard-coded IP address and provide the attackers with a custom interactive shell.  It supports file uploads and downloads, and executing arbitrary commands on the compromised machine.  When LONGRUN executes, it first loads configuration data stored as an obfuscated string inside the PE resource section. The distinctive string thequickbrownfxjmpsvalzydg is used as part of the input to the decoding algorithm.  When the configuration data string is decoded it is parsed and treated as an IP and port number.  The malware then connects to the host and begins interacting with it over a custom protocol.",
      "meta": {
        "refs": [
          "http://contagiodump.blogspot.lu/2013/03/mandiant-apt1-samples-categorized-by.html"
        ]
      },
      "uuid": "5a2fc164-f6cf-4528-b85f-f2319545c8ad",
      "value": "LONGRUN"
    },
    {
      "description": "This family of malware will beacon out at random intervals to the remote attacker. The attacker can run programs, execute arbitrary commands, and easily upload and download files. This IOC looks for both the dropper file and the backdoor.",
      "meta": {
        "refs": [
          "http://contagiodump.blogspot.lu/2013/03/mandiant-apt1-samples-categorized-by.html"
        ]
      },
      "uuid": "25db921d-d753-4fb1-b51b-961d7fdae6f4",
      "value": "MANITSME"
    },
    {
      "description": "This malware utility is a set of two files that operate in conjunction to extract email messages and attachments from an Exchange server. In order to operate successfully, these programs require authentication credentials for a user on the Exchange server, and must be run from a machine joined to the domain that has Microsoft Outlook installed (or equivalent software that provides the Microsoft 'Messaging API' (MAPI) service).",
      "meta": {
        "refs": [
          "http://contagiodump.blogspot.lu/2013/03/mandiant-apt1-samples-categorized-by.html",
          "http://contagiodump.blogspot.com/2010/06/these-days-i-see-spike-in-number-of.html"
        ]
      },
      "uuid": "bf08965f-03a5-4cf6-83fb-8d3c9e9398ee",
      "value": "MAPIGET"
    },
    {
      "description": "This family of malware consists of backdoors that attempt to fetch encoded commands over HTTP. The malware is capable of downloading a file, downloading and executing a file, executing arbitrary shell commands, or sleeping a specified interval.",
      "meta": {
        "refs": [
          "http://contagiodump.blogspot.lu/2013/03/mandiant-apt1-samples-categorized-by.html"
        ]
      },
      "uuid": "ea9c7068-1c28-4826-a7d1-7ac04760e5c9",
      "value": "MINIASP"
    },
    {
      "description": "The NEWSREELS malware family is an HTTP based backdoor.  When first started, NEWSREELS decodes two strings from its resources section. These strings are both used as C2 channels, one URL is used as a beacon URL (transmitting) and the second URL is used to get commands (receiving).  The NEWSREELS malware family is capable of performing file uploads, downloads, creating processes or creating an interactive reverse shell.",
      "meta": {
        "refs": [
          "http://contagiodump.blogspot.lu/2013/03/mandiant-apt1-samples-categorized-by.html"
        ]
      },
      "uuid": "5abc6792-be17-48ee-a765-29cffa4242ee",
      "value": "NEWSREELS"
    },
    {
      "description": "The SEASALT malware family communicates via a custom binary protocol.  It is capable of gathering some basic system information, file system manipulation, file upload and download, process creation and termination, and spawning an interactive reverse shell.  The malware maintains persistence by installing itself as a service.",
      "meta": {
        "refs": [
          "http://contagiodump.blogspot.lu/2013/03/mandiant-apt1-samples-categorized-by.html"
        ]
      },
      "uuid": "7429aaf8-85a8-4ae9-b583-c7eec0f5b0cb",
      "value": "SEASALT"
    },
    {
      "description": "STARSYPOUND provides an interactive remote shell over an obfuscated communications channel.  When it is first run, it loads a string (from the executable PE resource section) containing the beacon IP address and port.  The malware sends the beacon string \"*(SY)# <HOSTNAME>\" to the remote system, where <HOSTNAME> is the hostname of the victim system.  The remote host responds with a packet that also begins with the string \"*(SY)# cmd\". This causes the malware to launch a new cmd.exe child process. Further communications are forwarded to the cmd.exe child process to execute. The commands sent to the shell and their responses are obfuscated when sent over the network.",
      "meta": {
        "refs": [
          "http://contagiodump.blogspot.lu/2013/03/mandiant-apt1-samples-categorized-by.html"
        ]
      },
      "uuid": "d0220108-48d7-4056-babc-189048f37a59",
      "value": "STARSYPOUND"
    },
    {
      "description": "This family of malware provides a backdoor over the network to the attackers. It is configured to connect to a single host and offers file download over HTTP, program execution, and arbitrary execution of commands through a cmd.exe instance.",
      "meta": {
        "refs": [
          "http://contagiodump.blogspot.lu/2013/03/mandiant-apt1-samples-categorized-by.html"
        ]
      },
      "uuid": "96fb29fa-7c3a-4124-baf5-cc5f99b2a05f",
      "value": "SWORD"
    },
    {
      "description": " This malware family is a full-featured backdoor capable of file uploading and downloading, arbitrary execution of programs, and providing a remote interactive command shell. All communications with the C2 server are sent over HTTP to a static URL, appending various URL parameters to the request. Some variants use a slightly different URL.",
      "meta": {
        "refs": [
          "http://contagiodump.blogspot.lu/2013/03/mandiant-apt1-samples-categorized-by.html"
        ],
        "synonyms": [
          "TROJAN LETSGO"
        ]
      },
      "uuid": "d5a4cbe7-81c9-4a52-80ee-07ca3f625844",
      "value": "TABMSGSQL"
    },
    {
      "description": "The TARSIP malware family is a backdoor which communicates over encoded information in HTTPS headers.  Typical TARSIP malware samples will only beacon out to their C2 servers if the C2 DNS address resolves to a specific address.  The capability of TARSIP backdoors includes file uploading, file downloading, interactive command shells, process enumeration, process creation, process termination. The TARSIP-ECLIPSE family is distinguished by the presence of 'eclipse' in .pdb debug strings present in the malware samples. It does not provide a built in mechanism to maintain persistence.",
      "meta": {
        "refs": [
          "http://contagiodump.blogspot.lu/2013/03/mandiant-apt1-samples-categorized-by.html"
        ]
      },
      "uuid": "049590f1-3f3a-4670-a341-d6d29fbb123f",
      "value": "TARSIP-ECLIPSE"
    },
    {
      "description": "The TARSIP malware family is a backdoor which communicates over encoded information in HTTPS headers.  Typical TARSIP malware samples will only beacon out to their C2 servers if the C2 DNS address resolves to a specific address.  The capability of TARSIP backdoors includes file uploading, file downloading, interactive command shells, process enumeration, process creation, process termination. The TARSIP-MOON family is distinguished by the presence of 'moon' in .pdb debug strings present in the malware samples.  It does not provide a built in mechanism to maintain persistence.",
      "meta": {
        "refs": [
          "http://contagiodump.blogspot.lu/2013/03/mandiant-apt1-samples-categorized-by.html"
        ]
      },
      "uuid": "dbce78ac-5729-4bd1-b7c0-6bc0344564bc",
      "value": "TARSIP-MOON"
    },
    {
      "description": "The WARP malware family is an HTTP based backdoor written in C++, and the majority of its code base is borrowed from source code available in the public domain.  Network communications are implemented using the same WWW client library (w3c.cpp) available from www.dankrusi.com/file_69653F3336383837.html.  The malware has system survey functionality (collects hostname, current user, system uptime, CPU speed, etc.) taken directly from the BO2K backdoor available from www.bo2k.com.  It also contains the hard disk identification code found at www.winsim.com/diskid32/diskid32.cpp.  When the WARP executing remote commands, the malware creates a copy of the ?%SYSTEMROOT%\\system32\\cmd.exe? file as '%USERPROFILE%\\Temp\\~ISUN32.EXE'.  The version signature information of the duplicate executable is zeroed out.  Some WARP variants maintain persistence through the use of DLL search order hijacking.",
      "meta": {
        "refs": [
          "http://contagiodump.blogspot.lu/2013/03/mandiant-apt1-samples-categorized-by.html"
        ]
      },
      "uuid": "29917fb3-6c56-4659-a203-5885c4a8e70f",
      "value": "WARP"
    },
    {
      "description": "A WEBC2 backdoor is designed to retrieve a Web page from a pre-determined C2 server. It expects the Web page to contain special HTML tags; the backdoor will attempt to interpret the data between the tags as commands. This family of malware  is capable of downloading and executing a file. All variants represented here are the same file with different MD5 signatures. This malware attempts to contact its C2 once a week (Thursday at 10:00 AM). It looks for commands inside a set of HTML tags, part of which are in the File Strings indicator term below.",
      "meta": {
        "refs": [
          "http://contagiodump.blogspot.lu/2013/03/mandiant-apt1-samples-categorized-by.html"
        ]
      },
      "uuid": "2d8043b4-48ef-4992-a04a-c342cbbb4f87",
      "value": "WEBC2-ADSPACE"
    },
    {
      "description": "A WEBC2 backdoor is designed to retrieve a Web page from a pre-determined C2 server. It expects the Web page to contain special HTML tags; the backdoor will attempt to interpret the data between the tags as commands. This malware family is a only a downloader which operates over the HTTP protocol with a hard-coded URL. If directed, it has the capability to download, decompress, and execute compressed binaries.",
      "meta": {
        "refs": [
          "http://contagiodump.blogspot.lu/2013/03/mandiant-apt1-samples-categorized-by.html"
        ]
      },
      "uuid": "e2a27431-28ea-42e3-a0cc-72f29828c292",
      "value": "WEBC2-AUSOV"
    },
    {
      "description": " A WEBC2 backdoor is designed to retrieve a Web page from a pre-determined C2 server. It expects the Web page to contain special HTML tags; the backdoor will attempt to interpret the data between the tags as commands. This family of malware is a backdoor capable of downloading files and updating its configuration. Communication with the command and control (C2) server uses a combination of single-byte XOR and Base64 encoded data wrapped in standard HTML tags. The malware family installs a registry key as a persistence mechanism.",
      "meta": {
        "refs": [
          "http://contagiodump.blogspot.lu/2013/03/mandiant-apt1-samples-categorized-by.html"
        ]
      },
      "uuid": "a601e1b0-c0bc-4665-9639-4dc5e588520c",
      "value": "WEBC2-BOLID"
    },
    {
      "description": "A WEBC2 backdoor is designed to retrieve a Web page from a pre-determined C2 server. It expects the Web page to contain special HTML tags; the backdoor will attempt to interpret the data between the tags as commands. The family of malware provides the attacker with an interactive command shell, the ability to upload and download files, execute commands on the system, list processes and DLLs, kill processes, and ping hosts on the local network. Responses to these commands are encrypted and compressed before being POSTed to the server. Some variants copy cmd.exe to Updatasched.exe in a temporary directory, and then may launch that in a process if an interactive shell is called. On initial invocation, the malware also attempts to delete previous copies of the Updatasched.exe file.",
      "meta": {
        "refs": [
          "http://contagiodump.blogspot.lu/2013/03/mandiant-apt1-samples-categorized-by.html"
        ]
      },
      "uuid": "d7fa0245-2cff-475f-9d8c-3728c83ac194",
      "value": "WEBC2-CLOVER"
    },
    {
      "description": "A WEBC2 backdoor is designed to retrieve a Web page from a pre-determined C2 server. It expects the Web page to contain special HTML tags; the backdoor will attempt to interpret the data between the tags as commands. Members of this family of malware act only as downloaders and droppers for other malware. They communicate with a hard-coded C2 server, reading commands embedded in HTML comment fields. Some variants are executables which act upon execution, others are DLLs which can be attached to services or loaded through search order hijacking.",
      "meta": {
        "refs": [
          "http://contagiodump.blogspot.lu/2013/03/mandiant-apt1-samples-categorized-by.html"
        ]
      },
      "uuid": "950a8038-eeec-44a0-b3db-a557e5796416",
      "value": "WEBC2-CSON"
    },
    {
      "description": "The WEBC2 malware family is designed to retrieve a Web page from a pre-determined C2 server. It expects the Web page to contain special HTML tags; the backdoor will attempt to interpret the data between the tags as commands.  The WEBC2-DIV variant searches for the strings \"div safe:\" and \" balance\" to delimit encoded C2 information. If the decoded string begins with the letter \"J\" the malware will parse additional arguments in the decoded string to specify the sleep interval to use.  WEBC2-DIV is capable of downloading a file, downloading and executing a file, or sleeping a specified interval.",
      "meta": {
        "refs": [
          "http://contagiodump.blogspot.lu/2013/03/mandiant-apt1-samples-categorized-by.html"
        ]
      },
      "uuid": "54be66ea-fd26-4f25-b4af-d10d16fa919f",
      "value": "WEBC2-DIV"
    },
    {
      "description": "A WEBC2 backdoor is designed to retrieve a Web page from a pre-determined C2 server. It expects the Web page to contain special HTML tags; the backdoor will attempt to interpret the data between the tags as commands. This malware is a variant on the GREENCAT family, using a fixed web C2. This family is a full featured backdoor which provides remote command execution, file transfer, process and service enumeration and manipulation.  It installs itself persistently through the current user's registry Run key.",
      "meta": {
        "refs": [
          "http://contagiodump.blogspot.lu/2013/03/mandiant-apt1-samples-categorized-by.html"
        ]
      },
      "uuid": "bfe69071-17bf-466f-97fd-669b72053137",
      "value": "WEBC2-GREENCAT"
    },
    {
      "description": "The WEBC2 malware family is designed to retrieve a Web page from a pre-determined C2 server. It expects the Web page to contain special HTML tags; the backdoor will attempt to interpret the data between the tags as commands.  The WEBC2-HEAD variant communicates over HTTPS, using the system's SSL implementation to encrypt all communications with the C2 server.  WEBC2-HEAD first issues an HTTP GET to the host, sending the Base64-encoded string containing the name of the compromised machine running the malware.",
      "meta": {
        "refs": [
          "http://contagiodump.blogspot.lu/2013/03/mandiant-apt1-samples-categorized-by.html"
        ]
      },
      "uuid": "4ef97a7e-5686-44cb-ad91-7a393f32f39b",
      "value": "WEBC2-HEAD"
    },
    {
      "description": "The WEBC2 malware family is designed to retrieve a Web page from a pre-determined C2 server. It expects the Web page to contain special HTML tags; the backdoor will attempt to interpret the data between the tags as commands.  The WEBC2-KT3 variant searches for commands in a specific comment tag.  Network traffic starting with *!Kt3+v| may indicate WEBC2-KT3 activity.",
      "meta": {
        "refs": [
          "http://contagiodump.blogspot.lu/2013/03/mandiant-apt1-samples-categorized-by.html"
        ]
      },
      "uuid": "e2afc267-9674-4ca3-807f-47678fb40da4",
      "value": "WEBC2-KT3"
    },
    {
      "description": "The WEBC2 malware family is designed to retrieve a Web page from a pre-determined C2 server. It expects the Web page to contain special HTML tags; the backdoor will attempt to interpret the data between the tags as commands.  The WEBC2-QBP variant will search for two strings in a HTML comment. The first will be \"2010QBP \" followed by \" 2010QBP//--\".  Inside these tags will be a DES-encrypted string. ",
      "meta": {
        "refs": [
          "http://contagiodump.blogspot.lu/2013/03/mandiant-apt1-samples-categorized-by.html"
        ]
      },
      "uuid": "84f3bacf-abd5-445e-a98a-5b02f1eaac92",
      "value": "WEBC2-QBP"
    },
    {
      "description": "A WEBC2 backdoor is designed to retrieve a Web page from a pre-determined C2 server. It expects the Web page to contain special HTML tags; the backdoor will attempt to interpret the data between the tags as commands. This family of malware will set itself up as a service and connect out to a hardcoded web page and read a modified base64 string from this webpage. The later versions of this malware supports three commands (earlier ones are just downloaders or reverse shells). The first commands will sleep the malware for N number of hours. The second command will download a binary from the encoded HTML comment and execute it on the infected host. The third will spawn an encoded reverse shell to an attacker specified location and port.",
      "meta": {
        "refs": [
          "http://contagiodump.blogspot.lu/2013/03/mandiant-apt1-samples-categorized-by.html"
        ]
      },
      "uuid": "9e36feee-e7d2-400a-960e-5f2bd6ac0c15",
      "value": "WEBC2-RAVE"
    },
    {
      "description": "The WEBC2 malware family is designed to retrieve a Web page from a pre-determined C2 server. It expects the Web page to contain special HTML tags; the backdoor will attempt to interpret the data between the tags as commands. The WEBC2-TABLE variant looks for web pages containing 'background', 'align', and 'bgcolor' tags to be present in the requested Web page.  If the data in these tags are formatted correctly, the malware will decode a second URL and a filename.  This URL is then retrieved, written to the decoded filename and executed.",
      "meta": {
        "refs": [
          "http://contagiodump.blogspot.lu/2013/03/mandiant-apt1-samples-categorized-by.html"
        ]
      },
      "uuid": "269fee27-f275-44e9-a0db-bebf14d2f83c",
      "value": "WEBC2-TABLE"
    },
    {
      "description": "The WEBC2 malware family is designed to retrieve a Web page from a pre-determined C2 server. It expects the Web page to contain special HTML tags; the backdoor will attempt to interpret the data between the tags as commands. The WEBC2-TABLE variant looks for web pages containing 'background', 'align', and 'bgcolor' tags to be present in the requested Web page.  If the data in these tags are formatted correctly, the malware will decode a second URL and a filename.  This URL is then retrieved, written to the decoded filename and executed.",
      "meta": {
        "refs": [
          "http://contagiodump.blogspot.lu/2013/03/mandiant-apt1-samples-categorized-by.html"
        ]
      },
      "uuid": "3213c61f-100c-4174-b50b-c7e256ae5474",
      "value": "WEBC2-TOCK"
    },
    {
      "description": "A WEBC2 backdoor is designed to retrieve a Web page from a pre-determined C2 server. It expects the Web page to contain special HTML tags; the backdoor will attempt to interpret the data between the tags as commands. Members of this family of malware provide remote command shell and remote file download and execution capabilities. The malware downloads a web page containing a crafted HTML comment that subsequently contains an encoded command. The contents of this command tell the malware whether to download and execute a program, launch a reverse shell to a specific host and port number, or to sleep for a period of time. ",
      "meta": {
        "refs": [
          "http://contagiodump.blogspot.lu/2013/03/mandiant-apt1-samples-categorized-by.html"
        ]
      },
      "uuid": "d155c213-02bd-4992-a410-a541a1c1eb40",
      "value": "WEBC2-UGX"
    },
    {
      "description": "A WEBC2 backdoor is designed to retrieve a Web page from a pre-determined C2 server. It expects the Web page to contain special HTML tags; the backdoor will attempt to interpret the data between the tags as commands. Members of this family of backdoor malware talk to specific Web-based Command & Control (C2) servers. The backdoor has a limited command set, depending on version. It is primarily a downloader, but it classified as a backdoor because it can accept a limited command set, including changing local directories, downloading and executing additional files, sleeping, and connecting to a specific IP & port not initially included in the instruction set for the malware. Each version of the malware has at least one hardcoded URL to which it connects to receive its initial commands. This family of malware installs itself as a service, with the malware either being the executable run by the service, or the service DLL loaded by a legitimate service. The same core code is seen recompiled on different dates or with different names, but the same functionality. Key signatures include a specific set of functions (some of which can be used with the OS-provided rundll32.exe tool to install the malware as a service), and hardcoded strings used in communication with C2 servers to issue commands to the implant.",
      "meta": {
        "refs": [
          "http://contagiodump.blogspot.lu/2013/03/mandiant-apt1-samples-categorized-by.html"
        ]
      },
      "uuid": "215f6352-324f-4735-9fda-ffec0daaa2d2",
      "value": "WEBC2-Y21K"
    },
    {
      "description": "The WEBC2 malware family is designed to retrieve a Web page from a pre-determined C2 server. It expects the Web page to contain special HTML tags; the backdoor will attempt to interpret the data between the tags as commands.  The WEBC2-YAHOO variant enters a loop where every ten minutes it attempts to download a web page that may contain an encoded URL.  The encoded URL will be found in the pages returned inside an attribute named 'sb' or 'ex' within a tag named 'yahoo'.  The embedded link can direct the malware to download and execute files.",
      "meta": {
        "refs": [
          "http://contagiodump.blogspot.lu/2013/03/mandiant-apt1-samples-categorized-by.html"
        ]
      },
      "uuid": "d49f372e-c4ee-47bd-bc98-e3877fabaf9e",
      "value": "WEBC2-YAHOO"
    },
    {
      "description": "HAYMAKER is a backdoor that can download and execute additional payloads in the form of modules. It also conducts basic victim profiling activity, collecting the computer name, running process IDs, %TEMP% directory path and version of Internet Explorer. It communicates encoded system information to a single hard coded command and control (C2) server, using the system’s default User-Agent string.",
      "meta": {
        "refs": [
          "https://www.fireeye.com/blog/threat-research/2017/04/apt10_menupass_grou.html"
        ]
      },
      "related": [
        {
          "dest-uuid": "dc5d1a33-62aa-4a0c-aa8c-589b87beb11e",
          "tags": [
            "estimative-language:likelihood-probability=\"likely\""
          ],
          "type": "similar"
        },
        {
          "dest-uuid": "6eee9bf9-ffce-4c88-a5ad-9d80f6fc727c",
          "tags": [
            "estimative-language:likelihood-probability=\"likely\""
          ],
          "type": "similar"
        }
      ],
      "uuid": "d71604d2-a17e-4b4e-82be-19cb54f93161",
      "value": "HAYMAKER"
    },
    {
      "description": "BUGJUICE is a backdoor that is executed by launching a benign file and then hijacking the search order to load a malicious dll into it. That malicious dll then loads encrypted shellcode from the binary, which is decrypted and runs the final BUGJUICE payload. BUGJUICE defaults to TCP using a custom binary protocol to communicate with the C2, but can also use HTTP and HTTPs if directed by the C2. It has the capability to find files, enumerate drives, exfiltrate data, take screenshots and provide a reverse shell.",
      "meta": {
        "refs": [
          "https://www.fireeye.com/blog/threat-research/2017/04/apt10_menupass_grou.html"
        ]
      },
      "related": [
        {
          "dest-uuid": "ad6a1b4a-6d79-40d4-adb7-1d7ca697347e",
          "tags": [
            "estimative-language:likelihood-probability=\"likely\""
          ],
          "type": "similar"
        },
        {
          "dest-uuid": "17b40f60-729f-4fe8-8aea-cc9ee44a95d5",
          "tags": [
            "estimative-language:likelihood-probability=\"likely\""
          ],
          "type": "similar"
        },
        {
          "dest-uuid": "3df08e23-1d0b-41ed-b735-c4eca46ce48e",
          "tags": [
            "estimative-language:likelihood-probability=\"likely\""
          ],
          "type": "similar"
        },
        {
          "dest-uuid": "a70e93a7-3578-47e1-9926-0818979ed866",
          "tags": [
            "estimative-language:likelihood-probability=\"likely\""
          ],
          "type": "similar"
        }
      ],
      "uuid": "90124cc8-1205-4e63-83ad-5c45a110b1e6",
      "value": "BUGJUICE"
    },
    {
      "description": "SNUGRIDE is a backdoor that communicates with its C2 server through HTTP requests. Messages are encrypted using AES with a static key. The malware’s capabilities include taking a system survey, access to the filesystem, executing commands and a reverse shell. Persistence is maintained through a Run registry key.",
      "meta": {
        "refs": [
          "https://www.fireeye.com/blog/threat-research/2017/04/apt10_menupass_grou.html"
        ]
      },
      "related": [
        {
          "dest-uuid": "3240cbe4-c550-443b-aa76-cc2a7058b870",
          "tags": [
            "estimative-language:likelihood-probability=\"likely\""
          ],
          "type": "similar"
        },
        {
          "dest-uuid": "12b524b9-0d94-400f-904f-615f4f764aaf",
          "tags": [
            "estimative-language:likelihood-probability=\"likely\""
          ],
          "type": "similar"
        }
      ],
      "uuid": "6a42aa10-5b7e-43b0-8c58-414cdaeda453",
      "value": "SNUGRIDE"
    },
    {
      "description": "QUASARRAT is an open-source RAT available at https://github.com/quasar/QuasarRat . The versions used by APT10 (1.3.4.0, 2.0.0.0, and 2.0.0.1) are not available via the public GitHub page, indicating that APT10 has further customized the open source version. The 2.0 versions require a dropper to decipher and launch the AES encrypted QUASARRAT payload. QUASARRAT is a fully functional .NET backdoor that has been used by multiple cyber espionage groups in the past.",
      "meta": {
        "refs": [
          "https://www.fireeye.com/blog/threat-research/2017/04/apt10_menupass_grou.html",
          "https://researchcenter.paloaltonetworks.com/2017/10/unit42-tracking-subaat-targeted-phishing-attacks-point-leader-threat-actors-repository/"
        ]
      },
      "uuid": "4d58ad7d-b5ee-4efb-b6af-6c70aadb326a",
      "value": "QUASARRAT"
    },
    {
      "description": "Hacking Team’s \"DaVinci\" Remote Control System is able, the company says, to break encryption and allow law enforcement agencies to monitor encrypted files and emails (even ones encrypted with PGP), Skype and other Voice over IP or chat communication. It allows identification of the target’s location and relationships. It can also remotely activate microphones and cameras on a computer and works worldwide. Hacking Team claims that its software is able to monitor hundreds of thousands of computers at once, all over the country. Trojans are available for Windows, Mac, Linux, iOS, Android, Symbian and Blackberry.",
      "meta": {
        "refs": [
          "http://surveillance.rsf.org/en/hacking-team/",
          "https://wikileaks.org/hackingteam/emails/fileid/581640/267803",
          "https://wikileaks.org/hackingteam/emails/emailid/31436"
        ],
        "synonyms": [
          "DaVinci",
          "Morcut"
        ]
      },
      "uuid": "37709067-e55e-473b-bb1c-312a27714d0c",
      "value": "da Vinci RCS"
    },
    {
      "description": "LATENTBOT, a new, highly obfuscated BOT that has been in the wild since mid-2013. It has managed to leave hardly any traces on the Internet, is capable of watching its victims without ever being noticed, and can even corrupt a hard disk, thus making a PC useless.",
      "meta": {
        "refs": [
          "https://www.fireeye.com/blog/threat-research/2015/12/latentbot_trace_me.html",
          "https://www.fireeye.com/blog/threat-research/2017/04/cve-2017-0199_useda.html"
        ]
      },
      "uuid": "635d260f-39d9-4d3f-99ec-d2560cb5d694",
      "value": "LATENTBOT"
    },
    {
      "description": "Though we have not identified the targets, FINSPY is sold by Gamma Group to multiple nation-state clients, and we assess with moderate confidence that it was being used along with the zero-day to carry out cyber espionage.",
      "meta": {
        "refs": [
          "https://www.fireeye.com/blog/threat-research/2017/04/cve-2017-0199_useda.html"
        ],
        "synonyms": [
          "BlackOasis"
        ]
      },
      "related": [
        {
          "dest-uuid": "6ac125c8-6f00-490f-a43b-30b36d715431",
          "tags": [
            "estimative-language:likelihood-probability=\"likely\""
          ],
          "type": "similar"
        }
      ],
      "uuid": "dd4358a4-7a43-42f7-8322-0f941ee61e57",
      "value": "FINSPY"
    },
    {
      "description": "HackingTeam Remote Control System (RCS) Galileo hacking platform",
      "meta": {
        "refs": [
          "https://www.f-secure.com/documents/996508/1030745/callisto-group"
        ]
      },
      "uuid": "8a15832a-2cb1-47cc-8916-c16a507f7154",
      "value": "RCS Galileo"
    },
    {
      "description": "RedHat 7.0 - 7.1 Sendmail 8.11.x exploit",
      "meta": {
        "refs": [
          "https://github.com/misterch0c/shadowbroker"
        ]
      },
      "uuid": "80c7b1bf-c35f-4831-90ce-0699f6173f1b",
      "value": "EARLYSHOVEL"
    },
    {
      "description": "root RCE via RPC XDR overflow in Solaris 6, 7, 8, 9 & 10 (possibly newer) both SPARC and x86",
      "meta": {
        "refs": [
          "https://github.com/misterch0c/shadowbroker"
        ]
      },
      "uuid": "370331a1-2178-4369-afb7-ce2da134a2ba",
      "value": "EBBISLAND (EBBSHAVE)"
    },
    {
      "description": "remote Samba 3.0.x Linux exploit",
      "meta": {
        "refs": [
          "https://github.com/misterch0c/shadowbroker"
        ]
      },
      "uuid": "0381c40e-81c6-4a18-b5b6-48b7eef211c7",
      "value": "ECHOWRECKER"
    },
    {
      "description": "appears to be an MDaemon email server vulnerability",
      "meta": {
        "refs": [
          "https://github.com/misterch0c/shadowbroker"
        ]
      },
      "uuid": "7f96b58d-0f41-46cd-8141-c53d2a03fb81",
      "value": "EASYBEE"
    },
    {
      "description": "an IBM Lotus Notes exploit that gets detected as Stuxnet",
      "meta": {
        "refs": [
          "https://github.com/misterch0c/shadowbroker"
        ]
      },
      "uuid": "4f3df03f-336d-4a2b-a500-47e93a4259e6",
      "value": "EASYPI"
    },
    {
      "description": "an exploit for IBM Lotus Domino 6.5.4 & 7.0.2",
      "meta": {
        "refs": [
          "https://github.com/misterch0c/shadowbroker"
        ]
      },
      "uuid": "c8fedb97-4f7e-48d1-8f2a-5e0562c1fba0",
      "value": "EWOKFRENZY"
    },
    {
      "description": "an IIS 6.0 exploit that creates a remote backdoor",
      "meta": {
        "refs": [
          "https://github.com/misterch0c/shadowbroker"
        ]
      },
      "uuid": "f843ef63-9e42-42d0-84a0-40d863985088",
      "value": "EXPLODINGCAN"
    },
    {
      "description": "a SMB1 exploit over TCP port 445 which targets XP, 2003, Vista, 7, Windows 8, 2008, 2008 R2, and gives SYSTEM privileges (MS17-010)",
      "meta": {
        "refs": [
          "https://github.com/misterch0c/shadowbroker"
        ]
      },
      "uuid": "b5c5174e-36a2-4b53-aed7-91b006514c8b",
      "value": "ETERNALROMANCE"
    },
    {
      "description": "a SMB exploit (MS09-050)",
      "meta": {
        "refs": [
          "https://github.com/misterch0c/shadowbroker"
        ]
      },
      "uuid": "342a64db-f130-4ac2-96d2-a773fb2bf86d",
      "value": "EDUCATEDSCHOLAR"
    },
    {
      "description": "a SMB exploit for Windows XP and Server 2003 (MS10-061)",
      "meta": {
        "refs": [
          "https://github.com/misterch0c/shadowbroker"
        ]
      },
      "uuid": "32cd0bfb-9269-43ba-9c43-9fc484a30ad0",
      "value": "EMERALDTHREAD"
    },
    {
      "description": "a remote IMAP exploit for IBM Lotus Domino 6.6.4 to 8.5.2",
      "meta": {
        "refs": [
          "https://github.com/misterch0c/shadowbroker"
        ]
      },
      "uuid": "48393a71-3814-48ab-805b-a7914e006814",
      "value": "EMPHASISMINE"
    },
    {
      "description": "Outlook Exchange WebAccess rules to trigger executable code on the client's side to send an email to other users",
      "meta": {
        "refs": [
          "https://github.com/misterch0c/shadowbroker"
        ]
      },
      "uuid": "ce484c02-b538-4351-ba7e-48c7d05c013f",
      "value": "ENGLISHMANSDENTIST"
    },
    {
      "description": "0-day exploit (RCE) for Avaya Call Server",
      "meta": {
        "refs": [
          "https://github.com/misterch0c/shadowbroker"
        ]
      },
      "uuid": "7120af74-6589-44a4-aee6-0f8fd3808d54",
      "value": "EPICHERO"
    },
    {
      "description": "SMBv1 exploit targeting Windows XP and Server 2003",
      "meta": {
        "refs": [
          "https://github.com/misterch0c/shadowbroker"
        ]
      },
      "uuid": "a82fa4a0-1904-4c03-9fc4-7cbcd255ce58",
      "value": "ERRATICGOPHER"
    },
    {
      "description": "a SMBv3 remote code execution flaw for Windows 8 and Server 2012 SP0 (MS17-010)",
      "meta": {
        "refs": [
          "https://github.com/misterch0c/shadowbroker"
        ]
      },
      "uuid": "b4547fe9-25c9-40b6-9256-07f1ed7548c4",
      "value": "ETERNALSYNERGY"
    },
    {
      "description": "SMBv2 exploit for Windows 7 SP1 (MS17-010)",
      "meta": {
        "refs": [
          "https://github.com/misterch0c/shadowbroker"
        ]
      },
      "uuid": "e5b14d3e-ae59-495e-bdcb-f9d876db3f87",
      "value": "ETERNALBLUE"
    },
    {
      "description": "a SMBv1 exploit",
      "meta": {
        "refs": [
          "https://github.com/misterch0c/shadowbroker"
        ]
      },
      "uuid": "4aee9bfe-f01d-44ea-9edd-91ecad88413a",
      "value": "ETERNALCHAMPION"
    },
    {
      "description": "Kerberos exploit targeting 2000, 2003, 2008 and 2008 R2 domain controllers",
      "meta": {
        "refs": [
          "https://github.com/misterch0c/shadowbroker"
        ]
      },
      "uuid": "4a8db2c4-04fb-49e0-b688-1bc5d8354072",
      "value": "ESKIMOROLL"
    },
    {
      "description": "RDP exploit and backdoor for Windows Server 2003",
      "meta": {
        "refs": [
          "https://github.com/misterch0c/shadowbroker"
        ]
      },
      "uuid": "5d9131be-c3bb-44ac-9c4d-19fcc97d2efd",
      "value": "ESTEEMAUDIT"
    },
    {
      "description": "RCE exploit for the Server service in Windows Server 2008 and later (MS08-067)",
      "meta": {
        "refs": [
          "https://github.com/misterch0c/shadowbroker"
        ]
      },
      "uuid": "406ad0a9-b1fc-4edc-aa20-692a69f349a6",
      "value": "ECLIPSEDWING"
    },
    {
      "description": "exploit for IMail 8.10 to 8.22",
      "meta": {
        "refs": [
          "https://github.com/misterch0c/shadowbroker"
        ]
      },
      "uuid": "3aaef939-132c-4cfb-9243-20918373ccfe",
      "value": "ETRE"
    },
    {
      "description": "an exploit framework, similar to MetaSploit",
      "meta": {
        "refs": [
          "https://securelist.com/darkpulsar/88199/",
          "https://github.com/misterch0c/shadowbroker"
        ]
      },
      "uuid": "3de1aa96-24cd-4790-babc-df0b2d657bdb",
      "value": "FUZZBUNCH"
    },
    {
      "description": "implant builder and C&C server that can deliver exploits for Windows 2000 and later, also not detected by any AV vendors",
      "meta": {
        "refs": [
          "https://github.com/misterch0c/shadowbroker"
        ]
      },
      "uuid": "d20f9a41-db27-4d53-995e-547f86ff3d1e",
      "value": "ODDJOB"
    },
    {
      "description": "utility which Bypasses authentication for Oracle servers",
      "meta": {
        "refs": [
          "https://github.com/misterch0c/shadowbroker"
        ]
      },
      "uuid": "b68ac0c5-124a-4f22-9c99-0c1cd42bdee3",
      "value": "PASSFREELY"
    },
    {
      "description": "check if the target is vulnerable to samba exploits like ETERNALSYNERGY, ETERNALBLUE, ETERNALROMANCE",
      "meta": {
        "refs": [
          "https://github.com/misterch0c/shadowbroker"
        ]
      },
      "uuid": "48cf4f29-41a2-4244-bb25-377362eaa3ae",
      "value": "SMBTOUCH"
    },
    {
      "description": "Check if the target is running some RPC",
      "meta": {
        "refs": [
          "https://github.com/misterch0c/shadowbroker"
        ]
      },
      "uuid": "a122b8e0-1249-4c77-8ef7-6b9caf48ab4f",
      "value": "ERRATICGOPHERTOUCH"
    },
    {
      "description": "check if the running IIS version is vulnerable",
      "meta": {
        "refs": [
          "https://github.com/misterch0c/shadowbroker"
        ]
      },
      "uuid": "7b4bf6dd-d191-429b-a5ee-9305093aa1ec",
      "value": "IISTOUCH"
    },
    {
      "description": "get info about windows via RPC",
      "meta": {
        "refs": [
          "https://github.com/misterch0c/shadowbroker"
        ]
      },
      "uuid": "2c9e90ea-7421-4101-97a6-ebe095bd29ad",
      "value": "RPCOUTCH"
    },
    {
      "description": "used to connect to machines exploited by ETERNALCHAMPIONS",
      "meta": {
        "refs": [
          "https://github.com/misterch0c/shadowbroker"
        ]
      },
      "uuid": "f1657aac-a6be-4383-8cd6-06b833acf07c",
      "value": "DOPU"
    },
    {
      "description": "covert surveillance tools",
      "uuid": "71d6e949-69df-4d64-9637-136780226f49",
      "value": "FlexSpy"
    },
    {
      "description": "Unfortunately, it is time to meet 'Feodo'. Since august of this year when FireEye's MPS devices detected this malware in the field, we have been monitoring this banking trojan very closely. In many ways, this malware looks similar to other famous banking trojans like Zbot and SpyEye.  Although my analysis says that this malware is not a toolkit and is in the hands of a single criminal group.",
      "meta": {
        "refs": [
          "https://www.fireeye.com/blog/threat-research/2010/10/feodosoff-a-new-botnet-on-the-rise.html"
        ]
      },
      "uuid": "372cdc12-d909-463c-877a-175f97f7abb5",
      "value": "feodo"
    },
    {
      "description": "Palo Alto Networks has discovered a previously unknown remote access Trojan (RAT) that has been active for over two years. It has a very low volume in this two-year period, totaling roughly 27 total samples. The malware is delivered via an innovative and unique technique: a downloader we are calling Carp uses malicious macros in Microsoft Excel documents to compile embedded C# (C Sharp) Programming Language source code into an executable that in turn is run to deploy the Cardinal RAT malware family. These malicious Excel files use a number of different lures, providing evidence of what attackers are using to entice victims into executing them.",
      "meta": {
        "refs": [
          "http://researchcenter.paloaltonetworks.com/2017/04/unit42-cardinal-rat-active-two-years/"
        ]
      },
      "related": [
        {
          "dest-uuid": "e1ca79eb-5629-4267-bb37-3992c7126ef4",
          "tags": [
            "estimative-language:likelihood-probability=\"likely\""
          ],
          "type": "similar"
        }
      ],
      "uuid": "1d9fbf33-faea-40c1-b543-c7b39561f0ff",
      "value": "Cardinal RAT"
    },
    {
      "description": "The REDLEAVES implant consists of three parts: an executable, a loader, and the implant shellcode. The REDLEAVES implant is a remote administration Trojan (RAT) that is built in Visual C++ and makes heavy use of thread generation during its execution. The implant contains a number of functions typical of RATs, including system enumeration and creating a remote shell back to the C2.",
      "meta": {
        "refs": [
          "https://www.us-cert.gov/ncas/alerts/TA17-117A"
        ]
      },
      "uuid": "179f7228-6fcf-4664-a084-57bd296d0cde",
      "value": "REDLEAVES"
    },
    {
      "description": "Kazuar is a fully featured backdoor written using the .NET Framework and obfuscated using the open source packer called ConfuserEx. Unit 42 researchers have uncovered a backdoor Trojan used in an espionage campaign. The developers refer to this tool by the name Kazuar, which is a Trojan written using the Microsoft .NET Framework that offers actors complete access to compromised systems targeted by its operator. Kazuar includes a highly functional command set, which includes the ability to remotely load additional plugins to increase the Trojan’s capabilities. During our analysis of this malware we uncovered interesting code paths and other artifacts that may indicate a Mac or Unix variant of this same tool also exists. Also, we discovered a unique feature within Kazuar: it exposes its capabilities through an Application Programming Interface (API)  to a built-in webserver.  We suspect the Kazuar tool may be linked to the Turla threat actor group (also known as Uroburos and Snake), who have been reported to have compromised embassies, defense contractors, educational institutions, and research organizations across the globe. A hallmark of Turla operations is iterations of their tools and code lineage in Kazuar can be traced back to at least 2005. If the hypothesis is correct and the Turla threat group is using Kazuar, we believe they may be using it as a replacement for Carbon and its derivatives. Of the myriad of tools observed in use by Turla Carbon and its variants were typically deployed as a second stage backdoor within targeted environments and we believe Kazuar may now hold a similar role for Turla operations.",
      "meta": {
        "refs": [
          "http://researchcenter.paloaltonetworks.com/2017/05/unit42-kazuar-multiplatform-espionage-backdoor-api-access/"
        ]
      },
      "related": [
        {
          "dest-uuid": "bab92070-3589-4b7e-bf05-4f54bfefc2ca",
          "tags": [
            "estimative-language:likelihood-probability=\"likely\""
          ],
          "type": "similar"
        }
      ],
      "uuid": "a5399473-859b-4c64-999b-a3b4070cd513",
      "value": "Kazuar"
    },
    {
      "description": "Many links indicate, that this bot is another product of the people previously involved in Dyreza. It seems to be rewritten from scratch – however, it contains many similar features and solutions to those we encountered analyzing Dyreza (read more).",
      "meta": {
        "refs": [
          "https://blog.malwarebytes.com/threat-analysis/2016/10/trick-bot-dyrezas-successor/",
          "https://blog.fraudwatchinternational.com/malware/trickbot-malware-works",
          "https://securityintelligence.com/trickbot-is-hand-picking-private-banks-for-targets-with-redirection-attacks-in-tow/",
          "https://www.bleepingcomputer.com/news/security/trickbot-banking-trojan-gets-screenlocker-component/"
        ],
        "synonyms": [
          "TrickBot",
          "TrickLoader"
        ]
      },
      "related": [
        {
          "dest-uuid": "c824813c-9c79-4917-829a-af72529e8329",
          "tags": [
            "estimative-language:likelihood-probability=\"likely\""
          ],
          "type": "similar"
        },
        {
          "dest-uuid": "07e3260b-d80c-4c86-bd28-8adc111bbec6",
          "tags": [
            "estimative-language:likelihood-probability=\"likely\""
          ],
          "type": "similar"
        }
      ],
      "uuid": "a7dbd72f-8d53-48c6-a9db-d16e7648b2d4",
      "value": "Trick Bot"
    },
    {
      "description": "Netskope Threat Research Labs recently discovered a Phishing-as-a-Service (PhaaS) platform named Hackshit, that records the credentials of the phished bait victims. The phished bait pages are packaged with base64 encoding and served from secure (HTTPS) websites with “.moe” top level domain (TLD) to evade traditional scanners. “.moe” TLD is intended for the purpose of ‘The marketing of products or services deemed’. The victim’s credentials are sent to the Hackshit PhaaS platform via websockets. The Netskope Active Platform can proactively protect customers by creating custom applications and a policy to block all the activities related to Hackshit PhaaS.",
      "meta": {
        "refs": [
          "https://resources.netskope.com/h/i/352356475-phishing-as-a-service-phishing-revamped"
        ]
      },
      "uuid": "02d2ed4a-ce3f-430b-a8da-5b9750c148ca",
      "value": "Hackshit"
    },
    {
      "meta": {
        "refs": [
          "https://myonlinesecurity.co.uk/new-guidelines-from-moneygram-malspam-delivers-a-brand-new-java-adwind-version/"
        ]
      },
      "uuid": "6c6e717d-03c5-496d-83e9-13bdaa408348",
      "value": "Moneygram Adwind"
    },
    {
      "description": " Banload has been around since the last decade. This malware generally arrives on a victim’s system through a spam email containing an archived file or bundled software as an attachment. In a few cases, this malware may also be dropped by other malware or a drive-by download. When executed, Banload downloads other malware, often banking Trojans, on the victim’s system to carry out further infections.",
      "meta": {
        "refs": [
          "https://researchcenter.paloaltonetworks.com/2016/03/banload-malware-affecting-brazil-exhibits-unusually-complex-infection-process/",
          "https://www.trendmicro.com/vinfo/us/threat-encyclopedia/malware/banload",
          "http://blog.trendmicro.com/trendlabs-security-intelligence/banload-limits-targets-via-security-plugin/",
          "https://securingtomorrow.mcafee.com/mcafee-labs/banload-trojan-targets-brazilians-with-malware-downloads/"
        ]
      },
      "uuid": "d279bc1c-baa6-49aa-ab1b-7d012ae8db4e",
      "value": "Banload"
    },
    {
      "description": "This small application is used to download other malware. What makes the bot interesting are various tricks that it uses for deception and self protection.",
      "meta": {
        "refs": [
          "https://blog.malwarebytes.com/threat-analysis/2016/08/smoke-loader-downloader-with-a-smokescreen-still-alive/"
        ],
        "synonyms": [
          "SmokeLoader"
        ]
      },
      "related": [
        {
          "dest-uuid": "0c824410-58ff-49b2-9cf2-1c96b182bdf0",
          "tags": [
            "estimative-language:likelihood-probability=\"likely\""
          ],
          "type": "similar"
        },
        {
          "dest-uuid": "ba91d713-c36e-4d98-9fb7-e16496a69eec",
          "tags": [
            "estimative-language:likelihood-probability=\"likely\""
          ],
          "type": "similar"
        }
      ],
      "uuid": "81f41bae-2ba9-4cec-9613-776be71645ca",
      "value": "Smoke Loader"
    },
    {
      "description": "The analyzed sample has a recent compilation date (2017-06-24) and is available on VirusTotal. It starts out by resolving several Windows functions using API hashing (CRC32 is used as the hashing function).",
      "meta": {
        "refs": [
          "https://www.arbornetworks.com/blog/asert/lockpos-joins-flock/"
        ]
      },
      "uuid": "c740c46b-1d95-42b5-ac3d-2bbab071b859",
      "value": "LockPoS"
    },
    {
      "description": "Win.Worm.Fadok drops several files. %AppData%\\RAC\\mls.exe or %AppData%\\RAC\\svcsc.exe are instances of the malware which are auto-started when Windows starts. Further, the worm drops and opens a Word document. It connects to the domain wxanalytics[.]ru.",
      "meta": {
        "refs": [
          "https://www.microsoft.com/en-us/wdsi/threats/malware-encyclopedia-description?Name=Worm%3AWin32%2FFadok.A",
          "http://blog.talosintelligence.com/2017/06/threat-roundup-0602-0609.html"
        ],
        "synonyms": [
          "Win32/Fadok"
        ]
      },
      "uuid": "6243b2d1-381b-4aa4-a59f-839afcdf03f2",
      "value": "Fadok"
    },
    {
      "description": "Loki Bot is a commodity malware sold on underground sites which is designed to steal private data from infected machines, and then submit that info to a command and control host via HTTP POST. This private data includes stored passwords, login credential information from Web browsers, and a variety of cryptocurrency wallets.",
      "meta": {
        "refs": [
          "https://phishme.com/loki-bot-malware/"
        ]
      },
      "uuid": "9085faf1-e5ec-4e51-83eb-92620afda7be",
      "value": "Loki Bot"
    },
    {
      "description": "Talos has discovered an unknown Remote Administration Tool that we believe has been in use for over 3 years. During this time it has managed to avoid scrutiny by the security community. The current version of the malware allows the operator to steal files, keystrokes, perform screenshots, and execute arbitrary code on the infected host. Talos has named this malware KONNI. \nThroughout the multiple campaigns observed over the last 3 years, the actor has used an email attachment as the initial infection vector. They then use additional social engineering to prompt the target to open a .scr file, display a decoy document to the users, and finally execute the malware on the victim's machine. The malware infrastructure of the analysed samples was hosted by a free web hosting provider: 000webhost. The malware has evolved over time. In this article, we will analyse this evolution:",
      "meta": {
        "refs": [
          "http://blog.talosintelligence.com/2017/05/konni-malware-under-radar-for-years.html",
          "https://www.bleepingcomputer.com/news/security/report-ties-north-korean-attacks-to-new-malware-linked-by-word-macros/"
        ]
      },
      "related": [
        {
          "dest-uuid": "5b930a23-7d88-481f-8791-abc7b3dd93d2",
          "tags": [
            "estimative-language:likelihood-probability=\"likely\""
          ],
          "type": "similar"
        },
        {
          "dest-uuid": "f982fa2d-f78f-4fe1-a86d-d10471a3ebcf",
          "tags": [
            "estimative-language:likelihood-probability=\"likely\""
          ],
          "type": "similar"
        }
      ],
      "uuid": "24ee55e3-697f-482f-8fa8-d05999df40cd",
      "value": "KONNI"
    },
    {
      "description": "Beginning in early 2018, Unit 42 observed a series of attacks using a previously unreported malware family, which we have named ‘NOKKI’. The malware in question has ties to a previously reported malware family named KONNI, however, after careful consideration, we believe enough differences are present to introduce a different malware family name. To reflect the close relationship with KONNI, we chose NOKKI, swapping KONNI’s Ns and Ks.  Because of code overlap found within both malware families, as well as infrastructure overlap, we believe the threat actors responsible for KONNI are very likely also responsible for NOKKI. Previous reports stated it was likely KONNI had been in use for over three years in multiple campaigns with a heavy interest in the Korean peninsula and surrounding areas. As of this writing, it is not certain if the KONNI or NOKKI operators are related to known adversary groups operating in the regions of interest, although there is evidence of a tenuous relationship with a group known as Reaper.",
      "meta": {
        "refs": [
          "https://researchcenter.paloaltonetworks.com/2018/09/unit42-new-konni-malware-attacking-eurasia-southeast-asia/",
          "https://www.bleepingcomputer.com/news/security/report-ties-north-korean-attacks-to-new-malware-linked-by-word-macros/"
        ]
      },
      "uuid": "9e4fd0d3-9736-421c-b1e1-96c1d3665c80",
      "value": "NOKKI"
    },
    {
      "description": "Recently, Palo Alto Networks researchers discovered an advanced Android malware we’ve named “SpyDealer” which exfiltrates private data from more than 40 apps and steals sensitive messages from communication apps by abusing the Android accessibility service feature. SpyDealer uses exploits from a commercial rooting app to gain root privilege, which enables the subsequent data theft.",
      "meta": {
        "refs": [
          "https://researchcenter.paloaltonetworks.com/2017/07/unit42-spydealer-android-trojan-spying-40-apps/"
        ]
      },
      "uuid": "f86b4977-228d-4b31-854d-8bdc92db4653",
      "value": "SpyDealer"
    },
    {
      "description": "CowerSnail was compiled using Qt and linked with various libraries. This framework provides benefits such as cross-platform capability and transferability of the source code between different operating systems. ",
      "meta": {
        "refs": [
          "https://securelist.com/cowersnail-from-the-creators-of-sambacry/79087/"
        ]
      },
      "uuid": "6da16d56-eaf9-475d-a7e0-4a11e0200c14",
      "value": "CowerSnail"
    },
    {
      "description": "In mid-July 2017, we found a new modification of the well-known mobile banking malware family Svpeng – Trojan-Banker.AndroidOS.Svpeng.ae. In this modification, the cybercriminals have added new functionality: it now also works as a keylogger, stealing entered text through the use of accessibility services.",
      "meta": {
        "refs": [
          "https://securelist.com/a-new-era-in-mobile-banking-trojans/79198/"
        ],
        "synonyms": [
          "trojan-banker.androidos.svpeng.ae"
        ]
      },
      "related": [
        {
          "dest-uuid": "426ead34-b3e6-45c7-ba22-5b8f3b8214bd",
          "tags": [
            "estimative-language:likelihood-probability=\"likely\""
          ],
          "type": "similar"
        },
        {
          "dest-uuid": "d99c0a47-9d61-4d92-86ec-86a87b060d76",
          "tags": [
            "estimative-language:likelihood-probability=\"likely\""
          ],
          "type": "similar"
        }
      ],
      "uuid": "a33df440-f112-4a5e-a290-3c65dae6091d",
      "value": "Svpeng"
    },
    {
      "description": "While investigating a recent security incident, Unit 42 found a webshell that we believe was used by the threat actor to remotely access the network of a targeted Middle Eastern organization. The construction of the webshell was interesting by itself, as it was actually two separate webshells: an initial webshell that was responsible for saving and loading the second fully functional webshell. It is this second webshell that enabled the threat actor to run a variety of commands on the compromised server. Due to these two layers, we use the name TwoFace to track this webshell.\nDuring our analysis, we extracted the commands executed by the TwoFace webshell from the server logs on the compromised server. Our analysis shows that the commands issued by the threat actor date back to June 2016; this suggests that the actor had access to this shell for almost an entire year. The commands issued show the actor was interested in gathering credentials from the compromised server using the Mimikatz tool. We also saw the attacker using the TwoFace webshell to move laterally through the network by copying itself and other webshells to other servers.",
      "meta": {
        "refs": [
          "https://researchcenter.paloaltonetworks.com/2017/07/unit42-twoface-webshell-persistent-access-point-lateral-movement/"
        ],
        "type": [
          "webshell"
        ]
      },
      "uuid": "9334c430-0d83-4893-8982-66a1dc1a2b11",
      "value": "TwoFace"
    },
    {
      "description": "Like TwoFace, the IntrudingDivisor webshell requires the threat actor to authenticate before issuing commands. To authenticate, the actor must provide two pieces of information, first an integer that is divisible by 5473 and a string whose MD5 hash is “9A26A0E7B88940DAA84FC4D5E6C61AD0”. Upon successful authentication, the webshell has a command handler that uses integers within the request to determine the command to execute - To complete",
      "meta": {
        "refs": [
          "https://researchcenter.paloaltonetworks.com/2017/07/unit42-twoface-webshell-persistent-access-point-lateral-movement/"
        ],
        "type": [
          "webshell"
        ]
      },
      "uuid": "bb2bd10b-b36d-4390-bf60-bd8d2d7cedec",
      "value": "IntrudingDivisor"
    },
    {
      "description": "Attacks that use completely fileless malware are a rare occurrence, so we thought it important to discuss a new trojan known as JS_POWMET (Detected by Trend Micro as JS_POWMET.DE), which arrives via an autostart registry procedure. By utilizing a completely fileless infection chain, the malware will be more difficult to analyze using a sandbox, making it more difficult for anti-malware engineers to examine.",
      "meta": {
        "refs": [
          "http://blog.trendmicro.com/trendlabs-security-intelligence/look-js_powmet-completely-fileless-malware/"
        ]
      },
      "uuid": "c602edae-b186-4c60-a4f6-8785d6aa0eb0",
      "value": "JS_POWMET"
    },
    {
      "description": "The main malware capabilities include a privilege escalation attempt using MS16–032 exploitation; a HTTP Proxy to intercept banking transactions; a backdoor to make it possible for the attacker to issue arbitrary remote commands and a C&C through a IRC channel. As it's being identified as a Generic Trojan by most of VirusTotal (VT) engines, let s name it EngineBox— the core malware class I saw after reverse engineering it.",
      "meta": {
        "refs": [
          "https://isc.sans.edu/diary/22736"
        ]
      },
      "uuid": "17839df6-aa15-4269-b4b1-9e7ae8cfec1e",
      "value": "EngineBox Malware"
    },
    {
      "description": "Spread via hacked Aeria games offered on unofficial websites, the modular malware can download and install virtually any other malicious code on the victim’s computer. To spread their malware, the attackers behind Joao have misused massively-multiplayer online role-playing games (MMORPGs) originally published by Aeria Games. At the time of writing this article, the Joao downloader was being distributed via the anime-themed MMORPG Grand Fantasia offered on gf.ignitgames[.]to.",
      "meta": {
        "refs": [
          "https://www.welivesecurity.com/2017/08/22/gamescom-2017-fun-blackhats/"
        ]
      },
      "related": [
        {
          "dest-uuid": "8201c8d2-1dab-4473-bbdf-42952b3d5fc6",
          "tags": [
            "estimative-language:likelihood-probability=\"likely\""
          ],
          "type": "similar"
        }
      ],
      "uuid": "673d05fa-4066-442c-bdb6-0c0a2da5ae62",
      "value": "Joao"
    },
    {
      "description": "Upon execution, Fireball installs a browser hijacker as well as any number of adware programs. Several different sources have linked different indicators of compromise (IOCs) and varied payloads, but a few details remain the same.",
      "meta": {
        "refs": [
          "https://www.cylance.com/en_us/blog/threat-spotlight-is-fireball-adware-or-malware.html"
        ]
      },
      "related": [
        {
          "dest-uuid": "9ad28356-184c-4f02-89f5-1b70981598c3",
          "tags": [
            "estimative-language:likelihood-probability=\"likely\""
          ],
          "type": "similar"
        }
      ],
      "uuid": "968df869-7f60-4420-989f-23dfdbd58668",
      "value": "Fireball"
    },
    {
      "description": "ShadowPad is a modular cyber-attack platform that attackers deploy in victim networks to gain flexible remote control capabilities. The platform is designed to run in two stages. The first stage is a shellcode that was embedded in a legitimate nssock2.dll used by Xshell, Xmanager and other software packages produced by NetSarang. This stage is responsible for connecting to “validation” command and control (C&C) servers and getting configuration information including the location of the real C&C server, which may be unique per victim. The second stage acts as an orchestrator for five main modules responsible for C&C communication, working with the DNS protocol, loading and injecting additional plugins into the memory of other processes.",
      "meta": {
        "refs": [
          "https://cdn.securelist.com/files/2017/08/ShadowPad_technical_description_PDF.pdf"
        ],
        "synonyms": [
          "POISONPLUG",
          "Barlaiy"
        ]
      },
      "related": [
        {
          "dest-uuid": "e089e945-a523-4d11-a135-396f9b6c1dc7",
          "tags": [
            "estimative-language:likelihood-probability=\"likely\""
          ],
          "type": "similar"
        }
      ],
      "uuid": "2448a4e1-46e3-4c42-9fd1-f51f8ede58c1",
      "value": "ShadowPad"
    },
    {
      "description": "IoT_reaper is fairly large now and is actively expanding. For example, there are multiple C2s we are tracking, the most recently data (October 19) from just one C2 shows the number of unique active bot IP address is more than 10k per day. While at the same time, there are millions of potential vulnerable device IPs being queued into the c2 system waiting to be processed by an automatic loader that injects malicious code to the devices to expand the size of the botnet.",
      "meta": {
        "refs": [
          "http://blog.netlab.360.com/iot_reaper-a-rappid-spreading-new-iot-botnet-en/"
        ]
      },
      "uuid": "6052becf-3060-444c-8ed7-d4a3901ae7dd",
      "value": "IoT_reaper"
    },
    {
      "description": "FormBook is a data stealer and form grabber that has been advertised in various hacking forums since early 2016.",
      "meta": {
        "refs": [
          "https://www.fireeye.com/blog/threat-research/2017/10/formbook-malware-distribution-campaigns.html",
          "https://www.arbornetworks.com/blog/asert/formidable-formbook-form-grabber/"
        ]
      },
      "uuid": "c7e7063b-b2a2-4046-8a19-94dea018eaa0",
      "value": "FormBook"
    },
    {
      "description": "Dimnie, the commonly agreed upon name for the binary dropped by the PowerShell script above, has been around for several years. Palo Alto Networks has observed samples dating back to early 2014 with identical command and control mechanisms. The malware family serves as a downloader and has a modular design encompassing various information stealing functionalities. Each module is injected into the memory of core Windows processes, further complicating analysis. During its lifespan, it appears to have undergone few changes and its stealthy command and control methods combined with a previously Russian focused target base has allowed it to fly under the radar up until this most recent campaign.",
      "meta": {
        "refs": [
          "https://researchcenter.paloaltonetworks.com/2017/03/unit42-dimnie-hiding-plain-sight/"
        ]
      },
      "related": [
        {
          "dest-uuid": "8f5ce8a6-c5fe-4c62-b25b-6ce0f3b724c5",
          "tags": [
            "estimative-language:likelihood-probability=\"likely\""
          ],
          "type": "similar"
        }
      ],
      "uuid": "9fed4326-a7ad-4c58-ab87-90ac3957d82f",
      "value": "Dimnie"
    },
    {
      "description": "The ALMA Communicator Trojan is a backdoor Trojan that uses DNS tunneling exclusively to receive commands from the adversary and to exfiltrate data. This Trojan specifically reads in a configuration from the cfg file that was initially created by the Clayslide delivery document. ALMA does not have an internal configuration, so the Trojan does not function without the cfg file created by the delivery document.",
      "meta": {
        "refs": [
          "https://researchcenter.paloaltonetworks.com/2017/11/unit42-oilrig-deploys-alma-communicator-dns-tunneling-trojan/"
        ]
      },
      "uuid": "45de0d28-5a20-4190-ae21-68067e36e316",
      "value": "ALMA Communicator"
    },
    {
      "description": "In September 2017, we discovered a new targeted attack on financial institutions. Victims are mostly Russian banks but we also found infected organizations in Malaysia and Armenia. The attackers were using a known but still very effective technique for cybercriminals looking to make money: gaining persistent access to an internal banking network for a long period of time, making video recordings of the day to day activity on bank employees’ PCs, learning how things works in their target banks, what software is being used, and then using that knowledge to steal as much money as possible when ready. \nWe saw that technique before in Carbanak, and other similar cases worldwide. The infection vector is a spear-phishing email with a malicious attachment. An interesting point in the Silence attack is that the cybercriminals had already compromised banking infrastructure in order to send their spear-phishing emails from the addresses of real bank employees and look as unsuspicious as possible to future victims.",
      "meta": {
        "refs": [
          "https://securelist.com/the-silence/83009/"
        ]
      },
      "related": [
        {
          "dest-uuid": "0df52c23-690b-4703-83f7-5befc38ab376",
          "tags": [
            "estimative-language:likelihood-probability=\"likely\""
          ],
          "type": "similar"
        }
      ],
      "uuid": "304fd753-c917-4008-8f85-81390c37a070",
      "value": "Silence"
    },
    {
      "description": "Volgmer is a backdoor Trojan designed to provide covert access to a compromised system. Since at least 2013, HIDDEN COBRA actors have been observed using Volgmer malware in the wild to target the government, financial, automotive, and media industries. It is suspected that spear phishing is the primary delivery mechanism for Volgmer infections; however, HIDDEN COBRA actors use a suite of custom tools, some of which could also be used to initially compromise a system. Therefore, it is possible that additional HIDDEN COBRA malware may be present on network infrastructure compromised with Volgmer",
      "meta": {
        "refs": [
          "https://www.us-cert.gov/ncas/alerts/TA17-318B"
        ]
      },
      "related": [
        {
          "dest-uuid": "495b6cdb-7b5a-4fbc-8d33-e7ef68806d08",
          "tags": [
            "estimative-language:likelihood-probability=\"likely\""
          ],
          "type": "similar"
        },
        {
          "dest-uuid": "e0bea149-2def-484f-b658-f782a4f94815",
          "tags": [
            "estimative-language:likelihood-probability=\"likely\""
          ],
          "type": "similar"
        },
        {
          "dest-uuid": "fece06b7-d4b1-42cf-b81a-5323c917546e",
          "tags": [
            "estimative-language:likelihood-probability=\"likely\""
          ],
          "type": "similar"
        },
        {
          "dest-uuid": "bbfd4fb4-3e5a-43bf-b4bb-eaf5ef4fb25f",
          "tags": [
            "estimative-language:likelihood-probability=\"likely\""
          ],
          "type": "similar"
        }
      ],
      "uuid": "0a52e73b-d7e9-45ae-9bda-46568f753931",
      "value": "Volgmer"
    },
    {
      "description": "Nymaim is a 2-year-old strain of malware most closely associated with ransomware. We have seen recent attacks spreading it using an established email marketing service provider to avoid blacklists and detection tools. But instead of ransomware, the malware is now being used to distribute banking Trojans",
      "meta": {
        "refs": [
          "https://www.proofpoint.com/us/what-old-new-again-nymaim-moves-past-its-ransomware-roots-0"
        ]
      },
      "related": [
        {
          "dest-uuid": "9b5255c6-44e5-4ec3-bc03-7e00e220c937",
          "tags": [
            "estimative-language:likelihood-probability=\"likely\""
          ],
          "type": "similar"
        }
      ],
      "uuid": "d36f4834-b958-4f32-aff0-5263e0034408",
      "value": "Nymaim"
    },
    {
      "description": "As was the case earlier, the bot Gootkit is written in NodeJS, and is downloaded to a victim computer via a chain of downloaders. The main purpose of the bot also remained the same – to steal banking data. The new Gootkit version, detected in September, primarily targets clients of European banks, including those in Germany, France, Italy, the Netherlands, Poland, etc.",
      "meta": {
        "refs": [
          "https://securelist.com/inside-the-gootkit-cc-server/76433/",
          "https://securityintelligence.com/gootkit-bobbing-and-weaving-to-avoid-prying-eyes/",
          "https://securityintelligence.com/gootkit-launches-redirection-attacks-in-the-uk/",
          "https://www.symantec.com/security_response/writeup.jsp?docid=2010-051118-0604-99"
        ],
        "synonyms": [
          "Gootkit"
        ]
      },
      "related": [
        {
          "dest-uuid": "329efac7-922e-4d8b-90a9-4a87c3281753",
          "tags": [
            "estimative-language:likelihood-probability=\"likely\""
          ],
          "type": "similar"
        }
      ],
      "uuid": "07ffcf9f-b9c0-4b22-af4b-78527427e6f5",
      "value": "GootKit"
    },
    {
      "description": "Agent Tesla is modern powerful keystroke logger. It provides monitoring your personel computer via keyboard and screenshot. Keyboard, screenshot and registered passwords are sent in log. You can receive your logs via e-mail, ftp or php(web panel). ",
      "meta": {
        "refs": [
          "https://www.agenttesla.com/",
          "https://www.bleepingcomputer.com/news/security/zoho-heavily-used-by-keyloggers-to-transmit-stolen-data/"
        ]
      },
      "related": [
        {
          "dest-uuid": "b88e29cf-79d9-42bc-b369-0383b5e04380",
          "tags": [
            "estimative-language:likelihood-probability=\"likely\""
          ],
          "type": "similar"
        }
      ],
      "uuid": "f8cd62cb-b9d3-4352-8f46-0961cfde104c",
      "value": "Agent Tesla"
    },
    {
      "description": "A new ransomware strain called Ordinypt is currently targeting victims in Germany, but instead of encrypting users' documents, the ransomware rewrites files with random data. Ordinypt is actually a wiper and not ransomware because it does not bother encrypting anything, but just replaces files with random data.",
      "meta": {
        "refs": [
          "https://www.bleepingcomputer.com/news/security/ordinypt-ransomware-intentionally-destroys-files-currently-targeting-germany/"
        ],
        "synonyms": [
          "HSDFSDCrypt"
        ]
      },
      "related": [
        {
          "dest-uuid": "7fd96553-4c78-43de-824f-82645ed4fac5",
          "tags": [
            "estimative-language:likelihood-probability=\"likely\""
          ],
          "type": "similar"
        }
      ],
      "uuid": "1d46f816-d159-4457-b98e-c34307d90655",
      "value": "Ordinypt"
    },
    {
      "description": "Detected by ESET as Win32/StrongPity2, this spyware notably resembles one that was attributed to the group called StrongPity.",
      "meta": {
        "refs": [
          "https://www.welivesecurity.com/2017/12/08/strongpity-like-spyware-replaces-finfisher/"
        ],
        "synonyms": [
          "Win32/StrongPity2"
        ]
      },
      "uuid": "d422e7c9-a2ac-45b2-9804-61d16a6e30e7",
      "value": "StrongPity2"
    },
    {
      "description": "WordPress site owners should be on the lookout for a malware strain tracked as wp-vcd that hides in legitimate WordPress files and that is used to add a secret admin user and grant attackers control over infected sites.\nThe malware was first spotted online over the summer by Italian security researcher Manuel D'Orso.\nThe initial version of this threat was loaded via an include call for the wp-vcd.php file —hence the malware's name— and injected malicious code into WordPress core files such as functions.php and class.wp.php. This was not a massive campaign, but attacks continued throughout the recent months.",
      "meta": {
        "refs": [
          "https://www.bleepingcomputer.com/news/security/wp-vcd-wordpress-malware-campaign-is-back/",
          "https://www.bleepingcomputer.com/news/security/wp-vcd-wordpress-malware-spreads-via-nulled-wordpress-themes/"
        ]
      },
      "uuid": "99de56dc-92c5-4540-91bc-a6cd1e3a3c7f",
      "value": "wp-vcd"
    },
    {
      "description": "malicious program for auto replacement of payment data in AWS CBR",
      "meta": {
        "refs": [
          "https://www.group-ib.com/blog/moneytaker"
        ]
      },
      "uuid": "0acb6f04-7e51-44bb-843c-4bb55a3647d5",
      "value": "MoneyTaker 5.0"
    },
    {
      "description": "Described as a \"professional exe loader / dll dropper\" Quant Loader is in fact a very basic trojan downloader. It began being advertised on September 1, 2016 on various Russian underground forums.",
      "meta": {
        "refs": [
          "https://www.bleepingcomputer.com/news/security/quant-loader-is-now-bundled-with-other-crappy-malware/",
          "https://blogs.forcepoint.com/security-labs/locky-distributor-uses-newly-released-quant-loader-sold-russian-underground",
          "https://www.bleepingcomputer.com/news/security/worlds-largest-spam-botnet-finds-a-new-way-to-avoid-detection-for-now/"
        ]
      },
      "related": [
        {
          "dest-uuid": "e6005ce5-3e3d-4dfb-8de7-3da45e89e549",
          "tags": [
            "estimative-language:likelihood-probability=\"likely\""
          ],
          "type": "similar"
        }
      ],
      "uuid": "2d1aadfb-03c1-4580-b6ac-f12c6941067d",
      "value": "Quant Loader"
    },
    {
      "description": "The Secure Shell Protocol (SSH) is a very popular protocol used for secure data communication. It is widely used in the Unix world to manage remote servers, transfer files, etc. The modified SSH daemon described here, Linux/SSHDoor.A, is designed to steal usernames and passwords and allows remote access to the server via either an hardcoded password or SSH key.",
      "meta": {
        "refs": [
          "https://www.welivesecurity.com/2013/01/24/linux-sshdoor-a-backdoored-ssh-daemon-that-steals-passwords/"
        ]
      },
      "related": [
        {
          "dest-uuid": "275d65b9-0894-4c9b-a255-83daddb2589c",
          "tags": [
            "estimative-language:likelihood-probability=\"likely\""
          ],
          "type": "similar"
        }
      ],
      "uuid": "f258f96c-8281-4b24-8aa7-4e23d1a5540e",
      "value": "SSHDoor"
    },
    {
      "description": "(Dragos Inc.) The team identifies this malware as TRISIS because it targets Schneider Electric’s Triconex safety instrumented system (SIS) enabling the replacement of logic in final control elements.  TRISIS is highly targeted and likely does not pose an immediate threat to other Schneider Electric customers, let alone other SIS products. (FireEye Inc.) This malware, which we call TRITON, is an attack framework built to interact with Triconex Safety Instrumented System (SIS) controllers. We have not attributed the incident to a threat actor, though we believe the activity is consistent with a nation state preparing for an attack.  TRITON is one of a limited number of publicly identified malicious software families targeted at industrial control systems (ICS). It follows Stuxnet which was used against Iran in 2010 and Industroyer which we believe was deployed by Sandworm Team against Ukraine in 2016. ",
      "meta": {
        "refs": [
          "https://www.fireeye.com/blog/threat-research/2017/12/attackers-deploy-new-ics-attack-framework-triton.html",
          "https://dragos.com/blog/trisis/TRISIS-01.pdf"
        ],
        "synonyms": [
          "TRITON"
        ]
      },
      "uuid": "8a45d1a5-8157-4303-a47a-352282065059",
      "value": "TRISIS"
    },
    {
      "description": "macOS adware strain ",
      "meta": {
        "refs": [
          "http://go.cybereason.com/rs/996-YZT-709/images/Cybereason-Lab-Analysis-OSX-Pirrit-4-6-16.pdf",
          "https://www2.cybereason.com/research-osx-pirrit-mac-adware",
          "https://www.cybereason.com/hubfs/Content%20PDFs/OSX.Pirrit%20Part%20III%20The%20DaVinci%20Code.pdf"
        ],
        "synonyms": [
          "OSX/Pirrit"
        ]
      },
      "uuid": "e2b7ddc2-2fce-4ef9-9054-609e74a8775e",
      "value": "OSX.Pirrit"
    },
    {
      "description": "GratefulPOS has the following functions\n1. Access arbitrary processes on the target POS system\n2. Scrape track 1 and 2 payment card data from the process(es)\n3. Exfiltrate the payment card data via lengthy encoded and obfuscated DNS queries to a hardcoded domain registered and controlled by the perpetrators, similar to that described by Paul Rascagneres in his analysis of FrameworkPOS in 2014[iii], and more recently by Luis Mendieta of Anomoli in analysis of a precursor to this sample.",
      "meta": {
        "refs": [
          "https://community.rsa.com/community/products/netwitness/blog/2017/12/08/gratefulpos-credit-card-stealing-malware-just-in-time-for-the-shopping-season"
        ]
      },
      "related": [
        {
          "dest-uuid": "7d9362e5-e3cf-4640-88a2-3faf31952963",
          "tags": [
            "estimative-language:likelihood-probability=\"likely\""
          ],
          "type": "similar"
        }
      ],
      "uuid": "4cfe3f22-96b8-4d3d-a6cc-85835d9471e2",
      "value": "GratefulPOS"
    },
    {
      "description": "Prilex malware steals the information of the infected ATM’s users. In this case, it was a Brazilian bank, but consider the implications of such an attack in your region, whether you’re a customer or the bank.",
      "meta": {
        "refs": [
          "http://blog.trendmicro.com/trendlabs-security-intelligence/dissecting-prilex-cutlet-maker-atm-malware-families/"
        ]
      },
      "uuid": "523e8772-0610-424c-bcfb-9123bcb8328f",
      "value": "PRILEX"
    },
    {
      "description": "Cutlet Maker is an ATM malware designed to empty the machine of all its banknotes. Interestingly, while its authors have been advertising its sale, their competitors have already cracked the program, allowing anybody to use it for free.",
      "meta": {
        "refs": [
          "http://blog.trendmicro.com/trendlabs-security-intelligence/dissecting-prilex-cutlet-maker-atm-malware-families/"
        ]
      },
      "uuid": "c03e7054-6013-4f69-994d-7cdaa41588ed",
      "value": "CUTLET MAKER"
    },
    {
      "description": "According to a report Li shared with Bleeping Computer today, the Mirai Satori variant is quite different from all previous pure Mirai variants.Previous Mirai versions infected IoT devices and then downloaded a Telnet scanner component that attempted to find other victims and infect them with the Mirai bot.The Satori variant does not use a scanner but uses two embedded exploits that will try to connect to remote devices on ports 37215 and 52869.Effectively, this makes Satori an IoT worm, being able to spread by itself without the need for separate components.",
      "meta": {
        "refs": [
          "https://www.bleepingcomputer.com/news/security/satori-botnet-has-sudden-awakening-with-over-280-000-active-bots/",
          "https://blog.fortinet.com/2017/12/12/rise-of-one-more-mirai-worm-variant"
        ],
        "synonyms": [
          "Okiru"
        ]
      },
      "related": [
        {
          "dest-uuid": "e77cf495-632a-4459-aad1-cdf29d73683f",
          "tags": [
            "estimative-language:likelihood-probability=\"likely\""
          ],
          "type": "similar"
        },
        {
          "dest-uuid": "9e5d83a8-1181-43fe-a77f-28c8c75ffbd0",
          "tags": [
            "estimative-language:likelihood-probability=\"likely\""
          ],
          "type": "similar"
        }
      ],
      "uuid": "1ad4697b-3388-48ed-8621-85abebf5dbbf",
      "value": "Satori"
    },
    {
      "description": "PowerSpritz is a Windows executable that hides both its legitimate payload and malicious PowerShell command using a non-standard implementation of the already rarely used Spritz encryption algorithm (see the Attribution section for additional analysis of the Spritz implementation). This malicious downloader has been observed being delivered via spearphishing attacks using the TinyCC link shortener service to redirect to likely attacker-controlled servers hosting the malicious PowerSpritz payload.",
      "meta": {
        "refs": [
          "https://www.proofpoint.com/sites/default/files/pfpt-us-wp-north-korea-bitten-by-bitcoin-bug.pdf"
        ]
      },
      "uuid": "5629bc84-58eb-42d9-adc6-cd0eeb08ccaf",
      "value": "PowerSpritz"
    },
    {
      "description": "PowerRatankba is used for the same purpose as Ratankba: as a first stage reconnaissance tool and for the deployment of further stage implants on targets that are deemed interesting by the actor. Similar to its predecessor, PowerRatankba utilizes HTTP for its C&C communication.",
      "meta": {
        "refs": [
          "https://www.proofpoint.com/sites/default/files/pfpt-us-wp-north-korea-bitten-by-bitcoin-bug.pdf"
        ]
      },
      "related": [
        {
          "dest-uuid": "606f778a-8b99-4880-8da8-b923651d627b",
          "tags": [
            "estimative-language:likelihood-probability=\"likely\""
          ],
          "type": "similar"
        }
      ],
      "uuid": "1f1be19e-d1b5-408b-90a0-03ad27cc8924",
      "value": "PowerRatankba"
    },
    {
      "description": "In one instance we observed, one of the initial malware delivered to the victim, RATANKBA, connects to a legitimate but compromised website from which a hack tool (nbt_scan.exe) is also downloaded. The domain also serves as one of the campaign’s platform for C&C communication.\nThe threat actor uses RATANKBA to survey the lay of the land as it looks into various aspects of the host machine where it has been initially downloaded—the machine that has been victim of the watering hole attack. Information such as the running tasks, domain, shares, user information, if the host has default internet connectivity, and so forth.",
      "meta": {
        "refs": [
          "http://blog.trendmicro.com/trendlabs-security-intelligence/ratankba-watering-holes-against-enterprises/"
        ]
      },
      "uuid": "64b3c66b-fc70-4b5a-83a9-866cde2ccb0b",
      "value": "Ratankba"
    },
    {
      "description": "USBStealer serves as a network tool that extracts sensitive information from air-gapped networks. We have not seen this component since mid 2015.",
      "meta": {
        "refs": [
          "https://www.welivesecurity.com/2017/12/21/sednit-update-fancy-bear-spent-year/"
        ]
      },
      "related": [
        {
          "dest-uuid": "af2ad3b7-ab6a-4807-91fd-51bcaff9acbb",
          "tags": [
            "estimative-language:likelihood-probability=\"likely\""
          ],
          "type": "similar"
        }
      ],
      "uuid": "44909efb-7cd3-42e3-b225-9f3e96b5f362",
      "value": "USBStealer"
    },
    {
      "description": "Downdelph is a lightweight downloader developed in the Delphi programming language. As we already mentioned in our white paper, its period of activity was from November 2013 to September 2015 and there have been no new variants seen since.",
      "meta": {
        "refs": [
          "https://www.welivesecurity.com/2017/12/21/sednit-update-fancy-bear-spent-year/"
        ]
      },
      "related": [
        {
          "dest-uuid": "08d20cd2-f084-45ee-8558-fa6ef5a18519",
          "tags": [
            "estimative-language:likelihood-probability=\"likely\""
          ],
          "type": "similar"
        },
        {
          "dest-uuid": "e6a077cb-42cc-4193-9006-9ceda8c0dff2",
          "tags": [
            "estimative-language:likelihood-probability=\"likely\""
          ],
          "type": "similar"
        }
      ],
      "uuid": "837a295c-15ff-41c0-9b7e-5f2fb502b00a",
      "value": "Downdelph"
    },
    {
      "description": "Monero-mining malware",
      "meta": {
        "refs": [
          "https://www.welivesecurity.com/2017/09/28/monero-money-mining-malware/"
        ]
      },
      "related": [
        {
          "dest-uuid": "c57a4168-cd09-4611-a665-bbcede80f42b",
          "tags": [
            "estimative-language:likelihood-probability=\"likely\""
          ],
          "type": "similar"
        }
      ],
      "uuid": "89bd2020-2594-45c4-8957-522c0ac41370",
      "value": "CoinMiner"
    },
    {
      "description": "A fully-featured backdoor, designed to perversely spy on Mac users",
      "meta": {
        "refs": [
          "https://objective-see.com/blog/blog_0x25.html#FruitFly"
        ]
      },
      "related": [
        {
          "dest-uuid": "a517cdd1-6c82-4b29-bdd2-87e281227597",
          "tags": [
            "estimative-language:likelihood-probability=\"likely\""
          ],
          "type": "similar"
        }
      ],
      "uuid": "6a6525b9-4656-4973-ab45-588592395d0c",
      "value": "FruitFly"
    },
    {
      "description": "Iranian macOS exfiltration agent, targeting the 'defense industrial base' and human rights advocates.",
      "meta": {
        "refs": [
          "https://objective-see.com/blog/blog_0x25.html#MacDownloader"
        ],
        "synonyms": [
          "iKitten"
        ]
      },
      "related": [
        {
          "dest-uuid": "910d3c78-1a9e-4600-a3ea-4aa5563f0f13",
          "tags": [
            "estimative-language:likelihood-probability=\"likely\""
          ],
          "type": "similar"
        }
      ],
      "uuid": "14f08f6f-7f58-48a8-8469-472244ffb571",
      "value": "MacDownloader"
    },
    {
      "description": "The open-source macOS backdoor, 'Empye', maliciously packaged into a macro'd Word document",
      "meta": {
        "refs": [
          "https://objective-see.com/blog/blog_0x25.html#Empyre"
        ],
        "synonyms": [
          "Empye"
        ]
      },
      "uuid": "cf55bbb8-37eb-4cc6-ac14-7b42b950c687",
      "value": "Empyre"
    },
    {
      "description": "A fully-featured macOS backdoor, designed to collect and exfiltrate sensitive user data such as 1Password files, browser login data, and keychains.",
      "meta": {
        "refs": [
          "https://objective-see.com/blog/blog_0x25.html#Proton"
        ]
      },
      "uuid": "a495d254-7092-4a63-9872-3a82c13fe2dd",
      "value": "Proton"
    },
    {
      "description": "Adware which hijacks a macOS user's homepage to redirect search queries.",
      "meta": {
        "refs": [
          "https://objective-see.com/blog/blog_0x25.html"
        ]
      },
      "related": [
        {
          "dest-uuid": "aa1bf4e5-9c44-42a2-84e5-7526e4349405",
          "tags": [
            "estimative-language:likelihood-probability=\"likely\""
          ],
          "type": "similar"
        }
      ],
      "uuid": "4e2f0af2-6d2d-4a49-adc9-fae3745fcb72",
      "value": "Mughthesec"
    },
    {
      "description": "A macOS crypto-currency miner, distributed via a trojaned 'CS-GO' hack.",
      "meta": {
        "refs": [
          "https://objective-see.com/blog/blog_0x25.html"
        ]
      },
      "related": [
        {
          "dest-uuid": "70059ec2-9315-4af7-b65b-2ec35676a7bb",
          "tags": [
            "estimative-language:likelihood-probability=\"likely\""
          ],
          "type": "similar"
        }
      ],
      "uuid": "29e52693-b325-4c14-93de-8f2ff9dca8bf",
      "value": "Pwnet"
    },
    {
      "description": "A macOS crypto-currency mining trojan.",
      "meta": {
        "refs": [
          "https://objective-see.com/blog/blog_0x25.html"
        ]
      },
      "related": [
        {
          "dest-uuid": "74360d1e-8f85-44d1-8ce7-e76afb652142",
          "tags": [
            "estimative-language:likelihood-probability=\"likely\""
          ],
          "type": "similar"
        }
      ],
      "uuid": "5bc62523-dc80-46b4-b5cb-9caf44c11552",
      "value": "CpuMeaner"
    },
    {
      "description": "The Travle sample found during our investigation was a DLL with a single exported function (MSOProtect). The malware name Travle was chosen given a string found in early samples of this family: “Travle Path Failed!”. This typo was replaced with correct word “Travel” in newer releases. We believe that Travle could be a successor to the NetTraveler family.",
      "meta": {
        "refs": [
          "https://securelist.com/travle-aka-pylot-backdoor-hits-russian-speaking-targets/83455/"
        ],
        "synonyms": [
          "PYLOT"
        ]
      },
      "uuid": "9d689318-2bc1-4bfb-92ee-a81fea35434f",
      "value": "Travle"
    },
    {
      "description": "Digmine is coded in AutoIt, and sent to would-be victims posing as a video file but is actually an AutoIt executable script. If the user’s Facebook account is set to log in automatically, Digmine will manipulate Facebook Messenger in order to send a link to the file to the account’s friends. The abuse of Facebook is limited to propagation for now, but it wouldn’t be implausible for attackers to hijack the Facebook account itself down the line. This functionality’s code is pushed from the command-and-control (C&C) server, which means it can be updated.",
      "meta": {
        "refs": [
          "https://blog.trendmicro.com/trendlabs-security-intelligence/digmine-cryptocurrency-miner-spreading-via-facebook-messenger/"
        ]
      },
      "uuid": "d248a27c-d036-4032-bc70-803a1b0c8148",
      "value": "Digmine"
    },
    {
      "description": "TSCookie itself only serves as a downloader. It expands functionality by downloading modules from C&C servers. The sample that was examined downloaded a DLL file which has exfiltrating function among many others (hereafter “TSCookieRAT”). Downloaded modules only runs on memory.",
      "meta": {
        "refs": [
          "http://blog.jpcert.or.jp/.s/2018/03/malware-tscooki-7aa0.html"
        ]
      },
      "related": [
        {
          "dest-uuid": "43a56ed7-8092-4b36-998c-349b02b3bd0d",
          "tags": [
            "estimative-language:likelihood-probability=\"likely\""
          ],
          "type": "similar"
        },
        {
          "dest-uuid": "d1482c9e-6af3-11e8-aa8e-279274bd10c7",
          "tags": [
            "estimative-language:likelihood-probability=\"likely\""
          ],
          "type": "similar"
        }
      ],
      "uuid": "a71ed71f-b8f4-416d-9c57-910a42e59430",
      "value": "TSCookie"
    },
    {
      "description": "Exforel backdoor malware, VirTool:WinNT/Exforel.A, backdoor implemented at the Network Driver Interface Specification (NDIS) level.",
      "meta": {
        "refs": [
          "http://news.softpedia.com/news/Exforel-Backdoor-Implemented-at-NDIS-Level-to-Be-More-Stealthy-Experts-Say-313567.shtml"
        ]
      },
      "uuid": "3119554e-236e-11e8-ae2e-b7063732fd07",
      "value": "Exforel"
    },
    {
      "description": "W32.Rotinom is a worm that spreads by copying itself to removable drives. ",
      "meta": {
        "refs": [
          "https://www.symantec.com/security_response/writeup.jsp?docid=2011-011117-0057-99"
        ]
      },
      "uuid": "5f4be30a-2373-11e8-bbab-774ff49fd040",
      "value": "Rotinom"
    },
    {
      "description": "You probably have heard the recent news about a widespread attack that was carried out using a 0-Day exploit for Internet Explorer as one of the vectors. This exploit is also known as the \"Aurora Exploit\". The code has recently gone public and it was also added to the Metasploit framework.\nThis exploit was used to deliver a malicious payload, known by the name of Trojan.Hydraq, the main purpose of which was to steal information from the compromised computer and report it back to the attackers.\nThe exploit code makes use of known techniques to exploit a vulnerability that exists in the way Internet Explorer handles a deleted object. The final purpose of the exploit itself is to access an object that was previously deleted, causing the code to reference a memory location over which the attacker has control and in which the attacker dropped his malicious code.",
      "meta": {
        "refs": [
          "https://www.symantec.com/connect/blogs/trojanhydraq-incident-analysis-aurora-0-day-exploit",
          "https://www.symantec.com/connect/blogs/hydraq-aurora-attackers-back",
          "https://www.symantec.com/connect/blogs/hydraq-attack-mythical-proportions"
        ],
        "synonyms": [
          "Hydraq"
        ]
      },
      "related": [
        {
          "dest-uuid": "73a4793a-ce55-4159-b2a6-208ef29b326f",
          "tags": [
            "estimative-language:likelihood-probability=\"likely\""
          ],
          "type": "similar"
        },
        {
          "dest-uuid": "bab647d7-c9d6-4697-8fd2-1295c7429e1f",
          "tags": [
            "estimative-language:likelihood-probability=\"likely\""
          ],
          "type": "similar"
        },
        {
          "dest-uuid": "2f899e3e-1a46-43ea-8e68-140603ce943d",
          "tags": [
            "estimative-language:likelihood-probability=\"likely\""
          ],
          "type": "similar"
        }
      ],
      "uuid": "70c31066-237a-11e8-8eff-37ef1ad0c703",
      "value": "Aurora"
    },
    {
      "description": "Oldest Cheshire Cat malware compiled in 2002. It's a very old family of malware.\nThe time stamps may be forged but the malware does have support for very old operating systems. The 2002 implant retrieves a handle for an asr2892 drives that they never got their hands on. It checks for a NE header which is a header type used before PE headers even existed. References to 16bit or DOS on a non 9x platform. This malware implant IS REALLY for old systems.\nThe malware is for espionage - it's very carefully made to stay hidden. Newer versions install as icon handler shell extension for .lnk files. Shell in this case means the program manager because windows explorer was not yet a thing. It sets up COM server objects. It looks like it was written in pure C, but made to look like C++.\nA sensitive implant as well: it checks for all kinds of old MS platforms including Windows NT, win95, win98, winME and more. It checks the patch level as well. A lot of effort was put into adapting this malware to a lot of different operating systems with very granular decision chains.",
      "meta": {
        "refs": [
          "https://www.youtube.com/watch?v=u2Ry9HTBbZI",
          "https://malware-research.org/prepare-father-of-stuxnet-news-are-coming/",
          "https://www.peerlyst.com/posts/hack-lu-2016-recap-interesting-malware-no-i-m-not-kidding-by-marion-marschalek-claus-cramon"
        ]
      },
      "uuid": "7af226a0-237d-11e8-b438-075460988010",
      "value": "Cheshire Cat"
    },
    {
      "description": "Downloader-FGO is a trojan that comes hidden in malicious programs. Once you install the source (carrier) program, this trojan attempts to gain \"root\" access (administrator level access) to your computer without your knowledge",
      "meta": {
        "refs": [
          "https://www.solvusoft.com/en/malware/trojans/downloader-fgo/"
        ],
        "synonyms": [
          "Win32:Malware-gen",
          "Generic30.ASYL (Trojan horse)",
          "TR/Agent.84480.85",
          "Trojan.Generic.8627031",
          "Trojan:Win32/Sisproc",
          "SB/Malware",
          "Trj/CI.A",
          "Mal/Behav-112",
          "Trojan.Spuler",
          "TROJ_KAZY.SM1",
          "Win32/FakePPT_i"
        ],
        "uuid": "c565a3a4-2384-11e8-99e9-ebd8ea5c3c3e"
      },
      "uuid": "1a3f876f-0f52-497f-b3ff-b995e2d42c15",
      "value": "Downloader-FGO"
    },
    {
      "description": "Newly discovered spying malware designed to steal data from infected systems was likely built from the same cyber-weaponry factory that produced two other notorious cyberespionage software Flame and Gauss, a security vendor says.\nKaspersky Lab released a technical paper Monday outlining the discovery of the malware the vendor has dubbed \"miniFlame.\"\nWhile capable of working with Flame and Gauss, miniFlame is a \"small, fully functional espionage module designed for data theft and direct access to infected systems,\" Kaspersky said.",
      "meta": {
        "refs": [
          "https://securelist.com/miniflame-aka-spe-elvis-and-his-friends-5/31730/",
          "https://www.csoonline.com/article/2132422/malware-cybercrime/cyberespionage-malware--miniflame--discovered.html"
        ]
      },
      "uuid": "16c57264-239f-11e8-9469-0738871e7aa4",
      "value": "miniFlame"
    },
    {
      "description": "PE_GHOTEX.A-O is a portable executable (PE is the standard executable format for 32-bit Windows files) virus. PE viruses infect executable Windows files by incorporating their code into these files such that they are executed when the infected files are opened.",
      "meta": {
        "refs": [
          "https://www.trendmicro.com/vinfo/dk/threat-encyclopedia/archive/malware/pe_ghotex.a-o"
        ]
      },
      "uuid": "231b7572-239f-11e8-8404-df420a5d403b",
      "value": "GHOTEX"
    },
    {
      "description": "Trojan:Win32/Shipup.G is a trojan that modifies the Autorun feature for certain devices.",
      "meta": {
        "refs": [
          "https://www.microsoft.com/en-us/wdsi/threats/malware-encyclopedia-description?Name=Trojan:Win32/Shipup.G",
          "https://www.microsoft.com/en-us/wdsi/threats/malware-encyclopedia-description?Name=Trojan%3AWin32%2FShipup.K",
          "https://www.microsoft.com/en-us/wdsi/threats/malware-encyclopedia-description?Name=Worm:Win32/Shipup.A",
          "https://www.sophos.com/en-us/threat-center/threat-analyses/viruses-and-spyware/W32~ShipUp-F/detailed-analysis.aspx",
          "https://www.sophos.com/en-us/threat-center/threat-analyses/viruses-and-spyware/Troj~ShipUp-A/detailed-analysis.aspx"
        ]
      },
      "uuid": "4613b76c-4966-44b6-bcd5-f74fa64deb18",
      "value": "Shipup"
    },
    {
      "description": "Neuron consists of both client and server components. The Neuron client and Neuron service are written using the .NET framework with some codebase overlaps.\nThe Neuron client is used to infect victim endpoints and extract sensitive information from local client machines. The Neuron server is used to infect network infrastructure such as mail and web servers, and acts as local Command & Control (C2) for the client component. Establishing a local C2 limits interaction with the target network and remote hosts. It also reduces the log footprint of actor infrastructure and enables client interaction to appear more convincing as the traffic is contained within the target network. ",
      "meta": {
        "refs": [
          "https://www.ncsc.gov.uk/content/files/protected_files/article_files/Turla%20group%20using%20Neuron%20and%20Nautilus%20tools%20alongside%20Snake%20malware_0.pdf"
        ]
      },
      "related": [
        {
          "dest-uuid": "101c2c0e-c082-4b5a-b820-2da789e839d9",
          "tags": [
            "estimative-language:likelihood-probability=\"likely\""
          ],
          "type": "similar"
        }
      ],
      "uuid": "5c2eeaec-25e3-11e8-9d28-7f64aba5b173",
      "value": "Neuron"
    },
    {
      "description": "Nautilus is very similar to Neuron both in the targeting of mail servers and how client communications are performed. This malware is referred to as Nautilus due to its embedded internal DLL name “nautilus-service.dll”, again sharing some resemblance to Neuron.\nThe  Nautilus  service  listens  for  HTTP  requests  from  clients  to  process  tasking requests such as executing commands, deleting files and writing files to disk",
      "meta": {
        "refs": [
          "https://www.ncsc.gov.uk/content/files/protected_files/article_files/Turla%20group%20using%20Neuron%20and%20Nautilus%20tools%20alongside%20Snake%20malware_0.pdf"
        ]
      },
      "related": [
        {
          "dest-uuid": "d8295eba-60ef-4900-8091-d694180de565",
          "tags": [
            "estimative-language:likelihood-probability=\"likely\""
          ],
          "type": "similar"
        }
      ],
      "uuid": "73cb7ecc-25e3-11e8-a97b-c35ec4e7dcf8",
      "value": "Nautilus"
    },
    {
      "description": "Gamut was found to be downloaded by a Trojan Downloader that arrives as an attachment from a spam email message. The bot installation is quite simple. After the malware binary has been downloaded, it launches itself from its current directory, usually the Windows %Temp% folder and installs itself as a Windows service.\nThe malware utilizes an anti-VM (virtual machine) trick and terminates itself if it detects that it is running in a virtual machine environment. The bot uses INT 03h trap sporadically in its code, an anti-debugging technique which prevents its code from running within a debugger environment. It can also determine if it is being debugged by using the Kernel32 API - IsDebuggerPresent function.",
      "meta": {
        "refs": [
          "https://www.bleepingcomputer.com/news/security/necurs-and-gamut-botnets-account-for-97-percent-of-the-internets-spam-emails/",
          "https://www.trustwave.com/Resources/SpiderLabs-Blog/Gamut-Spambot-Analysis/"
        ]
      },
      "uuid": "492879ac-285b-11e8-a06e-33f548e66e42",
      "value": "Gamut Botnet"
    },
    {
      "description": "CORALDECK is an exfiltration tool that searches for specified files and exfiltrates them in password protected archives using hardcoded HTTP POST headers. CORALDECK has been observed dropping and using Winrar to exfiltrate data in password protected RAR files as well as WinImage and zip archives",
      "meta": {
        "refs": [
          "https://www2.fireeye.com/rs/848-DID-242/images/rpt_APT37.pdf"
        ],
        "synonyms": [
          "APT.InfoStealer.Win.CORALDECK",
          "FE_APT_InfoStealer_Win_CORALDECK_1"
        ]
      },
      "related": [
        {
          "dest-uuid": "8ab98e25-1672-4b5f-a2fb-e60f08a5ea9e",
          "tags": [
            "estimative-language:likelihood-probability=\"likely\""
          ],
          "type": "similar"
        }
      ],
      "uuid": "becf81e5-f989-4093-a67d-d55a0483885f",
      "value": "CORALDECK"
    },
    {
      "description": "DOGCALL is a backdoor commonly distributed as an encoded binary file downloaded and decrypted by shellcode following the exploitation of weaponized documents. DOGCALL is capable of capturing screenshots, logging keystrokes, evading analysis with anti-virtual machine detections, and leveraging cloud storage APIs such as Cloud, Box, Dropbox, and Yandex. DOGCALL was used to target South Korean Government and military organizations in March and April 2017. The malware is typically dropped using an HWP exploit in a lure document. The wiper tool, RUHAPPY, was found on some of the systems targeted by DOGCALL. While DOGCALL is primarily an espionage tool, RUHAPPY is a destructive wiper tool meant to render systems inoperable.",
      "meta": {
        "refs": [
          "https://www2.fireeye.com/rs/848-DID-242/images/rpt_APT37.pdf",
          "https://www.bleepingcomputer.com/news/security/report-ties-north-korean-attacks-to-new-malware-linked-by-word-macros/"
        ],
        "synonyms": [
          "FE_APT_RAT_DOGCALL",
          "FE_APT_Backdoor_Win32_DOGCALL_1",
          "APT.Backdoor.Win.DOGCALL"
        ]
      },
      "related": [
        {
          "dest-uuid": "0852567d-7958-4f4b-8947-4f840ec8d57d",
          "tags": [
            "estimative-language:likelihood-probability=\"likely\""
          ],
          "type": "similar"
        }
      ],
      "uuid": "a5e851b4-e046-43b6-bc6e-c6c008e3c5aa",
      "value": "DOGCALL"
    },
    {
      "description": "GELCAPSULE is a downloader traditionally dropped or downloaded by an exploit document. GELCAPSULE has been observed downloading SLOWDRIFT to victim systems.",
      "meta": {
        "refs": [
          "https://www2.fireeye.com/rs/848-DID-242/images/rpt_APT37.pdf"
        ],
        "synonyms": [
          "FE_APT_Downloader_Win32_GELCAPSULE_1"
        ]
      },
      "uuid": "ac008bbd-f415-458e-96bf-be7d158df2d8",
      "value": "GELCAPSULE"
    },
    {
      "description": "HAPPYWORK is a malicious downloader that can download and execute a second-stage payload, collect system information, and beacon it to the command and control domains. The collected system information includes: computer name, user name, system manufacturer via registry, IsDebuggerPresent state, and execution path. In November 2016, HAPPYWORK targeted government and financial targets in South Korea.",
      "meta": {
        "refs": [
          "https://www2.fireeye.com/rs/848-DID-242/images/rpt_APT37.pdf"
        ],
        "synonyms": [
          "FE_APT_Downloader_HAPPYWORK",
          "FE_APT_Exploit_HWP_Happy",
          "Downloader.APT.HAPPYWORK"
        ]
      },
      "related": [
        {
          "dest-uuid": "211cfe9f-2676-4e1c-a5f5-2c8091da2a68",
          "tags": [
            "estimative-language:likelihood-probability=\"likely\""
          ],
          "type": "similar"
        }
      ],
      "uuid": "656cd201-d57a-4a2f-a201-531eb4922a72",
      "value": "HAPPYWORK"
    },
    {
      "description": "Karae backdoors are typically used as first-stage malware after an initial compromise. The backdoors can collect system information, upload and download files, and may be used to retrieve a second-stage payload. The malware uses public cloud-based storage providers for command and control. In March 2016, KARAE malware was distributed through torrent file-sharing websites for South Korean users. During this campaign, the malware used a YouTube video downloader application as a lure.",
      "meta": {
        "refs": [
          "https://www2.fireeye.com/rs/848-DID-242/images/rpt_APT37.pdf"
        ],
        "synonyms": [
          "FE_APT_Backdoor_Karae_enc",
          "FE_APT_Backdoor_Karae",
          "Backdoor.APT.Karae"
        ]
      },
      "related": [
        {
          "dest-uuid": "3c02fb1f-cbdb-48f5-abaf-8c81d6e0c322",
          "tags": [
            "estimative-language:likelihood-probability=\"likely\""
          ],
          "type": "similar"
        }
      ],
      "uuid": "70ca8408-bc45-4d39-acd2-9190ba15ea97",
      "value": "KARAE"
    },
    {
      "description": "MILKDROP is a launcher that sets a persistence registry key and launches a backdoor.",
      "meta": {
        "refs": [
          "https://www2.fireeye.com/rs/848-DID-242/images/rpt_APT37.pdf"
        ],
        "synonyms": [
          "FE_Trojan_Win32_MILKDROP_1"
        ]
      },
      "uuid": "1064c911-44e6-4c84-8e11-f476a8b06ce8",
      "value": "MILKDROP"
    },
    {
      "description": "POORAIM malware is designed with basic backdoor functionality and leverages AOL Instant Messenger for command and control communications. POORAIM includes the following capabilities: System information enumeration, File browsing, manipulation and exfiltration, Process enumeration, Screen capture, File execution, Exfiltration of browser favorites, and battery status. Exfiltrated data is sent via files over AIM. POORAIM has been involved in campaigns against South Korean media organizations and sites relating to North Korean refugees and defectors since early 2014. Compromised sites have acted as watering holes to deliver newer variants of POORAIM.",
      "meta": {
        "refs": [
          "https://www2.fireeye.com/rs/848-DID-242/images/rpt_APT37.pdf"
        ],
        "synonyms": [
          "Backdoor.APT.POORAIM"
        ]
      },
      "related": [
        {
          "dest-uuid": "53d47b09-09c2-4015-8d37-6633ecd53f79",
          "tags": [
            "estimative-language:likelihood-probability=\"likely\""
          ],
          "type": "similar"
        }
      ],
      "uuid": "fe97ace3-9a80-42af-9eae-1f9245927e5d",
      "value": "POORAIM"
    },
    {
      "description": "RICECURRY is a Javascript based profiler used to fingerprint a victim's web browser and deliver malicious code in return. Browser, operating system, and Adobe Flash version are detected by RICECURRY, which may be a modified version of PluginDetect.",
      "meta": {
        "refs": [
          "https://www2.fireeye.com/rs/848-DID-242/images/rpt_APT37.pdf"
        ],
        "synonyms": [
          "Exploit.APT.RICECURRY"
        ]
      },
      "uuid": "6f37edf6-f5e6-4749-82f9-2aa7c30582c4",
      "value": "RICECURRY"
    },
    {
      "description": "RUHAPPY is a destructive wiper tool seen on systems targeted by DOGCALL. It attempts to overwrite the MBR, causing the system not to boot. When victims' systems attempt to boot, the string 'Are you Happy?' is displayed. The malware is believed to be tied to the developers of DOGCALL and HAPPYWORK based on similar PDB paths in all three.",
      "meta": {
        "refs": [
          "https://www2.fireeye.com/rs/848-DID-242/images/rpt_APT37.pdf"
        ],
        "synonyms": [
          "FE_APT_Trojan_Win32_RUHAPPY_1"
        ]
      },
      "uuid": "96296d57-e9d9-42f1-b08c-c8636369b9aa",
      "value": "RUHAPPY"
    },
    {
      "description": "SHUTTERSPEED is a backdoor that can collect system information, acquire screenshots, and download/execute an arbitrary executable. SHUTTERSPEED typically requires an argument at runtime in order to execute fully. Observed arguments used by SHUTTERSPEED include: 'help', 'console', and 'sample'. The spear phishing email messages contained documents exploiting RTF vulnerability CVE-2017-0199. Many of the compromised domains in the command and control infrastructure are linked to South Korean companies. Most of these domains host a fake webpage pertinent to targets.",
      "meta": {
        "refs": [
          "https://www2.fireeye.com/rs/848-DID-242/images/rpt_APT37.pdf"
        ],
        "synonyms": [
          "FE_APT_Backdoor_SHUTTERSPEED",
          "APT.Backdoor.SHUTTERSPEED"
        ]
      },
      "related": [
        {
          "dest-uuid": "4189a679-72ed-4a89-a57c-7f689712ecf8",
          "tags": [
            "estimative-language:likelihood-probability=\"likely\""
          ],
          "type": "similar"
        }
      ],
      "uuid": "d909efe3-abc3-4be0-9640-e4727542fa2b",
      "value": "SHUTTERSPEED"
    },
    {
      "description": "SLOWDRIFT is a launcher that communicates via cloud based infrastructure. It sends system information to the attacker command and control and then downloads and executes additional payloads.Lure documents distributing SLOWDRIFT were not tailored for specific victims, suggesting that TEMP.Reaper is attempting to widen its target base across multiple industries and in the private sector. SLOWDRIFT was seen being deployed against academic and strategic targets in South Korea using lure emails with documents leveraging the HWP exploit. Recent SLOWDRIFT samples were uncovered in June 2017 with lure documents pertaining to cyber crime prevention and news stories. These documents were last updated by the same actor who developed KARAE, POORAIM and ZUMKONG.",
      "meta": {
        "refs": [
          "https://www2.fireeye.com/rs/848-DID-242/images/rpt_APT37.pdf"
        ],
        "synonyms": [
          "FE_APT_Downloader_Win_SLOWDRIFT_1",
          "FE_APT_Downloader_Win_SLOWDRIFT_2",
          "APT.Downloader.SLOWDRIFT"
        ]
      },
      "related": [
        {
          "dest-uuid": "414dc555-c79e-4b24-a2da-9b607f7eaf16",
          "tags": [
            "estimative-language:likelihood-probability=\"likely\""
          ],
          "type": "similar"
        }
      ],
      "uuid": "e5a9a2ec-348e-4a2f-98dd-16c3e8845576",
      "value": "SLOWDRIFT"
    },
    {
      "description": "SOUNDWAVE is a windows based audio capturing utility. Via command line it accepts the -l switch (for listen probably), captures microphone input for 100 minutes, writing the data out to a log file in this format: C:\\Temp\\HncDownload\\YYYYMMDDHHMMSS.log.",
      "meta": {
        "refs": [
          "https://www2.fireeye.com/rs/848-DID-242/images/rpt_APT37.pdf"
        ],
        "synonyms": [
          "FE_APT_HackTool_Win32_SOUNDWAVE_1"
        ]
      },
      "uuid": "6a0e3c75-5a59-4747-8fec-2e344a328575",
      "value": "SOUNDWAVE"
    },
    {
      "description": "ZUMKONG is a credential stealer capable of harvesting usernames and passwords stored by Internet Explorer and Chrome browsers. Stolen credentials are emailed to the attacker via HTTP POST requests to mail[.]zmail[.]ru.",
      "meta": {
        "refs": [
          "https://www2.fireeye.com/rs/848-DID-242/images/rpt_APT37.pdf"
        ],
        "synonyms": [
          "FE_APT_Trojan_Zumkong",
          "Trojan.APT.Zumkong"
        ]
      },
      "uuid": "6f1b9155-5de4-4ef7-9f42-60007599c477",
      "value": "ZUMKONG"
    },
    {
      "description": "WINERACK is backdoor whose primary features include user and host information gathering, process creation and termination, filesystem and registry manipulation, as well as the creation of a reverse shell that utilizes statically-linked Wine cmd.exe code to emulate Windows command prompt commands. Other capabilities include the enumeration of files, directories, services, active windows and processes.",
      "meta": {
        "refs": [
          "https://www2.fireeye.com/rs/848-DID-242/images/rpt_APT37.pdf"
        ],
        "synonyms": [
          "FE_APT_Backdoor_WINERACK",
          "Backdoor.APT.WINERACK"
        ]
      },
      "related": [
        {
          "dest-uuid": "49abab73-3c5c-476e-afd5-69b5c732d845",
          "tags": [
            "estimative-language:likelihood-probability=\"likely\""
          ],
          "type": "similar"
        }
      ],
      "uuid": "49025073-4cd3-43b8-b893-e80a1d3adc04",
      "value": "WINERACK"
    },
    {
      "description": "The RoyalCli backdoor appears to be an evolution of BS2005 and uses familiar encryption and encoding routines. The name RoyalCli was chosen by us due to a debugging path left in the binary: 'c:\\users\\wizard\\documents\\visual studio 2010\\Projects\\RoyalCli\\Release\\RoyalCli.pdb' RoyalCli and BS2005 both communicate with the attacker's command and control (C2) through Internet Explorer (IE) by using the COM interface IWebBrowser2. Due to the nature of the technique, this results in C2 data being cached to disk by the IE process; we'll get to this later.",
      "meta": {
        "refs": [
          "https://www.nccgroup.trust/uk/about-us/newsroom-and-events/blogs/2018/march/apt15-is-alive-and-strong-an-analysis-of-royalcli-and-royaldns/"
        ]
      },
      "related": [
        {
          "dest-uuid": "92d87656-5e5b-410c-bdb6-bf028324dc72",
          "tags": [
            "estimative-language:likelihood-probability=\"likely\""
          ],
          "type": "similar"
        }
      ],
      "uuid": "ac04d0b0-c6b5-4125-acd7-c58dfe7ad4cf",
      "value": "RoyalCli"
    },
    {
      "meta": {
        "refs": [
          "https://www.nccgroup.trust/uk/about-us/newsroom-and-events/blogs/2018/march/apt15-is-alive-and-strong-an-analysis-of-royalcli-and-royaldns/"
        ]
      },
      "uuid": "7b20b78a-df6e-40c7-9a3a-363f040cfad7",
      "value": "RoyalDNS"
    },
    {
      "meta": {
        "refs": [
          "https://www.us-cert.gov/sites/default/files/publications/MAR-10135536.11.WHITE.pdf"
        ]
      },
      "related": [
        {
          "dest-uuid": "d31f1c73-d14b-41e2-bb16-81ee1d886e43",
          "tags": [
            "estimative-language:likelihood-probability=\"likely\""
          ],
          "type": "similar"
        }
      ],
      "uuid": "203fd529-6382-417e-a68f-7565fbf89ece",
      "value": "SHARPKNOT"
    },
    {
      "description": "KillDisk, along with the multipurpose, cyberespionage-related BlackEnergy, was used in cyberattacks in late December 2015 against Ukraine’s energy sector as well as its banking, rail, and mining industries. The malware has since metamorphosed into a threat used for digital extortion, affecting Windows and Linux platforms. The note accompanying the ransomware versions, like in the case of Petya, was a ruse: Because KillDisk also overwrites and deletes files (and don’t store the encryption keys on disk or online), recovering the scrambled files was out of the question. The new variant we found, however, does not include a ransom note.",
      "meta": {
        "refs": [
          "https://blog.trendmicro.com/trendlabs-security-intelligence/new-killdisk-variant-hits-financial-organizations-in-latin-america/"
        ],
        "synonyms": [
          "KillDisk"
        ]
      },
      "related": [
        {
          "dest-uuid": "e81f3e3f-966c-4c99-8d4b-fc0a1d3bb027",
          "tags": [
            "estimative-language:likelihood-probability=\"likely\""
          ],
          "type": "similar"
        }
      ],
      "uuid": "aef0fdd4-38b6-11e8-afdd-3b6145112467",
      "value": "KillDisk Wiper"
    },
    {
      "description": "A new MBR bootlocker called DiskWriter, or UselessDisk, has been discovered that overwrites the MBR of a victim's computer and then displays a ransom screen on reboot instead of booting into Windows. This ransom note asks for $300 in bitcoins in order to gain access to Windows again. Might be a wiper.",
      "meta": {
        "refs": [
          "https://www.bleepingcomputer.com/news/security/the-diskwriter-or-uselessdisk-bootlocker-may-be-a-wiper/"
        ],
        "synonyms": [
          "DiskWriter"
        ]
      },
      "uuid": "b5112fe0-38b6-11e8-af9f-6381b5e5403f",
      "value": "UselessDisk"
    },
    {
      "description": "During a recent Incident Response (IR) engagement, Talos identified a new malware family that was being used to compromise SSH servers exposed to the internet. This malware, which we have named GoScanSSH, was written using the Go programming language, and exhibited several interesting characteristics. This is not the first malware family that Talos has observed that was written using Go. However, it is relatively uncommon to see malware written in this programming language. In this particular case, we also observed that the attacker created unique malware binaries for each host that was infected with the GoScanSSH malware. Additionally, the GoScanSSH command and control (C2) infrastructure was observed leveraging the Tor2Web proxy service in an attempt to make tracking the attacker-controlled infrastructure more difficult and resilient to takedowns. ",
      "meta": {
        "refs": [
          "http://blog.talosintelligence.com/2018/03/goscanssh-analysis.html",
          "https://www.bleepingcomputer.com/news/security/goscanssh-malware-avoids-government-and-military-servers/"
        ]
      },
      "uuid": "8c0a7e1e-3cc4-11e8-8f03-2f71e72f737b",
      "value": "GoScanSSH"
    },
    {
      "description": "We recently found that the malware family ROVNIX is capable of being distributed via macro downloader. This malware technique was previously seen in the DRIDEX malware, which was notable for using the same routines. DRIDEX is also known as the successor of the banking malware CRIDEX.",
      "meta": {
        "refs": [
          "https://blog.trendmicro.com/trendlabs-security-intelligence/rovnix-infects-systems-with-password-protected-macros/"
        ],
        "synonyms": [
          "ROVNIX"
        ]
      },
      "related": [
        {
          "dest-uuid": "8d984309-b7fa-4ccf-a6b7-da17283aae2f",
          "tags": [
            "estimative-language:likelihood-probability=\"likely\""
          ],
          "type": "similar"
        }
      ],
      "uuid": "a4036a28-3d94-11e8-ad9f-97ada3c6d5fb",
      "value": "Rovnix"
    },
    {
      "description": "Once Orangeworm has infiltrated a victim’s network, they deploy Trojan.Kwampirs, a backdoor Trojan that provides the attackers with remote access to the compromised computer. When executed, Kwampirs decrypts and extracts a copy of its main DLL payload from its resource section. Before writing the payload to disk, it inserts a randomly generated string into the middle of the decrypted payload in an attempt to evade hash-based detections.",
      "meta": {
        "refs": [
          "https://www.symantec.com/blogs/threat-intelligence/orangeworm-targets-healthcare-us-europe-asia"
        ]
      },
      "related": [
        {
          "dest-uuid": "2fc93875-eebb-41ff-a66e-84471c6cd5a3",
          "tags": [
            "estimative-language:likelihood-probability=\"likely\""
          ],
          "type": "similar"
        }
      ],
      "uuid": "d1e548b8-4793-11e8-8dea-6beff82cac0a",
      "value": "Kwampirs"
    },
    {
      "description": "A crimeware kit dubbed the Rubella Macro Builder has recently been gaining popularity among members of a top-tier Russian hacking forum. Despite being relatively new and unsophisticated, the kit has a clear appeal for cybercriminals: it’s cheap, fast, and can defeat basic static antivirus detection.",
      "meta": {
        "refs": [
          "https://www.flashpoint-intel.com/blog/rubella-macro-builder/"
        ]
      },
      "uuid": "b7be6732-4ed5-11e8-8b82-dff39eb7a396",
      "value": "Rubella Macro Builder"
    },
    {
      "description": "Researchers at Imperva's Incapsula said a new piece malware called Kitty leaves a note for cat lovers. It attacks the Drupal content management system (CMS) to illegally mine cryptocurrency Monero.",
      "meta": {
        "refs": [
          "https://www.zdnet.com/article/hello-kitty-malware-targets-drupal-to-mine-for-cryptocurrency/",
          "https://threatpost.com/kitty-cryptomining-malware-cashes-in-on-drupalgeddon-2-0/131668/",
          "https://cryptovest.com/news/hello-kitty-new-malware-me0ws-its-way-into-mining-monero/"
        ]
      },
      "uuid": "85d5da28-51f7-11e8-bbeb-af367d720136",
      "value": "kitty Malware"
    },
    {
      "description": "We discovered a malware family called Maikspy — a multi-platform spyware that can steal users’ private data. The spyware targets Windows and Android users, and first posed as an adult game named after a popular U.S.-based adult film actress. Maikspy, which is an alias that combines the name of the adult film actress and spyware, has been around since 2016.",
      "meta": {
        "refs": [
          "https://blog.trendmicro.com/trendlabs-security-intelligence/maikspy-spyware-poses-as-adult-game-targets-windows-and-android-users/"
        ]
      },
      "uuid": "d83ec444-535c-11e8-ae83-831d0a85d77a",
      "value": "Maikspy"
    },
    {
      "description": "backdoor trojan popular found prevalently in China",
      "meta": {
        "refs": [
          "https://www.bleepingcomputer.com/news/gaming/chinese-police-arrest-15-people-who-hid-malware-inside-pubg-cheat-apps/"
        ]
      },
      "uuid": "6aef5a32-5381-11e8-ac5a-bb46d8986552",
      "value": "Huigezi malware"
    },
    {
      "description": "Facebook, Chrome, and cryptocurrency users should be on the lookout for a new malware strain named FacexWorm that infects victims for the purpose of stealing passwords, stealing cryptocurrency funds, running cryptojacking scripts, and spamming Facebook users. This new strain was spotted in late April by Trend Micro researchers and appears to be related to two other Facebook Messenger spam campaigns, one that took place last August, and another one from December 2017, the latter spreading the Digmine malware. Researchers say FacexWorm's modus operandi is similar to the previous two campaigns, but with the addition of new techniques aimed at cryptocurrency users.",
      "meta": {
        "refs": [
          "https://www.bleepingcomputer.com/news/security/facexworm-spreads-via-facebook-messenger-malicious-chrome-extension/"
        ]
      },
      "uuid": "86ac8c80-5382-11e8-b893-4f1651951472",
      "value": "FacexWorm"
    },
    {
      "description": "implant used in Operation GhostSecret",
      "meta": {
        "refs": [
          "https://www.bleepingcomputer.com/news/security/north-korean-hackers-are-up-to-no-good-again/"
        ]
      },
      "related": [
        {
          "dest-uuid": "bc67677c-c0e7-4fb1-8619-7f43fa3ff886",
          "tags": [
            "estimative-language:likelihood-probability=\"likely\""
          ],
          "type": "similar"
        }
      ],
      "uuid": "d9431c02-5391-11e8-931f-4beceb8bd697",
      "value": "Bankshot"
    },
    {
      "description": "downloader used in Operation GhostSecret",
      "meta": {
        "refs": [
          "https://www.bleepingcomputer.com/news/security/north-korean-hackers-are-up-to-no-good-again/"
        ]
      },
      "uuid": "dafba168-5391-11e8-87e4-0f93b75d6ac0",
      "value": "Proxysvc"
    },
    {
      "description": "backdoor used in Operation GhostSecret",
      "meta": {
        "refs": [
          "https://www.bleepingcomputer.com/news/security/north-korean-hackers-are-up-to-no-good-again/"
        ]
      },
      "uuid": "db36cf9a-5391-11e8-b53a-97adedf48055",
      "value": "Escad"
    },
    {
      "description": "A new in-development screenlocker/wiper called StalinLocker, or StalinScreamer, was discovered by MalwareHunterTeam that gives you 10 minutes to enter a code or it will try to delete the contents of the drives on the computer. While running, it will display screen that shows Stalin while playing the USSR anthem and displaying a countdown until files are deleted.",
      "meta": {
        "refs": [
          "https://www.bleepingcomputer.com/news/security/stalinlocker-deletes-your-files-unless-you-enter-the-right-code/"
        ],
        "synonyms": [
          "StalinScreamer"
        ]
      },
      "uuid": "50eb8c54-5828-11e8-8d6b-232bb9329fc0",
      "value": "StalinLocker"
    },
    {
      "description": "Advanced, likely state-sponsored or state-affiliated modular malware. The code of this malware overlaps with versions of the BlackEnergy malware. Targeted devices are Linksys, MikroTik, NETGEAR and TP-Link networking equipment in the small and home office (SOHO) space, as well as QNAP network-attached storage (NAS) systems.",
      "meta": {
        "refs": [
          "https://blog.talosintelligence.com/2018/05/VPNFilter.html",
          "https://securingtomorrow.mcafee.com/consumer/consumer-threat-notices/new-vpnfilter-malware-infects-routers/",
          "https://www.fortinet.com/blog/threat-research/defending-against-the-new-vpnfilter-botnet.html"
        ]
      },
      "uuid": "895d769e-b288-4977-a4e1-7d64eb134bf9",
      "value": "VPNFilter"
    },
    {
      "description": "Iron Backdoor uses a virtual machine detection code taken directly from HackingTeam’s Soldier implant leaked source code. Iron Backdoor is also using the DynamicCall module from HackingTeam core library. Backdoor was used to drop cryptocurrency miners.",
      "meta": {
        "refs": [
          "https://www.intezer.com/iron-cybercrime-group-under-the-scope-2/"
        ]
      },
      "uuid": "5433edec-f1c3-4051-a3cc-c7f9fc8972ee",
      "value": "Iron Backdoor"
    },
    {
      "description": "Brambul malware is a malicious Windows 32-bit SMB worm that functions as a service dynamic link library file or a portable executable file often dropped and installed onto victims’ networks by dropper malware. When executed, the malware attempts to establish contact with victim systems and IP addresses on victims’ local subnets. If successful, the application attempts to gain unauthorized access via the SMB protocol (ports 139 and 445) by launching brute-force password attacks using a list of embedded passwords. Additionally, the malware generates random IP addresses for further attacks.",
      "meta": {
        "refs": [
          "https://www.us-cert.gov/ncas/alerts/TA18-149A"
        ]
      },
      "related": [
        {
          "dest-uuid": "d97ae60e-612a-4feb-908a-8c4d32e9d763",
          "tags": [
            "estimative-language:likelihood-probability=\"likely\""
          ],
          "type": "similar"
        }
      ],
      "uuid": "4c057ade-6989-11e8-9efd-ab33ed427468",
      "value": "Brambul"
    },
    {
      "description": "PLEAD has two kinds – RAT (Remote Access Tool) and downloader. The RAT operates based on commands that are provided from C&C servers. On the other hand, PLEAD downloader downloads modules and runs it on memory in the same way as TSCookie does.",
      "meta": {
        "refs": [
          "https://blog.jpcert.or.jp/2018/06/plead-downloader-used-by-blacktech.html"
        ]
      },
      "related": [
        {
          "dest-uuid": "43a56ed7-8092-4b36-998c-349b02b3bd0d",
          "tags": [
            "estimative-language:likelihood-probability=\"likely\""
          ],
          "type": "similar"
        },
        {
          "dest-uuid": "a71ed71f-b8f4-416d-9c57-910a42e59430",
          "tags": [
            "estimative-language:likelihood-probability=\"likely\""
          ],
          "type": "similar"
        }
      ],
      "uuid": "d1482c9e-6af3-11e8-aa8e-279274bd10c7",
      "value": "PLEAD"
    },
    {
      "description": "The group behind BabaYaga —believed to be Russian-speaking hackers— uses this malware to inject sites with special keyboards to drive SEO traffic to hidden pages on compromised sites. These pages are then used to redirect users to affiliate marketing links, where if the user purchases advertised goods, the hackers also make a profit.\nThe malware per-se is comprised of two modules —one that injects the spam content inside the compromised sites, and a backdoor module that gives attackers control over an infected site at any time.\nThe intricacies of both modules are detailed in much more depth in this 26-page report authored by Defiant (formerly known as WordFence), the security firm which dissected the malware's more recent versions.\n\"[BabaYaga] is relatively well-written, and it demonstrates that the author has some understanding of software development challenges, like code deployment, performance and management,\" Defiant researchers say. \"It can also infect Joomla and Drupal sites, or even generic PHP sites, but it is most fully developed around Wordpress.\"",
      "meta": {
        "refs": [
          "https://www.bleepingcomputer.com/news/security/lol-babayaga-wordpress-malware-updates-your-site/"
        ]
      },
      "uuid": "65c0dff4-6b23-11e8-899f-8fcb21ad9649",
      "value": "BabaYaga"
    },
    {
      "description": "Except for the malware's binary file, very little is known of who's behind it, how it spreads, or in what types of campaigns has this been used.\n\n\"Our telemetry indicates that the malicious actors behind this malware have been active at least since 2013, yet the cyber-espionage tool was never analyzed nor detected until discovered by ESET products on compromised computers in Ukraine and Russia,\" said ESET researcher Zuzana Hromcová, who recently penned an in-depth report about this new threat.\n\n\"All infection vectors are possible, including installation facilitated by physical access to the machine,\" Hromcová added.\n\nTypical to malware used in highly-targeted attacks, the malware has been stripped of most clues that could lead researchers back to its author. With the exception of one file (dating to October 13, 2013), all compilation dates have been stripped and replaced with zeros, giving little clues regarding its timeline and lifespan.\n\nFurthermore, the malware is some clever piece of coding in itself, as it's comprised of two modules, both with their own set of spying features, but which can also help each other in exfiltrating data.",
      "meta": {
        "refs": [
          "https://www.bleepingcomputer.com/news/security/invisimole-is-a-complex-spyware-that-can-take-pictures-and-record-audio/"
        ]
      },
      "related": [
        {
          "dest-uuid": "22755fda-497e-4ef0-823e-5cb6d8701420",
          "tags": [
            "estimative-language:likelihood-probability=\"likely\""
          ],
          "type": "similar"
        }
      ],
      "uuid": "10f50ef8-6e3b-11e8-a648-d73fb4d2f48e",
      "value": "InvisiMole"
    },
    {
      "description": "Roaming Mantis malware is designed for distribution through a simple, but very efficient trick based on a technique known as DNS hijacking. When a user attempts to access any website via a compromised router, they will be redirected to a malicious website. For example, if a user were to navigate to www.securelist.com using a web browser, the browser would be redirected to a rogue server which has nothing to do with the security research blog. As long as the browser displays the original URL, users are likely to believe the website is genuine. The web page from the rogue server displays the popup message: To better experience the browsing, update to the latest chrome version.",
      "meta": {
        "refs": [
          "https://securelist.com/roaming-mantis-uses-dns-hijacking-to-infect-android-smartphones/85178/"
        ]
      },
      "related": [
        {
          "dest-uuid": "31d2ce1f-44bf-4738-a41d-ddb43466cd82",
          "tags": [
            "estimative-language:likelihood-probability=\"likely\""
          ],
          "type": "similar"
        }
      ],
      "uuid": "f35f219a-6eed-11e8-980a-93bb96299951",
      "value": "Roaming Mantis"
    },
    {
      "description": "PLEAD is referred to both as a name of malware including TSCookie and its attack campaign. PLEAD has two kinds – RAT (Remote Access Tool) and downloader. The RAT operates based on commands that are provided from C&C servers.　On the other hand, PLEAD downloader downloads modules and runs it on memory in the same way as TSCookie does.",
      "meta": {
        "refs": [
          "https://blog.jpcert.or.jp/2018/06/plead-downloader-used-by-blacktech.html"
        ]
      },
      "uuid": "7cda6406-6eef-11e8-a2ad-9340096d5711",
      "value": "PLEAD Downloader"
    },
    {
      "description": "The malware's purpose is to intercept content recorded in the Windows clipboard, look for strings resembling Bitcoin and Ethereum addresses, and replace them with ones owned by the malware's authors. ClipboardWalletHijacker's end-plan is to hijack BTC and ETH transactions, so victims unwittingly send funds to the malware's authors.",
      "meta": {
        "refs": [
          "https://www.bleepingcomputer.com/news/security/clipboard-hijacker-targeting-bitcoin-and-ethereum-users-infects-over-300-0000-pcs/",
          "https://blog.360totalsecurity.com/en/new-cryptominer-hijacks-your-bitcoin-transaction-over-300000-computers-have-been-attacked/"
        ]
      },
      "uuid": "9f926c84-72cb-11e8-a1f2-676d779700ba",
      "value": "ClipboardWalletHijacker"
    },
    {
      "description": "Trojan malware",
      "meta": {
        "refs": [
          "https://www.us-cert.gov/ncas/analysis-reports/AR18-165A"
        ]
      },
      "uuid": "8981aaca-72dc-11e8-8649-838c1b2613c5",
      "value": "TYPEFRAME"
    },
    {
      "description": "The Winter Olympics this year is being held in Pyeongchang, South Korea. The Guardian, a UK Newspaper reported an article that suggested the Olympic computer systems suffered technical issues during the opening ceremony. Officials at the games confirmed some technical issues to non-critical systems and they completed recovery within around 12 hours. Sunday 11th February the Olympic games officials confirmed a cyber attack occurred but did not comment or speculate further.\nTalos have identified the samples, with moderate confidence, used in this attack. The infection vector is currently unknown as we continue to investigate. The samples identified, however, are not from adversaries looking for information from the games but instead they are aimed to disrupt the games. The samples analysed appear to perform only destructive functionality. There does not appear to be any exfiltration of data. Analysis shows that actors are again favouring legitimate pieces of software as PsExec functionality is identified within the sample. The destructive nature of this malware aims to render the machine unusable by deleting shadow copies, event logs and trying to use PsExec & WMI to further move through the environment. This is something we have witnessed previously with BadRabbit and Nyetya.",
      "meta": {
        "refs": [
          "https://blog.talosintelligence.com/2018/02/olympic-destroyer.html",
          "https://www.bleepingcomputer.com/news/security/malware-that-hit-pyeongchang-olympics-deployed-in-new-attacks/"
        ]
      },
      "related": [
        {
          "dest-uuid": "f3ba8a50-0105-4aa9-90b2-01df15f50b28",
          "tags": [
            "estimative-language:likelihood-probability=\"likely\""
          ],
          "type": "similar"
        }
      ],
      "uuid": "76d5c7a2-73c3-11e8-bd92-db4d715af093",
      "value": "Olympic Destroyer"
    },
    {
      "description": "The malware in question is configured with the following three exported functions: ServiceMain,Rundll32Call, DllEntryPoint. The ServiceMain exported function indicates that this DLL is expected to be loaded as a service. If this function is successfully loaded, it will ultimately spawn a new instance of itself with the Rundll32Call export via a call to rundll32.exe. The Rundll32Call exported function begins by creating a named event named ‘RunOnce’. This event ensures that only a single instance of DDKong is executed at a given time. If this is the only instance of DDKong running at the time, the malware continues. If it’s not, it dies. This ensures that only a single instance of DDKong is executed at a given time. DDKong attempts to decode an embedded configuration using a single byte XOR key of 0xC3. After this configuration is decoded and parsed, DDKONG proceeds to send a beacon to the configured remote server via a raw TCP connection. The packet has a header of length 32 and an optional payload. In the beacon, no payload is provided, and as such, the length of this packet is set to zero. After it sends the beacon, the malware expects a response command of either 0x4 or 0x6. Both responses instruct the malware to download and load a remote plugin. In the event 0x4 is specified, the malware is instructed to load the exported ‘InitAction’ function. If 0x6 is specified, the malware is instructed to load the exported ‘KernelDllCmdAction’ function. Prior to downloading the plugin, the malware downloads a buffer that is concatenated with the embedded configuration and ultimately provided to the plugin at runtime. As we can see in the above text, two full file paths are included in this buffer, providing us with insight into the original malware family’s name, as well as the author. After this buffer is collected, the malware downloads the plugin and loads the appropriate function. This plugin provides the attacker with the ability to both list files and download/upload files on the victim machine.",
      "meta": {
        "refs": [
          "https://researchcenter.paloaltonetworks.com/2018/06/unit42-rancor-targeted-attacks-south-east-asia-using-plaintee-ddkong-malware-families/"
        ]
      },
      "related": [
        {
          "dest-uuid": "cae8384d-b01b-4f9c-a31b-f693e12ea6b2",
          "tags": [
            "estimative-language:likelihood-probability=\"likely\""
          ],
          "type": "similar"
        }
      ],
      "uuid": "57dd0828-79d7-11e8-a7d8-57db14e1ef24",
      "value": "DDKONG"
    },
    {
      "description": "This sample is configured with three exported functions: Add, Sub, DllEntryPoint. The DLL expects the export named ‘Add’ to be used when initially loaded. When this function is executed PLAINTEE executes a command in a new process to add persistence. Next, the malware calls the ‘Sub’ function which begins by spawning a mutex named ‘microsoftfuckedupb’ to ensure only a single instance is running at a given time. In addition, PLAINTEE will create a unique GUID via a call to CoCreateGuid() to be used as an identifier for the victim. The malware then proceeds to collect general system enumeration data about the infected machine and enters a loop where it will decode an embedded config blob and send an initial beacon to the C2 server. The configuration blob is encoded using a simple single-byte XOR scheme. The first byte of the string is used as the XOR key to in turn decode the remainder of the data. The malware then proceeds to beacon to the configured port via a custom UDP protocol. The network traffic is encoded in a similar fashion, with a random byte being selected as the first byte, which is then used to decode the remainder of the packet via XOR. This beacon is continuously sent out until a valid response is obtained from the C2 server (there is no sleep timer set). After the initial beacon, there is a two second delay in between all other requests made. This response is expected to have a return command of 0x66660002 and to contain the same GUID that was sent to the C2 server. Once this response is received, the malware spawns several new threads, with different Command parameters, with the overall objective of loading and executing a new plugin that is to be received from the C2 server. During a file analysis of PLAINTEE in WildFire, we observed the attackers download and execute a plugin during the runtime for that sample. PLAINTEE expects the downloaded plugin to be a DLL with an export function of either ‘shell’ or ‘file’. The plugin uses the same network protocol as PLAINTEE and so we were able to trivially decode further commands that were sent.  The following commands were observed: tasklist, ipconfig /all. The attacker performed these two commands 33 seconds apart. As automated commands are typically performed more quickly this indicates that they may have been sent manually by the attacker.",
      "meta": {
        "refs": [
          "https://researchcenter.paloaltonetworks.com/2018/06/unit42-rancor-targeted-attacks-south-east-asia-using-plaintee-ddkong-malware-families/"
        ]
      },
      "related": [
        {
          "dest-uuid": "66087a9c-b5ac-4d6d-b79e-c0294728c876",
          "tags": [
            "estimative-language:likelihood-probability=\"likely\""
          ],
          "type": "similar"
        }
      ],
      "uuid": "58b24db2-79d7-11e8-9b1b-bbdbc798af4f",
      "value": "PLAINTEE"
    },
    {
      "description": "Koadic, or COM Command & Control, is a Windows post-exploitation rootkit similar to other penetration testing tools such as Meterpreter and Powershell Empire. The major difference is that Koadic does most of its operations using Windows Script Host",
      "meta": {
        "refs": [
          "https://github.com/zerosum0x0/koadic",
          "https://researchcenter.paloaltonetworks.com/2018/06/unit42-sofacy-groups-parallel-attacks/"
        ]
      },
      "related": [
        {
          "dest-uuid": "3b5faa15-e87e-4aaf-b791-2c5e593793e6",
          "tags": [
            "estimative-language:likelihood-probability=\"likely\""
          ],
          "type": "similar"
        }
      ],
      "uuid": "f9e0b922-253c-40fa-a6d2-e60ec9c6980b",
      "value": "Koadic"
    },
    {
      "description": "In early May, Unit 42 discovered an attack campaign against at least one defense company in Russia and one unidentified organization in South Korea delivering a variant of Bisonal malware. While not previously publicly documented, the variant has been in the wild since at least 2014. There are three primary differences between it and older Bisonal malware including a different cipher and encryption for C2 communication, and a large rewrite of the code for both network communication and maintaining persistence. To date, we have only collected 14 samples of this variant, indicating it may be sparingly used. The adversary behind these attacks lured the targets into launching the Microsoft Windows executable malware by masquerading it as a PDF file (using a fake PDF icon) and reusing publicly available data for the decoy PDF file’s contents.  Attacks using Bisonal have been blogged about in the past. In 2013, both COSEINC and FireEye revealed attacks using Bisonal against Japanese organizations . In October 2017, AhnLab published a report called “Operation Bitter Biscuit,” an attack campaign against South Korea, Japan, India and Russia using Bisonal and its successors, Bioazih and Dexbia. ",
      "meta": {
        "refs": [
          "https://researchcenter.paloaltonetworks.com/2018/07/unit42-bisonal-malware-used-attacks-russia-south-korea/",
          "https://camal.coseinc.com/publish/2013Bisonal.pdf"
        ]
      },
      "related": [
        {
          "dest-uuid": "52d98d2f-db62-430d-8658-5cadaeff6cd7",
          "tags": [
            "estimative-language:likelihood-probability=\"likely\""
          ],
          "type": "similar"
        }
      ],
      "uuid": "23f6da78-873a-4ab0-9167-c8b0563627a5",
      "value": "Bisonal"
    },
    {
      "description": "Sekur has been CARBON SPIDER’s primary tool for several years, although usage over the last year appears to have declined. It contains all the functionality you would expect from a RAT, allowing the adversary to execute commands, manage the file system, manage processes, and collect data. In addition, it can record videos of victim sessions, log keystrokes, enable remote desktop, or install Ammyy Admin or VNC modules. From July 2014 on, samples were compiled with the capability to target Epicor POS systems and to collect credit card data.",
      "meta": {
        "refs": [
          "https://www.crowdstrike.com/blog/arrests-put-new-focus-on-carbon-spider-adversary-group/"
        ]
      },
      "uuid": "ddbd9db5-7875-437b-b7c5-a17d2892d218",
      "value": "Sekur"
    },
    {
      "description": "Agent ORM began circulating alongside Skeur in campaigns throughout the second half of 2015. The malware collects basic system information and is able to take screenshots of victim systems. It is used to download next-stage payloads when systems of interest are identified. It is strongly suspected that Agent ORM has been deprecated in favor of script-based first-stage implants (VB Flash, JS Flash, and Bateleur).",
      "meta": {
        "refs": [
          "https://www.crowdstrike.com/blog/arrests-put-new-focus-on-carbon-spider-adversary-group/"
        ],
        "synonyms": [
          "Tosliph",
          "DRIFTPIN"
        ]
      },
      "uuid": "c1159097-3dad-48ab-91cf-c055182f5785",
      "value": "Agent ORM"
    },
    {
      "description": "VB Flash was first observed being deployed alongside Agent ORM in September 2015. It is likely that this was developed as a replacement to Agent ORM and contained similar capabilities. The first observed instance of VB Flash included comments and was easy to analyze—later versions soon began to integrate multiple layers of obfuscation. Several versions of VB Flash were developed including ones that utilized Google Forms, Google Macros, and Google Spreadsheets together to make a command-and-control (C2) channel. This variant would POST victim data to a specified Google form, then make a request to a Google macro script, receiving an address for a Google Spreadsheet from which to request commands.",
      "meta": {
        "refs": [
          "https://www.crowdstrike.com/blog/arrests-put-new-focus-on-carbon-spider-adversary-group/"
        ],
        "synonyms": [
          "HALFBAKED"
        ]
      },
      "related": [
        {
          "dest-uuid": "0ced8926-914e-4c78-bc93-356fb90dbd1f",
          "tags": [
            "estimative-language:likelihood-probability=\"likely\""
          ],
          "type": "similar"
        },
        {
          "dest-uuid": "71ac10de-1103-40a7-b65b-f97dab9769bf",
          "tags": [
            "estimative-language:likelihood-probability=\"likely\""
          ],
          "type": "similar"
        }
      ],
      "uuid": "2815a353-cd56-4ed0-8581-812b94f7a326",
      "value": "VB Flash"
    },
    {
      "description": "JS Flash capabilities closely resemble those of VB Flash and leverage interesting techniques in deployment via batch scripts embedded as OLE objects in malicious documents. Many iterations of JS Flash were observed being tested before deployment, containing minor changes to obfuscation and more complex additions, such as the ability to download TinyMet (a cutdown of the Metasploit Meterpreter payload). PowerShell was also used heavily for the execution of commands and arbitrary script execution. No JS Flash samples were observed being deployed after November 2017.",
      "meta": {
        "refs": [
          "https://www.crowdstrike.com/blog/arrests-put-new-focus-on-carbon-spider-adversary-group/"
        ],
        "synonyms": [
          "JavaScript variant of HALFBAKED"
        ]
      },
      "uuid": "bf03a7ae-3c5e-47b9-84c6-27756297f1b5",
      "value": "JS Flash"
    },
    {
      "description": "Bateleur deployments began not long after JS Flash and were also written in JavaScript. Deployments were more infrequent and testing was not observed. It is likely that Bateleur was run in parallel as an alternative tool and eventually replaced JS Flash as CARBON SPIDER’s first stage tool of choice. Although much simpler in design than JS Flash, all executing out of a single script with more basic obfuscation, Bateleur has a wealth of capabilities—including the ability to download arbitrary scripts and executables, deploy TinyMet, execute commands via PowerShell, deploy a credential stealer, and collect victim system information such as screenshots.",
      "meta": {
        "refs": [
          "https://www.crowdstrike.com/blog/arrests-put-new-focus-on-carbon-spider-adversary-group/"
        ]
      },
      "related": [
        {
          "dest-uuid": "fb75a753-24ba-4b58-b7ed-2e39b0c68c65",
          "tags": [
            "estimative-language:likelihood-probability=\"likely\""
          ],
          "type": "similar"
        }
      ],
      "uuid": "81faf0c1-0595-436b-a66a-05d8b435bccd",
      "value": "Bateleur"
    },
    {
      "description": "A tool for testing and exploiting vulnerabilities in JBoss Application Servers.",
      "meta": {
        "refs": [
          "https://www.sophos.com/en-us/medialibrary/PDFs/technical-papers/SamSam-The-Almost-Six-Million-Dollar-Ransomware.pdf"
        ]
      },
      "uuid": "509fc49c-9bd8-11e8-ade9-af561325f046",
      "value": "JexBoss"
    },
    {
      "description": "“Provides TCP tunneling over HTTP and bolts a SOCKS4/5 proxy on top of it, so, reGeorg is a fully-functional SOCKS proxy and gives ability to analyze target internal network.”",
      "meta": {
        "refs": [
          "https://www.sophos.com/en-us/medialibrary/PDFs/technical-papers/SamSam-The-Almost-Six-Million-Dollar-Ransomware.pdf"
        ]
      },
      "related": [
        {
          "dest-uuid": "9ee0eb87-7648-4581-b301-7472a48946ad",
          "tags": [
            "estimative-language:likelihood-probability=\"likely\""
          ],
          "type": "similar"
        }
      ],
      "uuid": "2c62f08a-9bd9-11e8-9e20-db9ec0d2b277",
      "value": "reGeorg"
    },
    {
      "description": "An Active Directory and Windows system management software, which can be used for remote administration of servers and workstations.",
      "meta": {
        "refs": [
          "https://www.sophos.com/en-us/medialibrary/PDFs/technical-papers/SamSam-The-Almost-Six-Million-Dollar-Ransomware.pdf"
        ]
      },
      "uuid": "511d1000-9bd8-11e8-8477-8f5bcff04fb0",
      "value": "Hyena"
    },
    {
      "description": "Imports and exports data from Active Directory Lightweight Directory Services (AD LDS) using files that store data in the comma-separated value (CSV) format.",
      "meta": {
        "refs": [
          "https://www.sophos.com/en-us/medialibrary/PDFs/technical-papers/SamSam-The-Almost-Six-Million-Dollar-Ransomware.pdf"
        ]
      },
      "uuid": "521721a8-9bd8-11e8-b26e-efd4142476e4",
      "value": "csvde.exe"
    },
    {
      "description": "A tool to brute-force Remote Desktop Protocol (RDP) passwords.",
      "meta": {
        "refs": [
          "https://www.sophos.com/en-us/medialibrary/PDFs/technical-papers/SamSam-The-Almost-Six-Million-Dollar-Ransomware.pdf"
        ]
      },
      "uuid": "49ebf3e4-9bda-11e8-b1c1-8bdbfc744293",
      "value": "NLBrute"
    },
    {
      "description": "Used to create new RDP user accounts.",
      "meta": {
        "refs": [
          "https://www.sophos.com/en-us/medialibrary/PDFs/technical-papers/SamSam-The-Almost-Six-Million-Dollar-Ransomware.pdf"
        ]
      },
      "uuid": "52be6512-9bd8-11e8-8bab-f7d8a88482ed",
      "value": "xDedic RDP Patch"
    },
    {
      "description": "Used to profile servers for potential sale on the dark net",
      "meta": {
        "refs": [
          "https://www.sophos.com/en-us/medialibrary/PDFs/technical-papers/SamSam-The-Almost-Six-Million-Dollar-Ransomware.pdf"
        ]
      },
      "uuid": "52dae6ce-9bd8-11e8-a230-7bca2e015ba5",
      "value": "xDedic SysScan"
    },
    {
      "description": "A PsExec-like tool, which executes commands through Windows Management Instrumentation (WMI).",
      "meta": {
        "refs": [
          "https://www.sophos.com/en-us/medialibrary/PDFs/technical-papers/SamSam-The-Almost-Six-Million-Dollar-Ransomware.pdf"
        ]
      },
      "uuid": "52f7f890-9bd8-11e8-a731-ab637e0833b4",
      "value": "Wmiexec"
    },
    {
      "description": "Allows a user to be logged in both locally and remotely at the same time.",
      "meta": {
        "refs": [
          "https://www.sophos.com/en-us/medialibrary/PDFs/technical-papers/SamSam-The-Almost-Six-Million-Dollar-Ransomware.pdf"
        ]
      },
      "uuid": "5316eb7e-9bd8-11e8-8587-eb328b3dd314",
      "value": "RDPWrap"
    },
    {
      "description": "A light-weight telnet-replacement that lets you execute processes on other systems, complete with full interactivity for console applications, without having to manually install client software. When a command is executed on a remote computer using PsExec, then the service PSEXESVC will be installed on that system, which means that an executable called psexesvc.exe will execute the commands.",
      "meta": {
        "refs": [
          "https://www.sophos.com/en-us/medialibrary/PDFs/technical-papers/SamSam-The-Almost-Six-Million-Dollar-Ransomware.pdf"
        ]
      },
      "related": [
        {
          "dest-uuid": "ff6caf67-ea1f-4895-b80e-4bb0fc31c6db",
          "tags": [
            "estimative-language:likelihood-probability=\"likely\""
          ],
          "type": "similar"
        }
      ],
      "uuid": "6dd05630-9bd8-11e8-a8b9-47ce338a4367",
      "value": "PsExec"
    },
    {
      "description": "A PsExec-like tool, which lets you launch Windows programs on remote Windows computers without needing to install software on the remote computer first. When the PAExec service is running on the remote computer, the name of the source system is added to service’s name, e.g., paexec-<id>-<source computer name>.exe, which can help to identify the entry point of the attack.",
      "meta": {
        "refs": [
          "https://www.sophos.com/en-us/medialibrary/PDFs/technical-papers/SamSam-The-Almost-Six-Million-Dollar-Ransomware.pdf"
        ]
      },
      "uuid": "6e76f29c-9bd8-11e8-97ae-8f7b8be65f0c",
      "value": "PAExec"
    },
    {
      "description": "This Malware Analysis Report (MAR) is the result of analytic efforts between Department of Homeland Security (DHS) and the Federal Bureau of Investigation (FBI). Working with U.S. Government partners, DHS and FBI identified Trojan malware variants used by the North Korean government. This malware variant has been identified as KEYMARBLE. The U.S. Government refers to malicious cyber activity by the North Korean government as HIDDEN COBRA. For more information on HIDDEN COBRA activity.",
      "meta": {
        "refs": [
          "https://www.us-cert.gov/ncas/analysis-reports/AR18-221A"
        ]
      },
      "related": [
        {
          "dest-uuid": "0c213d7f-8c71-4341-aeb0-13be71fbf4e5",
          "tags": [
            "estimative-language:likelihood-probability=\"likely\""
          ],
          "type": "similar"
        }
      ],
      "uuid": "f7f53bb8-37ed-4bbe-9809-ca1594431536",
      "value": "KEYMARBLE"
    },
    {
      "description": "The BISKVIT Trojan is a multi-component malware written in C#. We dubbed this malware BISKVIT based on the namespaces used in the code, which contain the word “biscuit”.  Unfortunately, there is already an existing unrelated malware called BISCUIT, so BISKVIT is used instead, which is the Russian translation of biscuit.",
      "meta": {
        "refs": [
          "https://www.fortinet.com/blog/threat-research/russian-army-exhibition-decoy-leads-to-new-biskvit-malware.html"
        ]
      },
      "uuid": "69ed8a69-8b33-4195-9b21-a1f4cd76acde",
      "value": "BISKVIT"
    },
    {
      "description": "This family of malware uses stealth to hide its presence on your PC. Trojans in this family can do different things, including: -Downloading and running other files -Contacting remote hosts -Disabling security features\nMembers of the family can also change search results, which can generate money for the hackers who use Sirefef.",
      "meta": {
        "refs": [
          "https://www.microsoft.com/en-us/wdsi/threats/malware-encyclopedia-description?Name=Win32%2Fsirefef"
        ],
        "synonyms": [
          "Win32/Sirefef"
        ]
      },
      "uuid": "641464a6-b690-11e8-976e-bffc9a17c6a4",
      "value": "Sirefef"
    },
    {
      "description": "A Dutch security researcher has lifted the veil on a massive website hacking campaign that has infected 7,339 Magento stores with a script that collects payment card data from people shopping on the sites.\nThe script is what industry experts call a \"payment card scraper\" or \"skimmer.\" Hackers breach sites and modify their source code to load the script along with its legitimate files.\nThe script usually loads on store checkout pages and secretly records payment card details entered in payment forms, data that it later sends to a server under the hacker's control.",
      "meta": {
        "refs": [
          "https://www.bleepingcomputer.com/news/security/magentocore-malware-found-on-7-339-magento-stores/"
        ]
      },
      "uuid": "df05f528-bb57-11e8-9fd4-8320e14151f2",
      "value": "MagentoCore Malware"
    },
    {
      "description": "Threat actors deploy a tool, called NotPetya, with the purpose of encrypting data on victims' machines and rendering it unusable. The malware was spread through tax software that companies and individuals require for filing taxes in Ukraine. Australia, Estonia, Denmark, Lithuania, Ukraine, the United Kingdom, and the United States issued statements attributing NotPetya to Russian state-sponsored actors. In June 2018, the United States sanctioned Russian organizations believed to have assisted the Russian state-sponsored actors with the operation.",
      "meta": {
        "cfr-suspected-state-sponsor": "Russian Federation",
        "cfr-suspected-victims": [
          "Rosneft",
          "Cie de Saint-Gobain",
          "Mondelez",
          "The government of Ukraine",
          "WPP Plc.",
          "SNCF",
          "Port of Rosario",
          "Maersk",
          "Merck",
          "Kyivenergo"
        ],
        "cfr-target-category": [
          "Government",
          "Private sector"
        ],
        "cfr-type-of-incident": "Data destruction",
        "refs": [
          "https://www.cfr.org/interactive/cyber-operations/notpetya"
        ],
        "synonyms": [
          "Not Petya"
        ]
      },
      "related": [
        {
          "dest-uuid": "e8af6388-6575-4812-94a8-9df1567294c5",
          "tags": [
            "estimative-language:likelihood-probability=\"likely\""
          ],
          "type": "similar"
        },
        {
          "dest-uuid": "6f736038-4f74-435b-8904-6870ee0e23ba",
          "tags": [
            "estimative-language:likelihood-probability=\"likely\""
          ],
          "type": "similar"
        }
      ],
      "uuid": "00c31914-bc0e-11e8-8241-3ff3b5e4671d",
      "value": "NotPetya"
    },
    {
      "description": "Xbash is a malware family that is targeting Linux and Microsoft Windows servers. We can tie this malware, which we have named Xbash, to the Iron Group, a threat actor group known for previous ransomware attacks. Xbash was developed using Python and converted into self-contained Linux ELF executables by abusing the legitimate tool PyInstaller for distribution. Xbash aimed on discovering unprotected services, deleting victim’s MySQL, PostgreSQL and MongoDB databases, and ransom for Bitcoins. Linux based systems are targeted for ransomware and botnet capabilities. The ransomware targets and deletes linux databases and there is no evidence of any functionality that makes recovery even possible by payment the ransom. Where as, windows based systems are targeted for coinmining & self-propagating capabilities. Xbash spreads by attacking weak passwords and unpatched vulnerabilities.",
      "meta": {
        "refs": [
          "https://researchcenter.paloaltonetworks.com/2018/09/unit42-xbash-combines-botnet-ransomware-coinmining-worm-targets-linux-windows/"
        ]
      },
      "uuid": "10c981cc-4ef1-4719-8ed7-c5e4c2f6c7a3",
      "value": "Xbash"
    },
    {
      "description": "rootkit for the Unified Extensible Firmware Interface (UEFI). Used by APT28. The researchers named the rootkit LoJax, after the malicious samples of the LoJack anti-theft software that were discovered earlier this year.",
      "meta": {
        "refs": [
          "https://www.bleepingcomputer.com/news/security/apt28-uses-lojax-first-uefi-rootkit-seen-in-the-wild/",
          "https://www.bleepingcomputer.com/news/security/lojax-command-and-control-domains-still-active/"
        ]
      },
      "uuid": "6d53a74e-c8a5-11e8-a123-332e4eaac9bb",
      "value": "LoJax"
    },
    {
      "description": "The new piece of malware, which received the name Chainshot, is used in the early stages of an attack to activate a downloader for the final payload in a malicious chain reaction.",
      "meta": {
        "refs": [
          "https://www.bleepingcomputer.com/news/security/new-chainshot-malware-found-by-cracking-512-bit-rsa-key/"
        ]
      },
      "uuid": "a032460e-c54c-11e8-9965-43b7b6469a65",
      "value": "Chainshot"
    },
    {
      "description": "The researchers named this campaign CroniX, a moniker that derives from the malware's use of Cron to achieve persistence and Xhide to launch executables with fake process names. The cryptocurrency minted on victim's computers is Monero (XMR), the coin of choice in cryptojacking activities. To make sure that rival activity does not revive, CroniX deletes the binaries of other cryptominers present on the system. Another action CroniX takes to establish supremacy on the machine is to check the names of the processes and kill those that swallow 60% of the CPU or more.",
      "meta": {
        "refs": [
          "https://www.bleepingcomputer.com/news/security/cronix-cryptominer-kills-rivals-to-reign-supreme/"
        ]
      },
      "uuid": "55d29d1c-c550-11e8-9904-47c1d86af7c5",
      "value": "CroniX"
    },
    {
      "description": "Treasury has identified a sophisticated cyber-enabled ATM cash out campaign we are calling FASTCash. FASTCash has been active since late 2016 targeting banks in Africa and Asia to remotely compromise payment switch application servers within banks to facilitate fraudulent transactions, primarily involving ATMs, to steal cash equivalent to tens of millions of dollars. FBI has attributed malware used in this campaign to the North Korean government. We expect FASTCash to continue targeting retail payment systems vulnerable to remote exploitation.",
      "uuid": "e306fe62-c708-11e8-89f2-073e396e5403",
      "value": "FASTCash"
    },
    {
      "description": "Zebrocy is a tool used by APT28, which has been observed since late 2015. The communications module used by Zebrocy transmits using HTTP. The implant has key logging and file exfiltration functionality and utilises a file collection capability that identifies files with particular extensions.",
      "meta": {
        "refs": [
          "https://www.ncsc.gov.uk/alerts/indicators-compromise-malware-used-apt28"
        ],
        "synonyms": [
          "Zekapab"
        ]
      },
      "uuid": "8a2ae47a-c7b2-11e8-b223-ab4d8f78f3ef",
      "value": "Zebrocy"
    },
    {
      "meta": {
        "refs:": [
          "https://malware.dontneedcoffee.com/2017/10/coalabot-http-ddos-bot.html"
        ]
      },
      "uuid": "92628a72-c874-11e8-a094-ebbb3bd1f412",
      "value": "CoalaBot"
    },
    {
      "description": "DanderSpritz consists entirely of plugins to gather intelligence, use exploits and examine already controlled machines. It is written in Java and provides a graphical windows interface similar to botnets administrative panels as well as a Metasploit-like console interface. It also includes its own backdoors and plugins for not-FuzzBunch-controlled victims\nDanderSpritz is the framework for controlling infected machines, different from FuZZbuNch as the latter provides a limited toolkit for the post-exploitation stage with specific functions such as DisableSecurity and EnableSecurity for DarkPulsar.\nFor DanderSpritz works for a larger range of backdoors, using PeedleCheap in the victim to enable operators launching plugins. PeddleCheap is a plugin of DanderSpritz which can be used to configure implants and connect to infected machines. Once a connection is established all DanderSpritz post-exploitation features become available.",
      "meta": {
        "refs": [
          "https://securelist.com/darkpulsar/88199/"
        ],
        "synonyms": [
          "Dander Spritz"
        ]
      },
      "uuid": "7e4898fa-d5d1-11e8-89bc-a36f56275b1e",
      "value": "DanderSpritz"
    },
    {
      "description": "DarkPulsar is a very interesting administrative module for controlling a passive backdoor named ‘sipauth32.tsp’ that provides remote control.",
      "meta": {
        "refs": [
          "https://securelist.com/darkpulsar/88199/"
        ],
        "synonyms": [
          "Dark Pulsar"
        ]
      },
      "uuid": "7e9f46aa-d5d1-11e8-b782-e71d52d8ac7c",
      "value": "DarkPulsar"
    },
    {
      "description": "EasyFun 2.2.0 Exploit for WDaemon / IIS MDaemon/WorldClient pre 9.5.6\nWordClient / IIS6.0 exploit",
      "meta": {
        "refs": [
          "https://github.com/misterch0c/shadowbroker"
        ]
      },
      "uuid": "d6e1753a-d5d7-11e8-8006-07bea975cf2d",
      "value": "EASYFUN"
    },
    {
      "description": "an exploit for IMail 7.04 to 8.05",
      "meta": {
        "refs": [
          "https://github.com/misterch0c/shadowbroker"
        ]
      },
      "uuid": "d74d5ee4-d5d7-11e8-9950-f7ab0161fc92",
      "value": "ETCETERABLUE"
    },
    {
      "description": "IIS6 exploit",
      "meta": {
        "refs": [
          "https://github.com/misterch0c/shadowbroker"
        ]
      },
      "uuid": "d7942766-d5d7-11e8-ba22-db5901eb11e7",
      "value": "EXPIREDPAYCHECK"
    },
    {
      "description": "NBT/SMB exploit for Windows NT4.0, 2000, XP SP1 & SP2, 2003 SP1 & Base Release",
      "meta": {
        "refs": [
          "https://github.com/misterch0c/shadowbroker"
        ]
      },
      "uuid": "d7dcf838-d5d7-11e8-89da-ebbfd391066b",
      "value": "EAGERLEVER"
    },
    {
      "meta": {
        "refs": [
          "https://github.com/misterch0c/shadowbroker"
        ]
      },
      "uuid": "d8744882-d5d7-11e8-810b-87f6397c9f5f",
      "value": "ESSAYKEYNOTE"
    },
    {
      "meta": {
        "refs": [
          "https://github.com/misterch0c/shadowbroker"
        ]
      },
      "uuid": "d8d06be4-d5d7-11e8-b34c-93aec8a36b50",
      "value": "EVADEFRED"
    },
    {
      "description": "Utility to test for a predefined list of named pipes, mostly AV detection. User can add checks for custom named pipes.",
      "meta": {
        "refs": [
          "https://github.com/misterch0c/shadowbroker"
        ]
      },
      "uuid": "d93894ee-d5d7-11e8-b360-572c0c441c8f",
      "value": "NAMEDPIPETOUCH"
    },
    {
      "description": "GhostMiner is a new cryptocurrency mining malware. By the end of March 2018, a new variant of mining malware was detected targeting MSSQL, phpMyAdmin, and Oracle WebLogic servers. The sample uses Powershell to execute code with volatile resources and scans the server's processes to detect and stop other miners that might have been running prior to execution.\nThe fileless malware has become more popular in the last years. The malicious code runs directly in main memory without writing any file on disk, where an antivirus engine could detect it.",
      "meta": {
        "refs": [
          "https://www.alienvault.com/forums/discussion/17301/alienvault-labs-threat-intelligence-update-for-usm-anywhere-march-25-march-31-2018"
        ]
      },
      "uuid": "0a339826-d5f8-11e8-b520-5b93fe65a08e",
      "value": "GhostMiner"
    },
    {
      "description": "August contains stealing functionality targeting credentials and sensitive documents from the infected computer.",
      "meta": {
        "refs": [
          "https://www.proofpoint.com/uk/threat-insight/post/august-in-december-new-information-stealer-hits-the-scene"
        ],
        "synonyms": [
          "August Stealer"
        ]
      },
      "uuid": "9972d4c4-d6c6-11e8-867e-87b4a45aa76d",
      "value": "August"
    },
    {
      "description": "China Chopper is a publicly available, well-documented web shell, in widespread use since 2012.",
      "meta": {
        "refs": [
          "https://www.ncsc.gov.uk/content/files/protected_files/article_files/Joint%20report%20on%20publicly%20available%20hacking%20tools%20%28NCSC%29.pdf"
        ]
      },
      "uuid": "1ac4a966-0c74-46d5-b7e1-a40f4c681bc8",
      "value": "China Chopper"
    },
    {
      "description": "The PNG_dropper family primarily uses a modified version of the publicly available tool JPEGView.exe (version 1.0.32.1 – both x86 and x64 bit versions).  Carbon Black Threat Research also observed where PNG_dropper malware was seen compiled into a modified version of the 7-Zip File Manager Utility (version 9.36.0.0 – x64 bit). ",
      "meta": {
        "refs": [
          "https://www.carbonblack.com/2017/08/18/threat-analysis-carbon-black-threat-research-dissects-png-dropper/",
          "https://www.nccgroup.trust/uk/about-us/newsroom-and-events/blogs/2018/november/turla-png-dropper-is-back/"
        ],
        "synonyms": [
          "PNG_Dropper",
          "PNGDropper"
        ]
      },
      "uuid": "6ab71ed6-e5c7-4545-a46e-6445e78758ed",
      "value": "PNG Dropper"
    },
    {
      "description": "A mobile spyware that turned into a banking trojan with ransomware capabilities managed to launch over 70,000 attacks in the course of just three months.",
      "meta": {
        "refs": [
          "https://www.bleepingcomputer.com/news/security/rotexy-mobile-trojan-launches-70k-attacks-in-three-months/"
        ],
        "synonyms": [
          "SMSThief"
        ]
      },
      "uuid": "43dec915-2511-4275-8007-685402ffab08",
      "value": "Rotexy"
    },
    {
      "description": "A recently discovered cryptomining operation forces access to Windows servers to use their CPU cycles for mining Monero coins. Detected six months ago, the activity went through multiple stages of evolution.\nSince it was spotted in mid-June, the malware received two updates and the number of attacks keeps increasing.\nThe researchers at CheckPoint analyzed the new threat and gave it the name KingMiner. They found that it targets Microsoft IIS and SQL Servers in particular and runs a brute-force attack to gain access. Once in, the malware determines the CPU architecture and checks for older versions of itself to remove them.",
      "meta": {
        "refs": [
          "https://www.bleepingcomputer.com/news/security/new-kingminer-threat-shows-cryptominer-evolution/"
        ]
      },
      "uuid": "a9467439-48d8-4f68-9519-560bb6430f0c",
      "value": "KingMiner"
    },
    {
      "description": "Toolkit - building kit for crafting documents used to deliver attacks",
      "meta": {
        "refs": [
          "https://medium.com/@quoscient/golden-chickens-uncovering-a-malware-as-a-service-maas-provider-and-two-new-threat-actors-using-61cf0cb87648"
        ]
      },
      "uuid": "a315f2be-0cd7-4a2b-876d-d6a772de9dca",
      "value": "Taurus"
    },
    {
      "meta": {
        "refs": [
          "https://medium.com/@quoscient/golden-chickens-uncovering-a-malware-as-a-service-maas-provider-and-two-new-threat-actors-using-61cf0cb87648"
        ]
      },
      "uuid": "dbbc8e91-a6c4-441f-8424-6bc096edf944",
      "value": "Terra Loader"
    },
    {
      "description": "In 2018, CTU researchers observed several GOLD KINGSWOOD campaigns involving SpicyOmelette, a tool used by the group during initial exploitation of an organization. This sophisticated JavaScript remote access tool is generally delivered via phishing, and it uses multiple defense evasion techniques to hinder prevention and detection activities. GOLD KINGSWOOD delivered SpicyOmelette through a phishing email containing a shortened link that appeared to be a PDF document attachment. When clicked, the link used the Google AppEngine to redirect the system to a GOLD KINGSWOOD-controlled Amazon Web Services (AWS) URL that installed a signed JavaScript file, which was SpicyOmelette.",
      "meta": {
        "refs": [
          "https://medium.com/@quoscient/golden-chickens-uncovering-a-malware-as-a-service-maas-provider-and-two-new-threat-actors-using-61cf0cb87648",
          "https://www.secureworks.com/blog/cybercriminals-increasingly-trying-to-ensnare-the-big-financial-fish"
        ]
      },
      "uuid": "48753e22-6c22-409c-b274-68f822c7ef57",
      "value": "SpicyOmelette"
    },
    {
      "description": "When LamePyre runs on the system, users see the generic Automator icon in the menu bar, which is typical for any script of this sort.\nThe script decodes a payload written in Python and runs it on the victim host. It then starts to take pictures and upload them to the attacker's command and control (C2) server.",
      "meta": {
        "refs": [
          "https://www.bleepingcomputer.com/news/security/new-lamepyre-macos-malware-sends-screenshots-to-attacker/"
        ],
        "synonyms": [
          "OSX.LamePyre"
        ]
      },
      "uuid": "ca044d42-000e-4366-ace9-e536f8c57440",
      "value": "LamePyre"
    },
    {
      "meta": {
        "refs": [
          "https://www.bleepingcomputer.com/news/security/new-lamepyre-macos-malware-sends-screenshots-to-attacker/"
        ]
      },
      "uuid": "34688253-fea5-4770-bf96-55f45077c347",
      "value": "DarthMiner"
    },
    {
      "meta": {
        "refs": [
          "https://www.bleepingcomputer.com/news/security/new-lamepyre-macos-malware-sends-screenshots-to-attacker/"
        ]
      },
      "uuid": "0147c0fd-ed74-4d38-a823-130542d894a3",
      "value": "OSX.BadWord"
    },
    {
      "description": "The initial Trojan horse infection (the fake Flash Player installer) component of OSX/Shlayer leverages shell scripts to download additional malware or adware onto the infected system.\nThe primary goal of OSX/Shlayer is to download and install adware onto an infected Mac.\nAlthough \"adware\" may not sound like a big deal, it can be a lot more harmful than the name implies; be sure to watch our aforementioned interview with Amit Serper to learn more about one particular example of malicious Mac adware.\nAt least one variant of the malware also appears to exhibit an interesting behavior: It checks whether one of several Mac anti-virus products is installed.",
      "meta": {
        "refs": [
          "https://www.intego.com/mac-security-blog/osxshlayer-new-mac-malware-comes-out-of-its-shell/"
        ]
      },
      "uuid": "6e60cb73-0bcc-45bf-b14f-633aa7ffc8b4",
      "value": "OSX/Shlayer"
    },
    {
      "meta": {
        "refs": [
          "https://www.virusbulletin.com/blog/2019/02/malspam-security-products-miss-banking-and-email-phishing-emotet-and-bushaloader/"
        ]
      },
      "uuid": "4473f19e-ad0f-4191-bb7f-a28ef7ae3be3",
      "value": "Bushaloader"
    },
    {
      "description": "Backdoor",
      "meta": {
        "refs": [
          "https://blog.trendmicro.com/trendlabs-security-intelligence/chessmaster-adds-updated-tools-to-its-arsenal/",
          "https://www.fireeye.com/blog/threat-research/2018/09/apt10-targeting-japanese-corporations-using-updated-ttps.html"
        ],
        "synonyms": [
          "UPPERCUT"
        ]
      },
      "uuid": "588b97ff-3434-4aa1-a5fd-815e1bb0178b",
      "value": "ANEL"
    },
    {
      "description": "BabyShark is a relatively new malware. The earliest sample we found from open source repositories and our internal data sets was seen in November 2018. The malware is launched by executing the first stage HTA from a remote location, thus it can be delivered via different file types including PE files as well as malicious documents. It exfiltrates system information to C2 server, maintains persistence on the system, and waits for further instruction from the operator.",
      "meta": {
        "refs": [
          "https://unit42.paloaltonetworks.com/new-babyshark-malware-targets-u-s-national-security-think-tanks/"
        ]
      },
      "uuid": "78ed653d-2d76-4a99-849e-1509e4573c32",
      "value": "BabyShark"
    },
    {
      "description": "Hackers are running a new campaign which drops the StealthWorker brute-force malware on Windows and Linux machines that end up being used to brute force other computers in a series of distributed brute force attacks.\nAs unearthed by FortiGuard Labs' Rommel Joven, the StealthWorker Golang-based brute forcer (also known as GoBrut) discovered by Malwarebytes at the end of February is actively being used to target and compromise multiple platforms.\nStealthWorker was previously connected to a number of compromised Magento-powered e-commerce websites on which attackers infiltrated skimmers designed to exfiltrate both payment and personal information.\nAs later discovered, the malware is capable of exploiting a number of vulnerabilities in to infiltrate Magento, phpMyAdmin, and cPanel Content Management Systems (CMSs), as well as brute force its way in if everything else fails.",
      "meta": {
        "refs": [
          "https://www.bleepingcomputer.com/news/security/stealthworker-malware-uses-windows-linux-bots-to-hack-websites/"
        ]
      },
      "uuid": "f0fc5ab9-4973-42b3-a2f6-25ff551b5566",
      "value": "StealthWorker"
    },
    {
      "description": "The SLUB backdoor is a custom one written in the C++ programming language, statically linking curl library to perform multiple HTTP requests. Other statically-linked libraries are boost (for extracting commands from gist snippets) and JsonCpp (for parsing slack channel communication).",
      "meta": {
        "refs": [
          "https://blog.trendmicro.com/trendlabs-security-intelligence/new-slub-backdoor-uses-github-communicates-via-slack/"
        ]
      },
      "related": [
        {
          "dest-uuid": "a4757e11-0837-42c0-958a-7490cff58687",
          "tags": [
            "estimative-language:likelihood-probability=\"likely\""
          ],
          "type": "similar"
        }
      ],
      "uuid": "bb6492fa-36b5-4f4a-a787-e718e7f9997f",
      "value": "SLUB Backdoor"
    },
    {
      "description": "In 2017, Unit 42 reported on and analyzed a low-volume malware family called Cardinal RAT. This malware family had remained undetected for over two years and was delivered via a unique downloader named Carp Downloader.",
      "meta": {
        "refs": [
          "https://unit42.paloaltonetworks.com/cardinal-rat-sins-again-targets-israeli-fin-tech-firms/"
        ]
      },
      "uuid": "8fb35101-dad6-4628-84ab-905afacb986b",
      "value": "Carp Downloader"
    },
    {
      "description": "EVILNUM is a JavaScript-based malware family that is used in attacks against similar organizations.",
      "meta": {
        "refs": [
          "https://unit42.paloaltonetworks.com/cardinal-rat-sins-again-targets-israeli-fin-tech-firms/"
        ]
      },
      "related": [
        {
          "dest-uuid": "cb23f563-a8b9-4427-9884-594e8d3cc836",
          "tags": [
            "estimative-language:likelihood-probability=\"likely\""
          ],
          "type": "similar"
        },
        {
          "dest-uuid": "1d9fbf33-faea-40c1-b543-c7b39561f0ff",
          "tags": [
            "estimative-language:likelihood-probability=\"likely\""
          ],
          "type": "similar"
        }
      ],
      "uuid": "e1ca79eb-5629-4267-bb37-3992c7126ef4",
      "value": "EVILNUM"
    },
    {
      "description": "Brushaloader also leverages a combination of VBScript and PowerShell to create a Remote Access Trojan (RAT) that allows persistent command execution on infected systems.",
      "meta": {
        "refs": [
          "https://blog.talosintelligence.com/2019/02/combing-through-brushaloader.html"
        ]
      },
      "uuid": "e1ca79ea-5628-4266-bb36-3892c7126ef4",
      "value": "Brushaloader"
    },
    {
      "description": "In addition to increased reports of threat activity, we have also discovered new evidence that the threat actors behind the DNSpionage campaign continue to change their tactics, likely in an attempt to improve the efficacy of their operations. In February, we discovered some changes to the actors' tactics, techniques and procedures (TTPs), including the use of a new reconnaissance phase that selectively chooses which targets to infect with malware. In April 2019, we also discovered the actors using a new malware, which we are calling Karkoff.",
      "meta": {
        "refs": [
          "https://blog.talosintelligence.com/2019/04/dnspionage-brings-out-karkoff.html"
        ]
      },
      "uuid": "a9fc6d3d-09d5-45c3-a91e-e8c61ef37908",
      "value": "Karkoff"
    },
    {
      "description": "We conclude that this RAT/stealeris efficient and was also really interesting to analyse.Furthermore, the creator made effortsto look Korean, for example the author of the .pdf file is Kim Song  Chol.  He  is  the  brother  of Kim  Jong-un,  the  leader  of  North  Korea.  We  identified  that  the author of a variant of this stealer is another brother of Kim Jong-un. Maybe the author named every variant withthe name of each brother. After   some searches   using Google,   we   identified   anold   variant   of   this   malware   here: http://contagiodump.blogspot.ca/2010/10/oct-08-cve-2010-2883-pdf-nuclear.html.  The  code  of  the malware available on the blog is closeto our case but with fewer features. In 2010, the password of the Gmail account was futurekimkim. Three years ago, the author was already fixatedon the Kim family...The language of the resource stored in the .dll file is Korean (LANG_KOREAN). The owner of the gmail mailbox is laoshi135.zhangand the secret question of this account is in Korean too.We don’t know if the malware truly comesfrom  Korea.However,  thanks  to  these  factors, we decided to name this sample KimJongRAT/Stealer.",
      "meta": {
        "refs": [
          "https://malware.lu/assets/files/articles/RAP003_KimJongRAT-Stealer_Analysis.1.0.pdf"
        ]
      },
      "uuid": "3160f772-d458-4bff-970c-1c0431238803",
      "value": "KimJongRAT"
    },
    {
      "description": "Based on our research, it appears the malware author calls the encoded secondary payload “Cowboy” regardless of what malware family is delivered.",
      "meta": {
        "refs": [
          "https://unit42.paloaltonetworks.com/babyshark-malware-part-two-attacks-continue-using-kimjongrat-and-pcrat/"
        ]
      },
      "uuid": "50baa4dc-0667-4b47-b4aa-374a2743f409",
      "value": "Cowboy"
    },
    {
      "description": "JasperLoader employs a multi-stage infection process that features several obfuscation techniques that make analysis more difficult. It appears that this loader was designed with resiliency and flexibility in mind, as evidenced in later stages of the infection process. ",
      "meta": {
        "refs": [
          "https://blog.talosintelligence.com/2019/04/jasperloader-targets-italy.html?m=1"
        ]
      },
      "uuid": "d8de6b56-9950-4389-83b8-4fc3262dc4c9",
      "value": "JasperLoader"
    },
    {
      "description": "The malware Scranos infects with rootkit capabilities, burying deep into vulnerable Windows computers to gain persistent access — even after the computer restarts. Scranos only emerged in recent months, according to Bitdefender with new research out Tuesday, but the number of its infections has rocketed in the months since it was first identified in November.",
      "meta": {
        "refs": [
          "https://labs.bitdefender.com/2019/04/inside-scranos-a-cross-platform-rootkit-enabled-spyware-operation/",
          "https://techcrunch.com/2019/04/16/scranos-rootkit-passwords-payments/?guccounter=1&guce_referrer_us=aHR0cHM6Ly93d3cuZ29vZ2xlLmNvbS8&guce_referrer_cs=MrGSn18TmNoWovpLbekFYA"
        ]
      },
      "uuid": "5f0f6af2-b644-49a6-8f68-5d4ca58c989e",
      "value": "Scranos"
    },
    {
      "description": "Unit 42 has discovered a new malware family we’ve named “Reaver” with ties to attackers who use SunOrcal malware. SunOrcal activity has been documented to at least 2013, and based on metadata surrounding some of the C2s, may have been active as early as 2010. The new family appears to have been in the wild since late 2016 and to date we have only identified 10 unique samples, indicating it may be sparingly used. Reaver is also somewhat unique in the fact that its final payload is in the form of a Control panel item, or CPL file. To date, only 0.006% of all malware seen by Palo Alto Networks employs this technique, indicating that it is in fact fairly rare.",
      "meta": {
        "refs": [
          "https://unit42.paloaltonetworks.com/unit42-new-malware-with-ties-to-sunorcal-discovered/",
          "https://threatvector.cylance.com/en_us/home/reaver-mapping-connections-between-disparate-chinese-apt-groups.html"
        ]
      },
      "related": [
        {
          "dest-uuid": "80365d3a-6d46-4195-a772-364749a6dc06",
          "tags": [
            "estimative-language:likelihood-probability=\"roughly-even-chance\""
          ],
          "type": "similar"
        },
        {
          "dest-uuid": "dd919e75-57e8-4e5c-9451-8be6e734f1f3",
          "tags": [
            "estimative-language:likelihood-probability=\"roughly-even-chance\""
          ],
          "type": "similar"
        }
      ],
      "uuid": "22b75148-9d58-4fa7-8459-6ef25bbaf759",
      "value": "Reaver"
    },
    {
      "description": "The Citizen Lab analyzed a malicious email sent to Tibetan organizations in June 2013. The email in question purported to be from a prominent member of the Tibetan community and repurposed content from a community mailing list. Attached to the email were what appeared to be three Microsoft Word documents (.doc), but which were trojaned with a malware family we call “Surtr”.1 All three attachments drop the exact same malware. We have seen the Surtr malware family used in attacks on Tibetan groups dating back to November 2012.",
      "meta": {
        "refs": [
          "https://citizenlab.ca/2013/08/surtr-malware-family-targeting-the-tibetan-community/",
          "https://otx.alienvault.com/pulse/588a7c8fe4166d1d84244b9a"
        ]
      },
      "related": [
        {
          "dest-uuid": "22b75148-9d58-4fa7-8459-6ef25bbaf759",
          "tags": [
            "estimative-language:likelihood-probability=\"roughly-even-chance\""
          ],
          "type": "similar"
        },
        {
          "dest-uuid": "80365d3a-6d46-4195-a772-364749a6dc06",
          "tags": [
            "estimative-language:likelihood-probability=\"roughly-even-chance\""
          ],
          "type": "similar"
        }
      ],
      "uuid": "dd919e75-57e8-4e5c-9451-8be6e734f1f3",
      "value": "SURTR"
    },
    {
      "description": "SunOrcal is a trojan malware family whose activity dates back to at least 2013. A version discovered in November 2017 incorporates steganography techniques and can collect C2 information via GitHub, obscuring its C2 infrastructure and evading detection using the legitimate site for its first beacon. The threat actors have targeted users in the Vietnam area, spreading phishing emails containing malicious documents purportedly regarding South China Sea disputes. The new SunOrcal version has also been used with the recently discovered Reaver trojan and the original SunOrcal version. Some of the recent activity also incorporates the use of the Surtr malware.",
      "meta": {
        "refs": [
          "https://unit42.paloaltonetworks.com/unit42-sunorcal-adds-github-steganography-repertoire-expands-vietnam-myanmar/",
          "https://www.cyber.nj.gov/threat-profiles/trojan-variants/sunorcal"
        ]
      },
      "related": [
        {
          "dest-uuid": "22b75148-9d58-4fa7-8459-6ef25bbaf759",
          "tags": [
            "estimative-language:likelihood-probability=\"roughly-even-chance\""
          ],
          "type": "similar"
        },
        {
          "dest-uuid": "dd919e75-57e8-4e5c-9451-8be6e734f1f3",
          "tags": [
            "estimative-language:likelihood-probability=\"roughly-even-chance\""
          ],
          "type": "similar"
        }
      ],
      "uuid": "80365d3a-6d46-4195-a772-364749a6dc06",
      "value": "SunOrcal"
    },
    {
      "description": "Threat actors have delivered Bookworm as a payload in attacks on targets in Thailand. Readers who are interested in this campaign should start with our first blog that lays out the overall functionality of the malware and introduces its many components.\n Unit 42 does not have detailed targeting information for all known Bookworm samples, but we are aware of attempted attacks on at least two branches of government in Thailand. We speculate that other attacks delivering Bookworm were also targeting organizations in Thailand based on the contents of the associated decoys documents, as well as several of the dynamic DNS domain names used to host C2 servers that contain the words “Thai” or “Thailand”. Analysis of compromised systems seen communicating with Bookworm C2 servers also confirms our speculation on targeting with a majority of systems existing within Thailand.",
      "meta": {
        "refs": [
          "https://unit42.paloaltonetworks.com/attack-campaign-on-the-government-of-thailand-delivers-bookworm-trojan/",
          "https://unit42.paloaltonetworks.com/bookworm-trojan-a-model-of-modular-architecture/"
        ]
      },
      "uuid": "9ff6e087-6755-447a-b537-8f06c7aa4a85",
      "value": "Bookworm"
    },
    {
      "description": "We named the malware family described in the rest of this blog post Amavaldo. This family is still in active development – the latest version we have observed (10.7) has a compilation timestamp of June 10th, 2019.",
      "meta": {
        "refs": [
          "https://www.welivesecurity.com/2019/08/01/banking-trojans-amavaldo/"
        ]
      },
      "uuid": "c72f8f57-fc2f-4ca2-afbe-ca5bfa5a1747",
      "value": "Amavaldo"
    },
    {
      "description": "hacker going by the handle Mr. Burns. He also created something similar called RMS, which behaves very much like the TVSPY builder.\n“RMS/TVSPY continues to be developed, with a new version being posted by the developer/reseller on a regular basis,” Damballa researchers noted. “In fact, the legitimate RMS version developed by TektonIT and the version posted in criminal forums appear to be identical. TVSPY seems to be merely a modification of RMS to utilize TeamViewer infrastructure and a command-and-control interface manageable through the Web.",
      "meta": {
        "refs": [
          "https://mobile.twitter.com/SaudiDFIR/status/1177740045186457600"
        ],
        "synonyms": [
          "TVRAT",
          "SpY-Agent",
          "teamspy"
        ]
      },
      "uuid": "ae82a19e-2334-4e72-b55c-79b4ba4f137f",
      "value": "TVSPY"
    },
    {
      "description": "The COMpfun malware was initially documented by G-DATA in 2014. Although G-DATA didn’t identify which actor was using this malware, Kaspersky tentatively linked it to the Turla APT, based on the victimology. Our telemetry indicates that the current campaign using Reductor started at the end of April 2019 and remained active at the time of writing (August 2019). We identified targets in Russia and Belarus.",
      "meta": {
        "refs": [
          "https://securelist.com/compfun-successor-reductor/93633/",
          "https://www.gdatasoftware.com/blog/2014/10/23941-com-object-hijacking-the-discreet-way-of-persistence"
        ]
      },
      "uuid": "b2c2d42b-a6a3-4ab0-a013-eb1c7461aca9",
      "value": "COMpfun"
    },
    {
      "description": "We called these new modules ‘Reductor’ after a .pdb path left in some samples. Besides typical RAT functions such as uploading, downloading and executing files, Reductor’s authors put a lot of effort into manipulating digital certificates and marking outbound TLS traffic with unique host-related identifiers.  The Kaspersky Attribution Engine shows strong code similarities between this family and the COMPfun Trojan. Moreover, further research showed that the original COMpfun Trojan most probably is used as a downloader in one of the distribution schemes. Based on these similarities, we’re quite sure the new malware was developed by the COMPfun authors.",
      "meta": {
        "refs": [
          "https://securelist.com/compfun-successor-reductor/93633/"
        ]
      },
      "uuid": "a577bb0d-9732-449a-80f7-5e6c93e6046c",
      "value": "Reductor"
    },
    {
      "description": "Legitimate tool - command-line tool used to monitor a running process and dump memory depending on customcriteria. The attackers use this tool to dump the LSASS process to gatherWINDOWScredentials hashes",
      "uuid": "1ae22855-c343-4ae9-8cab-522c9da938aa",
      "value": "ProcDump"
    },
    {
      "description": "Legitimate tool - command-line tool used to import and export certificates on a machine. The attackers use this toolto gather credentials used for VPN authentication to the clients’ networks",
      "uuid": "fadd0d1f-b098-43ea-b7a6-50fb58aef9f6",
      "value": "CertMig"
    },
    {
      "description": "Legitimate tool - tool used to scan IPv4/IPv6 networks and remotely execute PowerShell commands.",
      "uuid": "bbba3a35-5064-4e60-ad4b-0ba16cc81a23",
      "value": "Netscan"
    },
    {
      "description": "Malware embedded in Asus Live Update in 2018. ShadowHammer triggers its malicious behavior only if the computer it is running on has a network adapter with the MAC address whitelisted by the attacker.",
      "meta": {
        "refs": [
          "https://www.welivesecurity.com/wp-content/uploads/2019/10/ESET_Winnti.pdf"
        ]
      },
      "uuid": "c1815516-aa2a-43d2-9136-78a8feb054b6",
      "value": "ShadowHammer"
    },
    {
      "description": "DePriMon is a malicious downloader, with several stages and using many non-traditional techniques. To achieve persistence, the malware registers a new local port monitor – a trick falling under the “Port Monitors” technique in the MITRE ATT&CK knowledgebase. For that, the malware uses the “Windows Default Print Monitor” name; that’s why we have named it DePriMon. Due to its complexity and modular architecture, we consider it to be a framework.",
      "meta": {
        "refs": [
          "https://www.bleepingcomputer.com/news/security/deprimon-malware-registers-itself-as-a-windows-print-monitor/",
          "https://www.welivesecurity.com/2019/11/21/deprimon-default-print-monitor-malicious-downloader/"
        ]
      },
      "uuid": "c76874cd-0d73-4cbf-8d39-a066900dd4ce",
      "value": "DePriMon"
    },
    {
      "description": "Private Internet Access provides state of the art, multi-layered security with advanced privacy protection using VPN tunneling. ",
      "meta": {
        "refs": [
          "https://www.privateinternetaccess.com/"
        ],
        "synonyms": [
          "PIA"
        ]
      },
      "uuid": "68cd6cbf-6629-4e02-98b6-128978f44546",
      "value": "Private Internet Access"
    },
    {
      "description": "Reads from and writes to network connections using TCP or UDP protocols.",
      "uuid": "cb45bb39-745b-4cde-9a42-2e67334e5071",
      "value": "Netcat"
    },
    {
      "description": "NBTScan is a program for scanning IP networks for NetBIOS name information (similar to what the Windows nbtstat tool provides against single hosts). It sends a NetBIOS status query to each address in a supplied range and lists received information in human readable form. For each responded host it lists IP address, NetBIOS computer name, logged-in user name and MAC address.",
      "meta": {
        "refs": [
          "https://sectools.org/tool/nbtscan/"
        ]
      },
      "uuid": "a0736351-1721-42ed-a057-19b4b93b585e",
      "value": "NBTScan"
    },
    {
      "description": "PowerGhost is capable of stealthily establishing itself in a system and spreading across large corporate networks infecting both workstations and servers. This type of hidden consolidation is typical of miners: the more machines that get infected and the longer they remain that way, the greater the attacker’s profits. Therefore, it’s not uncommon to see clean software being infected with a miner; the popularity of the legitimate software serves to promote the malware’s proliferation. The creators of PowerGhost, however, went further and started using fileless techniques to establish the illegal miner within the victim system.",
      "meta": {
        "refs": [
          "https://securelist.com/a-mining-multitool/86950/"
        ]
      },
      "uuid": "92480988-82ad-4e1c-af5f-71c85f9ab809",
      "value": "PowerGhost"
    },
    {
      "description": "Check Point researchers have found another wave of the Ursnif malspam campaign targeting Italy. Only a few details are known so far but what we have found is that the file delivered is a VBE file (encoded VBS) named “SCANSIONE.vbe” and is delivered via ZIP attachments in emails with the subject suggesting different documents in Italian.",
      "meta": {
        "refs": [
          "https://research.checkpoint.com/vbetaly/"
        ]
      },
      "uuid": "10c0d60b-c9c1-474c-8594-11b5d82c6498",
      "value": "VBEtaly"
    },
    {
      "description": "ZeroCleare was used to execute a destructive attack that affected organizations in the energy and industrial sectorsin the Middle East. Based on the analysis of the malware and the attackers’ behavior, we suspect Iran-based nation state adversaries were involved to develop and deploy this new wiper. ",
      "meta": {
        "refs": [
          "https://www.ibm.com/downloads/cas/OAJ4VZNJ"
        ]
      },
      "uuid": "40fdcaac-a733-4088-9058-7b15a415b943",
      "value": "ZeroCleare"
    },
    {
      "description": "At the heart of the recent Bapco attack is a new strain of malware named Dustman. According to an analysis by Saudi Arabia's cyber-security agency, Dustman is a so-called data wiper -- malware designed to delete data on infected computers, once launched into execution.\nDustman represents the third different data-wiping malware linked to the Tehran regime. Iranian state-backed hackers have a long history of developing data-wiping malware.",
      "meta": {
        "refs": [
          "https://mobile.twitter.com/IntezerLabs/status/1215252764080644098"
        ]
      },
      "uuid": "ff692a4c-23ff-4e86-a03b-2de8d36bc98f",
      "value": "Dustman"
    },
    {
      "description": "This rootkit is a very simple. The name of the driver is “autochk.sys” - that’s why we’ll call it the autochk rootkit. The rootkit implements 2 functionalities: File Redirection and Network Connection Hiding.",
      "meta": {
        "refs": [
          "https://repnz.github.io/posts/autochk-rootkit-analysis/"
        ]
      },
      "uuid": "4a60dc72-1ca0-4503-a635-96e119c5278d",
      "value": "Autochk Rootkit"
    },
    {
      "description": "New trojan called Lampion has spread using template emails from the Portuguese Government Finance & Tax during the last days of 2019.",
      "meta": {
        "refs": [
          "https://seguranca-informatica.pt/targeting-portugal-a-new-trojan-lampion-has-spread-using-template-emails-from-the-portuguese-government-finance-tax/"
        ]
      },
      "uuid": "dd299e22-bf82-4317-8c81-c6b1f7514571",
      "value": "Lampion"
    },
    {
      "description": "Bitdefender researchers tracked the development of a Mirai-inspired botnet, dubbed LiquorBot, which seems to be actively in development and has recently incorporated Monero cryptocurrency mining features.",
      "meta": {
        "refs": [
          "https://labs.bitdefender.com/2020/01/hold-my-beer-mirai-spinoff-named-liquorbot-incorporates-cryptomining/"
        ]
      },
      "uuid": "e537e165-ea8b-4e75-8813-6519632d3f6a",
      "value": "LiquorBot"
    },
    {
      "description": "Written in C++ and designed to function as a downloader of other malware, Gelup stood out for its obfuscation techniques. Gelup can also bypass User Account Control (UAC) by mocking trusted directories, abusing auto-elevated executables and using the Dynamic Link Library (DLL) side-loading technique.",
      "meta": {
        "refs": [
          "https://securityintelligence.com/news/ta505-delivers-new-gelup-malware-tool-flowerpippi-backdoor-via-spam-campaign/"
        ],
        "synonyms": [
          "AndroMut"
        ]
      },
      "uuid": "32a6065c-4f4e-4a60-8717-5872b5f21ac4",
      "value": "Gelup malware tool"
    },
    {
      "description": "DenesRAT is a private Trojan horse of the \"Sea Lotus\" organization, which can perform corresponding functions according to the instructions issued by the C2 server. The main functions are file operations, such as creating files or directories, deleting files or directories, finding files; registry reading and writing; remote code execution, such as creating processes, executing DLLs, etc....",
      "meta": {
        "refs": [
          "http://baijiahao.baidu.com/s?id=1661498030941117519",
          "https://www.fireeye.com/blog/threat-research/2020/04/apt32-targeting-chinese-government-in-covid-19-related-espionage.html"
        ],
        "synonyms": [
          "METALJACK"
        ],
        "type": [
          "Loader",
          "Backdoor"
        ]
      },
      "uuid": "edd9e14c-80f7-4a50-ab85-fa1120c54003",
      "value": "DenesRAT"
    },
    {
      "description": "Sednit's Exploit-Kit",
      "meta": {
        "refs": [
          "https://www.welivesecurity.com/2014/10/08/sednit-espionage-group-now-using-custom-exploit-kit/",
          "https://www.welivesecurity.com/2016/10/20/new-eset-research-paper-puts-sednit-under-the-microscope/"
        ],
        "synonyms": [],
        "type": [
          "Exploit-Kit"
        ]
      },
      "related": [],
      "uuid": "a2d1cdd6-1c3d-47b3-803b-9a3fffe2f051",
      "value": "Sedkit"
    },
    {
      "description": "Covenant is a .NET command and control framework that aims to highlight the attack surface of .NET, make the use of offensive .NET tradecraft easier, and serve as a collaborative command and control platform for red teamers.",
      "meta": {
        "refs": [
          "https://github.com/cobbr/Covenant/"
        ],
        "synonyms": [],
        "type": [
          "post-exploitation framework"
        ]
      },
      "related": [],
      "uuid": "01a4f3c4-a578-49bd-b6ab-eb3b7d27d8c1",
      "value": "Covenant"
    },
    {
      "description": "Cobalt Strike is a post-exploitation framework.",
      "meta": {
        "refs": [
          "https://www.cobaltstrike.com"
        ],
        "synonyms": [],
        "type": [
          "post-exploitation framework"
        ]
      },
      "related": [],
      "uuid": "97f26fab-af0e-4da9-b4c1-aec70cace22d",
      "value": "Cobalt Strike"
    },
    {
      "description": "Penetration testing framework.",
      "meta": {
        "refs": [
          "https://www.metasploit.com"
        ],
        "synonyms": [],
        "type": [
          "exploitation framework"
        ]
      },
      "related": [],
      "uuid": "be419332-61ab-45f0-979e-56f78a223c8e",
      "value": "metasploit"
    },
    {
      "description": "A swiss army knife for pentesting networks.",
      "meta": {
        "refs": [
          "https://github.com/byt3bl33d3r/CrackMapExec",
          "https://bitdefender.com/files/News/CaseStudies/study/332/Bitdefender-Whitepaper-Chafer-creat4491-en-EN-interactive.pdf"
        ],
        "synonyms": [],
        "type": [
          "exploitation framework"
        ]
      },
      "related": [],
      "uuid": "e83d1296-027a-4f30-98e0-19622967d5c4",
      "value": "CrackMapExec"
    },
    {
      "description": "Wellmess is a Remote Access Trojan written in Golang and also have a .NET version",
      "meta": {
        "refs": [
          "https://www.lac.co.jp/lacwatch/pdf/20180614_cecreport_vol3.pdf",
          "https://blogs.jpcert.or.jp/en/2018/07/malware-wellmes-9b78.html",
          "https://www.botconf.eu/wp-content/uploads/2018/12/2018-Y-Ishikawa-S-Nagano-Lets-go-with-a-Go-RAT-_final.pdf",
          "https://www.ncsc.gov.uk/files/Advisory-APT29-targets-COVID-19-vaccine-development.pdf"
        ],
        "synonyms": [],
        "type": [
          "RAT"
        ]
      },
      "related": [],
      "uuid": "4fe80228-1142-4e70-9df8-c8f1f3356cfb",
      "value": "WellMess"
    },
    {
      "description": "WellMail is a lightweight tool designed to run commands or scripts with the results being sent to a hardcoded Command and Control (C2) server.",
      "meta": {
        "refs": [
          "https://www.ncsc.gov.uk/files/Advisory-APT29-targets-COVID-19-vaccine-development.pdf"
        ],
        "synonyms": [],
        "type": [
          "RAT"
        ]
      },
      "related": [],
      "uuid": "59266c02-e3c8-47a6-b00c-bbb50c8975e9",
      "value": "WellMail"
    },
    {
      "description": "Drovorub is a Linux malware toolset consisting of an implant coupled with a kernel module rootkit, a file transfer and port forwarding tool, and a Command and Control (C2) server.",
      "meta": {
        "refs": [
          "https://media.defense.gov/2020/Aug/13/2002476465/-1/-1/0/CSA_DROVORUB_RUSSIAN_GRU_MALWARE_AUG_2020.PDF"
        ],
        "synonyms": [],
        "type": [
          "Backdoor",
          "Rootkit"
        ]
      },
      "related": [],
      "uuid": "a0a46c1b-e774-410e-a84b-020b2558d851",
      "value": "Drovorub"
    },
    {
      "description": "The adware DealPly (sometimes also referred to as IsErIk) and malicious Chrome extension ManageX, for instance, can come bundled under the guise of a legitimate installer and other potentially unwanted applications (PUAs). Because various write-ups cover Dealply or IsErik separately, the technical discussion and representation of both are discussed separately. ",
      "meta": {
        "refs": [
          "https://blog.trendmicro.com/trendlabs-security-intelligence/exposing-modular-adware-how-dealply-iserik-and-managex-persist-in-systems/"
        ],
        "synonyms": [
          "DealPly",
          "ManageX"
        ],
        "type": [
          "PUA"
        ]
      },
      "related": [],
      "uuid": "9f9daf7b-3530-4e2d-9d2c-d1036bafc825",
      "value": "IsErIk"
    },
    {
      "description": "Attackers often shift infrastructure, techniques, and tools to avoid notoriety that might attract law enforcement or security researchers. They often retain them while waiting for security organizations to start considering associated artifacts inactive, so they face less scrutiny. Vatet, a custom loader for the Cobalt Strike framework that has been seen in ransomware campaigns as early as November 2018, is one of the tools that has resurfaced in the recent campaigns.",
      "meta": {
        "refs": [
          "https://www.microsoft.com/security/blog/2020/04/28/ransomware-groups-continue-to-target-healthcare-critical-services-heres-how-to-reduce-risk/",
          "https://www.tripwire.com/state-of-security/featured/ransomware-characteristics-attack-chains-recent-campaigns/"
        ],
        "type": [
          "Loader"
        ]
      },
      "related": [],
      "uuid": "2a838144-b42d-4c12-bf41-4e99de1935e9",
      "value": "Vatet"
    },
    {
      "description": "ConfuserEx is a common .NET packer/protector used to obfuscate .NET assemblies and confuse the decompilation process. According to the official site: ConfuserEx is an free, open-source protector for .NET applications. It is the successor of Confuser project. ConfuserEx supports .NET Framework from 2.0 - 4.5 and Mono (and other .NET platforms if enough request!). It supports most of the protections you’ll find in commerical protectors, and some more!",
      "meta": {
        "refs": [
          "https://yck1509.github.io/ConfuserEx/",
          "https://blog.talosintelligence.com/2017/12/recam-redux-deconfusing-confuserex.html"
        ],
        "type": [
          "Packer"
        ]
      },
      "related": [],
      "uuid": "1d734fcc-58a2-4176-bfa9-0d96f447799d",
      "value": "ConfuserEx"
    },
    {
      "description": "Beds Protector is a common .NET packer/protector. It is a mod of ConfuserEx, which is another common .NET packer/protector. It is commonly used to obfuscate .NET assemblies and confuse the decompilation process. The latest available version is Beds Protector v1.4.1",
      "meta": {
        "refs": [
          "https://github.com/BedTheGod/ConfuserEx-Mod-By-Bed"
        ],
        "type": [
          "Packer"
        ]
      },
      "related": [],
      "uuid": "5ce18513-bd12-4689-a705-634cf727162e",
      "value": "Beds Protector"
    },
    {
      "description": "HyperBro Trojan was used as last-stage in-memory remote administration tool (RAT).",
      "meta": {
        "refs": [
          "https://securelist.com/luckymouse-hits-national-data-center/86083/"
        ],
        "type": [
          "RAT"
        ]
      },
      "related": [],
      "uuid": "e1bfe1d9-190c-4cf4-aec8-a8f2c41c7d8b",
      "value": "HyperBro"
    },
    {
      "description": "SUNSPOT is StellarParticle’s malware used to insert the SUNBURST backdoor into software builds of the SolarWinds Orion IT management product.",
      "meta": {
        "refs": [
          "https://www.crowdstrike.com/blog/sunspot-malware-technical-analysis/"
        ]
      },
      "related": [
        {
          "dest-uuid": "16902832-0118-40f2-b29e-eaba799b2bf4",
          "tags": [
            "estimative-language:likelihood-probability=\"likely\""
          ],
          "type": "dropped"
        }
      ],
      "uuid": "d9b2305e-9802-483c-a95d-2ae8525c7704",
      "value": "SUNSPOT"
    },
    {
      "description": "",
      "meta": {
        "refs": [
          "https://www.clearskysec.com/cedar/"
        ],
        "type": [
          "webshell"
        ]
      },
      "related": [],
      "uuid": "1974ea65-7312-4d91-a592-649983b46554",
      "value": "Caterpillar WebShell"
    },
    {
      "description": "The P.A.S. webshell was developed by an ukrainian student, Jaroslav Volodimirovich Panchenko, who used the nick-name Profexer. It was developed in PHP and features a characteristic password-based encryption. This tool was available through a form on his website, where a user had to provide a password to receive a custom webshell. The form suggested a donation to the developer. It was commonly used, including during a WORDPRESS website attack.",
      "meta": {
        "refs": [
          "https://us-cert.cisa.gov/GRIZZLY-STEPPE-Russian-Malicious-Cyber-Activity",
          "https://www.cert.ssi.gouv.fr/uploads/CERTFR-2021-CTI-005.pdf"
        ],
        "synonyms": [
          "Fobushell"
        ],
        "type": [
          "webshell"
        ]
      },
      "related": [],
      "uuid": "6baa1f46-daa9-4f40-952b-ec613c835abb",
      "value": "P.A.S. webshell"
    },
    {
      "description": "Exaramel is a backdoor first publicly reported by ESET in 2018. Two samples were identified, one targeting the WINDOWS operating system and the other targeting LINUX operating systems.",
      "meta": {
        "refs": [
          "https://www.welivesecurity.com/2018/10/11/new-telebots-backdoor-linking-industroyer-notpetya/",
          "https://www.cert.ssi.gouv.fr/uploads/CERTFR-2021-CTI-005.pdf"
        ],
        "type": [
          "backdoor"
        ]
      },
      "related": [],
      "uuid": "95174297-6dff-47d9-bcb9-263f9b2efcfb",
      "value": "Exaramel"
    },
    {
      "description": "RDAT is a backdoor used by the suspected Iranian threat group OilRig. RDAT  was originally identified in 2017 and targeted companies in the telecommunications sector.",
      "meta": {
        "refs": [
          "https://unit42.paloaltonetworks.com/oilrig-novel-c2-channel-steganography/"
        ],
        "type": [
          "backdoor"
        ]
      },
      "related": [],
      "uuid": "d357a6ff-00e5-4fcc-8b9e-4a9d98a736e7",
      "value": "RDAT"
    },
    {
<<<<<<< HEAD
      "description": "Loader used in hands-on-keyboard techniques that attackers employed on compromised endpoints using a powerful second-stage payload, one of several custom Cobalt Strike loaders.",
      "meta": {
        "refs": [
          "https://www.microsoft.com/security/blog/2021/05/27/new-sophisticated-email-based-attack-from-nobelium/",
          "https://www.microsoft.com/security/blog/2021/01/20/deep-dive-into-the-solorigate-second-stage-activation-from-sunburst-to-teardrop-and-raindrop/"
        ]
      },
      "related": [
        {
          "dest-uuid": "d7247cf9-13b6-4781-b789-a5f33521633b",
          "tags": [
            "estimative-language:likelihood-probability=\"likely\""
          ],
          "type": "used-by"
        },
        {
          "dest-uuid": "6c562458-7970-4d61-aded-1fe4a9002404",
          "tags": [
            "estimative-language:likelihood-probability=\"likely\""
          ],
          "type": "variant-of"
        }
      ],
      "uuid": "aba3fd7d-87cc-4266-82a1-d458ae299266",
      "value": "TEARDROP"
    },
    {
      "description": "Written in Go, GoldMax acts as command-and-control backdoor for the actor. It uses several different techniques to obfuscate its actions and evade detection. The malware writes an encrypted configuration file to disk, where the file name and AES-256 cipher keys are unique per implant and based on environmental variables and information about the network where it is running.\nGoldMax establishes a secure session key with its C2 and uses that key to securely communicate with the C2, preventing non-GoldMax-initiated connections from receiving and identifying malicious traffic. The C2 can send commands to be launched for various operations, including native OS commands, via psuedo-randomly generated cookies. The hardcoded cookies are unique to each implant, appearing to be random strings but mapping to victims and operations on the actor side.",
      "meta": {
        "refs": [
          "https://www.microsoft.com/security/blog/2021/05/27/new-sophisticated-email-based-attack-from-nobelium/",
          "https://www.microsoft.com/security/blog/2021/03/04/goldmax-goldfinder-sibot-analyzing-nobelium-malware/"
        ]
      },
      "related": [
        {
          "dest-uuid": "d7247cf9-13b6-4781-b789-a5f33521633b",
          "tags": [
            "estimative-language:likelihood-probability=\"likely\""
          ],
          "type": "used-by"
        }
      ],
      "uuid": "1e912590-c879-4a9c-81b9-2d31e82ac718",
      "value": "GoldMax"
    },
    {
      "description": "Loader used in hands-on-keyboard techniques that attackers employed on compromised endpoints using a powerful second-stage payload, one of several custom Cobalt Strike loaders.",
      "meta": {
        "refs": [
          "https://www.microsoft.com/security/blog/2021/01/20/deep-dive-into-the-solorigate-second-stage-activation-from-sunburst-to-teardrop-and-raindrop/"
        ]
      },
      "related": [
        {
          "dest-uuid": "d7247cf9-13b6-4781-b789-a5f33521633b",
          "tags": [
            "estimative-language:likelihood-probability=\"likely\""
          ],
          "type": "used-by"
        },
        {
          "dest-uuid": "aba3fd7d-87cc-4266-82a1-d458ae299266",
          "tags": [
            "estimative-language:likelihood-probability=\"likely\""
          ],
          "type": "variant-of"
        }
      ],
      "uuid": "6c562458-7970-4d61-aded-1fe4a9002404",
      "value": "Raindrop"
    },
    {
      "description": "Tool written in Go, GoldFinder was most likely used as a custom HTTP tracer tool that logs the route or hops that a packet takes to reach a hardcoded C2 server. When launched, the malware issues an HTTP request for a hardcoded IP address (e.g., hxxps://185[.]225[.]69[.]69/) and logs the HTTP response to a plaintext log file (e.g., loglog.txt created in the present working directory). GoldFinder uses the following hardcoded labels to store the request and response information in the log file:",
      "meta": {
        "refs": [
          "https://www.microsoft.com/security/blog/2021/03/04/goldmax-goldfinder-sibot-analyzing-nobelium-malware/"
        ]
      },
      "related": [
        {
          "dest-uuid": "d7247cf9-13b6-4781-b789-a5f33521633b",
          "tags": [
            "estimative-language:likelihood-probability=\"likely\""
          ],
          "type": "used-by"
        }
      ],
      "uuid": "235832b0-ee82-4ed9-8cbd-99cd3cc3596c",
      "value": "GoldFinder"
    },
    {
      "description": "Sibot is a dual-purpose malware implemented in VBScript. It is designed to achieve persistence on the infected machine then download and execute a payload from a remote C2 server.  The VBScript file is given a name that impersonates legitimate Windows tasks and is either stored in the registry of the compromised system or in an obfuscated format on disk. The VBScript is then run via a scheduled task.",
      "meta": {
        "refs": [
          "https://www.microsoft.com/security/blog/2021/03/04/goldmax-goldfinder-sibot-analyzing-nobelium-malware/"
        ]
      },
      "related": [
        {
          "dest-uuid": "d7247cf9-13b6-4781-b789-a5f33521633b",
          "tags": [
            "estimative-language:likelihood-probability=\"likely\""
          ],
          "type": "used-by"
        }
      ],
      "uuid": "1422b81c-a3c6-4229-8523-82d705400f46",
      "value": "Sibot"
=======
      "description": "Matanbuchus is a loader promoted by BelialDemon. It can launch an EXE or DLL file in memory, leverage schtasks.exe to add or modify task schedules, and launch custom PowerShell commands, among other capabilities. Attackers use a Microsoft Excel document as the initial vector to drop the Matanbuchus Loader DLL.",
      "meta": {
        "date": "Feb 2021.",
        "refs": [
          "https://unit42.paloaltonetworks.com/matanbuchus-malware-as-a-service/"
        ],
        "type": [
          "Loader"
        ]
      },
      "uuid": "2214b113-6942-494f-94b7-576e74fccdb5",
      "value": "Matanbuchus"
>>>>>>> a5d7d85d
    }
  ],
  "version": 145
}<|MERGE_RESOLUTION|>--- conflicted
+++ resolved
@@ -8303,7 +8303,6 @@
       "value": "RDAT"
     },
     {
-<<<<<<< HEAD
       "description": "Loader used in hands-on-keyboard techniques that attackers employed on compromised endpoints using a powerful second-stage payload, one of several custom Cobalt Strike loaders.",
       "meta": {
         "refs": [
@@ -8413,7 +8412,8 @@
       ],
       "uuid": "1422b81c-a3c6-4229-8523-82d705400f46",
       "value": "Sibot"
-=======
+    },
+    {
       "description": "Matanbuchus is a loader promoted by BelialDemon. It can launch an EXE or DLL file in memory, leverage schtasks.exe to add or modify task schedules, and launch custom PowerShell commands, among other capabilities. Attackers use a Microsoft Excel document as the initial vector to drop the Matanbuchus Loader DLL.",
       "meta": {
         "date": "Feb 2021.",
@@ -8426,8 +8426,7 @@
       },
       "uuid": "2214b113-6942-494f-94b7-576e74fccdb5",
       "value": "Matanbuchus"
->>>>>>> a5d7d85d
     }
   ],
-  "version": 145
+  "version": 146
 }