--- conflicted
+++ resolved
@@ -7554,7 +7554,6 @@
       "value": "BabyShark"
     },
     {
-<<<<<<< HEAD
       "description": "Hackers are running a new campaign which drops the StealthWorker brute-force malware on Windows and Linux machines that end up being used to brute force other computers in a series of distributed brute force attacks.\nAs unearthed by FortiGuard Labs' Rommel Joven, the StealthWorker Golang-based brute forcer (also known as GoBrut) discovered by Malwarebytes at the end of February is actively being used to target and compromise multiple platforms.\nStealthWorker was previously connected to a number of compromised Magento-powered e-commerce websites on which attackers infiltrated skimmers designed to exfiltrate both payment and personal information.\nAs later discovered, the malware is capable of exploiting a number of vulnerabilities in to infiltrate Magento, phpMyAdmin, and cPanel Content Management Systems (CMSs), as well as brute force its way in if everything else fails.",
       "meta": {
         "refs": [
@@ -7563,7 +7562,8 @@
       },
       "uuid": "f0fc5ab9-4973-42b3-a2f6-25ff551b5566",
       "value": "StealthWorker"
-=======
+    },
+    {
       "description": "The SLUB backdoor is a custom one written in the C++ programming language, statically linking curl library to perform multiple HTTP requests. Other statically-linked libraries are boost (for extracting commands from gist snippets) and JsonCpp (for parsing slack channel communication).",
       "meta": {
         "refs": [
@@ -7572,7 +7572,6 @@
       },
       "uuid": "bb6492fa-36b5-4f4a-a787-e718e7f9997f",
       "value": "SLUB Backdoor"
->>>>>>> 139e6c32
     }
   ],
   "version": 112
