--- conflicted
+++ resolved
@@ -4346,7 +4346,6 @@
       "uuid": "76d5c7a2-73c3-11e8-bd92-db4d715af093"
     },
     {
-<<<<<<< HEAD
       "value": "DDKONG",
       "description": "The malware in question is configured with the following three exported functions: ServiceMain,Rundll32Call, DllEntryPoint. The ServiceMain exported function indicates that this DLL is expected to be loaded as a service. If this function is successfully loaded, it will ultimately spawn a new instance of itself with the Rundll32Call export via a call to rundll32.exe. The Rundll32Call exported function begins by creating a named event named ‘RunOnce’. This event ensures that only a single instance of DDKong is executed at a given time. If this is the only instance of DDKong running at the time, the malware continues. If it’s not, it dies. This ensures that only a single instance of DDKong is executed at a given time. DDKong attempts to decode an embedded configuration using a single byte XOR key of 0xC3. After this configuration is decoded and parsed, DDKONG proceeds to send a beacon to the configured remote server via a raw TCP connection. The packet has a header of length 32 and an optional payload. In the beacon, no payload is provided, and as such, the length of this packet is set to zero. After it sends the beacon, the malware expects a response command of either 0x4 or 0x6. Both responses instruct the malware to download and load a remote plugin. In the event 0x4 is specified, the malware is instructed to load the exported ‘InitAction’ function. If 0x6 is specified, the malware is instructed to load the exported ‘KernelDllCmdAction’ function. Prior to downloading the plugin, the malware downloads a buffer that is concatenated with the embedded configuration and ultimately provided to the plugin at runtime. As we can see in the above text, two full file paths are included in this buffer, providing us with insight into the original malware family’s name, as well as the author. After this buffer is collected, the malware downloads the plugin and loads the appropriate function. This plugin provides the attacker with the ability to both list files and download/upload files on the victim machine.",
       "meta": {
@@ -4365,7 +4364,8 @@
         ]
       },
       "uuid": "58b24db2-79d7-11e8-9b1b-bbdbc798af4f"
-=======
+    },
+    {
       "meta": {
         "refs": [
           "https://github.com/zerosum0x0/koadic",
@@ -4375,7 +4375,6 @@
       "description": "Koadic, or COM Command & Control, is a Windows post-exploitation rootkit similar to other penetration testing tools such as Meterpreter and Powershell Empire. The major difference is that Koadic does most of its operations using Windows Script Host",
       "value": "Koadic",
       "uuid": "f9e0b922-253c-40fa-a6d2-e60ec9c6980b"
->>>>>>> 1bd0fb34
     }
   ],
   "authors": [
