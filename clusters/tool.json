{
  "authors": [
    "Alexandre Dulaunoy",
    "Florian Roth",
    "Timo Steffens",
    "Christophe Vandeplas",
    "Dennis Rand",
    "raw-data"
  ],
  "category": "tool",
  "description": "threat-actor-tools is an enumeration of tools used by adversaries. The list includes malware but also common software regularly used by the adversaries.",
  "name": "Tool",
  "source": "MISP Project",
  "type": "tool",
  "uuid": "0d821b68-9d82-4c6d-86a6-1071a9e0f79f",
  "values": [
    {
      "description": "Banking Malware",
      "meta": {
        "refs": [
          "https://thehackernews.com/search/label/Zusy%20Malware",
          "http://blog.trendmicro.com/trendlabs-security-intelligence/the-tinbatinybanker-malware/"
        ],
        "synonyms": [
          "Hunter",
          "Zusy",
          "TinyBanker"
        ],
        "type": [
          "Banking"
        ]
      },
      "related": [
        {
          "dest-uuid": "96b2b31e-b191-43c4-9929-48ba1cbee62c",
          "tags": [
            "estimative-language:likelihood-probability=\"likely\""
          ],
          "type": "similar"
        },
        {
          "dest-uuid": "5594b171-32ec-4145-b712-e7701effffdd",
          "tags": [
            "estimative-language:likelihood-probability=\"likely\""
          ],
          "type": "similar"
        },
        {
          "dest-uuid": "5eee35b6-bd21-4b67-b198-e9320fcf2c88",
          "tags": [
            "estimative-language:likelihood-probability=\"likely\""
          ],
          "type": "similar"
        }
      ],
      "uuid": "75f53ead-1aee-4f91-8cb9-b4170d747cfc",
      "value": "Tinba"
    },
    {
      "description": "Malware",
      "meta": {
        "refs": [
          "https://www.trendmicro.com/vinfo/us/threat-encyclopedia/web-attack/112/pulling-the-plug-on-plugx"
        ],
        "synonyms": [
          "Backdoor.FSZO-5117",
          "Trojan.Heur.JP.juW@ayZZvMb",
          "Trojan.Inject1.6386",
          "Korplug",
          "Agent.dhwf"
        ],
        "type": [
          "Backdoor"
        ]
      },
      "related": [
        {
          "dest-uuid": "663f8ef9-4c50-499a-b765-f377d23c1070",
          "tags": [
            "estimative-language:likelihood-probability=\"likely\""
          ],
          "type": "similar"
        },
        {
          "dest-uuid": "64fa0de0-6240-41f4-8638-f4ca7ed528fd",
          "tags": [
            "estimative-language:likelihood-probability=\"likely\""
          ],
          "type": "similar"
        },
        {
          "dest-uuid": "036bd099-fe80-46c2-9c4c-e5c6df8dcdee",
          "tags": [
            "estimative-language:likelihood-probability=\"likely\""
          ],
          "type": "similar"
        }
      ],
      "uuid": "f4b159ea-97e5-483b-854b-c48a78d562aa",
      "value": "PlugX"
    },
    {
      "description": " Trojan (RAT) linked to current targeted attacks and others dating back to at least early 2009",
      "meta": {
        "refs": [
          "https://www.zscaler.com/pdf/whitepapers/msupdater_trojan_whitepaper.pdfx"
        ],
        "type": [
          "Backdoor"
        ]
      },
      "uuid": "f85d2d5a-6e3c-44e4-bd3b-6100c04b4ba9",
      "value": "MSUpdater"
    },
    {
      "description": "A password sthealing tool regularly used by attackers",
      "meta": {
        "refs": [
          "https://github.com/AlessandroZ/LaZagne"
        ],
        "type": [
          "HackTool"
        ]
      },
      "uuid": "d0394d50-5316-4405-aa77-1070bdf68b6a",
      "value": "Lazagne"
    },
    {
      "description": "Poison Ivy is a RAT which was freely available and first released in 2005.",
      "meta": {
        "refs": [
          "https://www.fireeye.com/content/dam/fireeye-www/global/en/current-threats/pdfs/rpt-poison-ivy.pdf",
          "https://www.f-secure.com/v-descs/backdoor_w32_poisonivy.shtml"
        ],
        "synonyms": [
          "Backdoor.Win32.PoisonIvy",
          "Gen:Trojan.Heur.PT"
        ],
        "type": [
          "Backdoor"
        ]
      },
      "related": [
        {
          "dest-uuid": "4e104fef-8a2c-4679-b497-6e86d7d47db0",
          "tags": [
            "estimative-language:likelihood-probability=\"likely\""
          ],
          "type": "similar"
        },
        {
          "dest-uuid": "b42378e0-f147-496f-992a-26a49705395b",
          "tags": [
            "estimative-language:likelihood-probability=\"likely\""
          ],
          "type": "similar"
        },
        {
          "dest-uuid": "7789fc1b-3cbc-4a1c-8ef0-8b06760f93e7",
          "tags": [
            "estimative-language:likelihood-probability=\"likely\""
          ],
          "type": "similar"
        },
        {
          "dest-uuid": "e336aeba-b61a-44e0-a0df-cd52a5839db5",
          "tags": [
            "estimative-language:likelihood-probability=\"likely\""
          ],
          "type": "similar"
        }
      ],
      "uuid": "2abe89de-46dd-4dae-ae22-b49a593aff54",
      "value": "Poison Ivy"
    },
    {
      "description": "In March 2016, Unit 42 observed this new Poison Ivy variant we’ve named SPIVY being deployed via weaponized documents leveraging CVE-2015-2545.",
      "meta": {
        "refs": [
          "http://researchcenter.paloaltonetworks.com/2016/04/unit42-new-poison-ivy-rat-variant-targets-hong-kong-pro-democracy-activists/"
        ],
        "type": [
          "Backdoor"
        ]
      },
      "uuid": "a3d2e7fe-a8e4-48c7-8d47-b9430898af08",
      "value": "SPIVY"
    },
    {
      "meta": {
        "refs": [
          "https://www.crowdstrike.com/blog/whois-anchor-panda/"
        ],
        "synonyms": [
          "Anchor Panda"
        ],
        "type": [
          "Backdoor"
        ]
      },
      "uuid": "32a67552-3b31-47bb-8098-078099bbc813",
      "value": "Torn RAT"
    },
    {
      "meta": {
        "refs": [
          "https://blog.fortinet.com/2016/08/29/german-speakers-targeted-by-spam-leading-to-ozone-rat"
        ],
        "synonyms": [
          "Ozone RAT",
          "ozonercp"
        ],
        "type": [
          "Backdoor"
        ]
      },
      "uuid": "e3010d81-94e2-43a9-98ed-61925b02be6e",
      "value": "OzoneRAT"
    },
    {
      "description": "ZeGhots is a RAT which was freely available and first released in 2014.",
      "meta": {
        "refs": [
          "https://www.microsoft.com/security/portal/threat/encyclopedia/entry.aspx?Name=Backdoor%3aWin32%2fZegost.BW"
        ],
        "synonyms": [
          "BackDoor-FBZT!52D84425CDF2",
          "Trojan.Win32.Staser.ytq",
          "Win32/Zegost.BW"
        ],
        "type": [
          "Backdoor"
        ]
      },
      "uuid": "c7706d12-fb62-4db6-bbe3-fef2da0181e7",
      "value": "ZeGhost"
    },
    {
      "description": "Trojan (RAT) linked to current targeted attacks and others dating back to at least early 2009",
      "meta": {
        "refs": [
          "http://thehackernews.com/2015/08/elise-malware-hacking.html"
        ],
        "synonyms": [
          "Elise"
        ],
        "type": [
          "dropper",
          "PWS"
        ]
      },
      "related": [
        {
          "dest-uuid": "7551188b-8f91-4d34-8350-0d0c57b2b913",
          "tags": [
            "estimative-language:likelihood-probability=\"likely\""
          ],
          "type": "similar"
        },
        {
          "dest-uuid": "3477a25d-e04b-475e-8330-39f66c10cc01",
          "tags": [
            "estimative-language:likelihood-probability=\"likely\""
          ],
          "type": "similar"
        }
      ],
      "uuid": "d70fd29d-590e-4ed5-b72f-6ce0142019c6",
      "value": "Elise Backdoor"
    },
    {
      "description": "A new information stealer, Trojan.Laziok, acts as a reconnaissance tool allowing attackers to gather information and tailor their attack methods for each compromised computer.",
      "meta": {
        "refs": [
          "http://www.symantec.com/connect/blogs/new-reconnaissance-threat-trojanlaziok-targets-energy-sector"
        ],
        "synonyms": [
          "Laziok"
        ],
        "type": [
          "PWS",
          "reco"
        ]
      },
      "related": [
        {
          "dest-uuid": "686a9217-3978-47c0-9989-dd2a3438ba72",
          "tags": [
            "estimative-language:likelihood-probability=\"likely\""
          ],
          "type": "similar"
        }
      ],
      "uuid": "7ccd3821-e825-4ff8-b4be-92c9732ce708",
      "value": "Trojan.Laziok"
    },
    {
      "description": "Android-based malware",
      "meta": {
        "refs": [
          "https://securityintelligence.com/android-malware-about-to-get-worse-gm-bot-source-code-leaked/"
        ],
        "synonyms": [
          "GM-Bot",
          "SlemBunk",
          "Bankosy",
          "Acecard"
        ],
        "type": [
          "Spyware",
          "AndroidOS"
        ]
      },
      "related": [
        {
          "dest-uuid": "3d3aa832-8847-47c5-9e31-ef13ab7ab6fb",
          "tags": [
            "estimative-language:likelihood-probability=\"likely\""
          ],
          "type": "similar"
        },
        {
          "dest-uuid": "620981e8-49c8-486a-b30c-359702c8ffbc",
          "tags": [
            "estimative-language:likelihood-probability=\"likely\""
          ],
          "type": "similar"
        },
        {
          "dest-uuid": "d87e2574-7b9c-4ea7-98eb-88f3e139f6ff",
          "tags": [
            "estimative-language:likelihood-probability=\"likely\""
          ],
          "type": "similar"
        }
      ],
      "uuid": "f8047de2-fefc-4ee0-825b-f1fae4b20c09",
      "value": "Slempo"
    },
    {
      "description": "We have discovered a malware family named ‘PWOBot’ that is fairly unique because it is written entirely in Python, and compiled via PyInstaller to generate a Microsoft Windows executable. The malware has been witnessed affecting a number of Europe-based organizations, particularly in Poland. Additionally, the malware is delivered via a popular Polish file-sharing web service.",
      "meta": {
        "refs": [
          "http://researchcenter.paloaltonetworks.com/2016/04/unit42-python-based-pwobot-targets-european-organizations/"
        ],
        "synonyms": [
          "PWOLauncher",
          "PWOHTTPD",
          "PWOKeyLogger",
          "PWOMiner",
          "PWOPyExec",
          "PWOQuery"
        ],
        "type": [
          "Dropper",
          "Miner",
          "Spyware"
        ]
      },
      "uuid": "17de0952-3841-44d3-b03a-cc90e123d2b8",
      "value": "PWOBot"
    },
    {
      "description": "We recently came across a cyber attack that used a remote access Trojan (RAT) called Lost Door, a tool currently offered on social media sites. What also struck us the most about this RAT (detected as BKDR_LODORAT.A) is how it abuses the Port Forward feature in routers.",
      "meta": {
        "refs": [
          "http://blog.trendmicro.com/trendlabs-security-intelligence/lost-door-rat-accessible-customizable-attack-tool/"
        ],
        "synonyms": [
          "LostDoor RAT",
          "BKDR_LODORAT"
        ],
        "type": [
          "Backdoor"
        ]
      },
      "uuid": "6d0b7543-a6e5-49fc-832e-bd594460187c",
      "value": "Lost Door RAT"
    },
    {
      "meta": {
        "refs": [
          "http://www.fidelissecurity.com/files/files/FTA_1009-njRAT_Uncovered_rev2.pdf",
          "https://github.com/kevthehermit/RATDecoders/blob/master/yaraRules/njRat.yar"
        ],
        "synonyms": [
          "Bladabindi",
          "Jorik"
        ],
        "type": [
          "Backdoor"
        ]
      },
      "related": [
        {
          "dest-uuid": "ff611c24-289e-4f2d-88d2-cfbf771a4e4b",
          "tags": [
            "estimative-language:likelihood-probability=\"likely\""
          ],
          "type": "similar"
        }
      ],
      "uuid": "a860d257-4a39-47ec-9230-94cac67ebf7e",
      "value": "njRAT"
    },
    {
      "meta": {
        "refs": [
          "http://www.symantec.com/connect/blogs/nanocore-another-rat-tries-make-it-out-gutter",
          "https://nanocore.io/"
        ],
        "synonyms": [
          "NanoCore",
          "Nancrat",
          "Zurten",
          "Atros2.CKPN"
        ],
        "type": [
          "Backdoor"
        ]
      },
      "related": [
        {
          "dest-uuid": "6c3c111a-93af-428a-bee0-feacbee0237d",
          "tags": [
            "estimative-language:likelihood-probability=\"likely\""
          ],
          "type": "similar"
        }
      ],
      "uuid": "a8111fb7-d4c4-4671-a6f9-f62fea8bad60",
      "value": "NanoCoreRAT"
    },
    {
      "meta": {
        "refs": [
          "https://www.secureworks.com/research/sakula-malware-family"
        ],
        "synonyms": [
          "Sakurel"
        ],
        "type": [
          "Backdoor"
        ]
      },
      "related": [
        {
          "dest-uuid": "3eca2d5f-41bf-4ad4-847f-df18befcdc44",
          "tags": [
            "estimative-language:likelihood-probability=\"likely\""
          ],
          "type": "similar"
        },
        {
          "dest-uuid": "96b08451-b27a-4ff6-893f-790e26393a8e",
          "tags": [
            "estimative-language:likelihood-probability=\"likely\""
          ],
          "type": "similar"
        },
        {
          "dest-uuid": "e88eb9b1-dc8b-4696-8dcf-0c29924d0f8b",
          "tags": [
            "estimative-language:likelihood-probability=\"likely\""
          ],
          "type": "similar"
        }
      ],
      "uuid": "f6c137f0-979c-4ce2-a0e5-2a080a5a1746",
      "value": "Sakula"
    },
    {
      "meta": {
        "refs": [
          "http://www.threatgeek.com/2016/01/introducing-hi-zor-rat.html"
        ],
        "type": [
          "Backdoor"
        ]
      },
      "uuid": "e8fbb7b4-2f27-4028-975a-485d4c2dd977",
      "value": "Hi-ZOR"
    },
    {
      "meta": {
        "refs": [
          "http://www.novetta.com/wp-content/uploads/2014/11/Derusbi.pdf",
          "https://www.rsaconference.com/writable/presentations/file_upload/hta-w02-dissecting-derusbi.pdf"
        ],
        "synonyms": [
          "TROJ_DLLSERV.BE"
        ],
        "type": [
          "Backdoor"
        ]
      },
      "related": [
        {
          "dest-uuid": "94379dec-5c87-49db-b36e-66abc0b81344",
          "tags": [
            "estimative-language:likelihood-probability=\"likely\""
          ],
          "type": "similar"
        },
        {
          "dest-uuid": "7ea00126-add3-407e-b69d-d4aa1b3049d5",
          "tags": [
            "estimative-language:likelihood-probability=\"likely\""
          ],
          "type": "similar"
        }
      ],
      "uuid": "eff68b97-f36e-4827-ab1a-90523c16774c",
      "value": "Derusbi"
    },
    {
      "meta": {
        "refs": [
          "http://blog.trendmicro.com/trendlabs-security-intelligence/evilgrab-malware-family-used-in-targeted-attacks-in-asia/",
          "http://researchcenter.paloaltonetworks.com/2015/06/evilgrab-delivered-by-watering-hole-attack-on-president-of-myanmars-website/"
        ],
        "synonyms": [
          "BKDR_HGDER",
          "BKDR_EVILOGE",
          "BKDR_NVICM",
          "Wmonder"
        ],
        "type": [
          "Backdoor"
        ]
      },
      "related": [
        {
          "dest-uuid": "2f1a9fd0-3b7c-4d77-a358-78db13adbe78",
          "tags": [
            "estimative-language:likelihood-probability=\"likely\""
          ],
          "type": "similar"
        },
        {
          "dest-uuid": "c542f369-f06d-4168-8c84-fdf5fc7f2a8d",
          "tags": [
            "estimative-language:likelihood-probability=\"likely\""
          ],
          "type": "similar"
        },
        {
          "dest-uuid": "438c6d0f-03f0-4b49-89d2-40bf5349c3fc",
          "tags": [
            "estimative-language:likelihood-probability=\"likely\""
          ],
          "type": "similar"
        }
      ],
      "uuid": "c9b4ec27-0a43-4671-a967-bcac5df0e056",
      "value": "EvilGrab"
    },
    {
      "meta": {
        "refs": [
          "https://www.symantec.com/connect/blogs/cve-2012-1875-exploited-wild-part-1-trojannaid",
          "http://telussecuritylabs.com/threats/show/TSL20120614-05"
        ],
        "synonyms": [
          "Naid",
          "Mdmbot.E",
          "AGENT.GUNZ",
          "AGENT.AQUP.DROPPER",
          "AGENT.BMZA",
          "MCRAT.A",
          "AGENT.ABQMR"
        ],
        "type": [
          "Dropper"
        ]
      },
      "related": [
        {
          "dest-uuid": "48523614-309e-43bf-a2b8-705c2b45d7b2",
          "tags": [
            "estimative-language:likelihood-probability=\"likely\""
          ],
          "type": "similar"
        }
      ],
      "uuid": "170db76b-93f7-4fd1-97fc-55937c079b66",
      "value": "Trojan.Naid"
    },
    {
      "description": "Backdoor.Moudoor, a customized version of Gh0st RAT",
      "meta": {
        "refs": [
          "http://www.darkreading.com/attacks-breaches/elite-chinese-cyberspy-group-behind-bit9-hack/d/d-id/1140495",
          "https://securityledger.com/2013/09/apt-for-hire-symantec-outs-hidden-lynx-hacking-crew/"
        ],
        "synonyms": [
          "SCAR",
          "KillProc.14145"
        ],
        "type": [
          "Backdoor"
        ]
      },
      "uuid": "46fd9884-208c-43c7-8ec3-b9fabce30b30",
      "value": "Moudoor"
    },
    {
      "description": "APT that infected hundreds of high profile victims in more than 40 countries. Known targets of NetTraveler include Tibetan/Uyghur activists, oil industry companies, scientific research centers and institutes, universities, private companies, governments and governmental institutions, embassies and military contractors.",
      "meta": {
        "refs": [
          "https://securelist.com/blog/incidents/57455/nettraveler-is-back-the-red-star-apt-returns-with-new-tricks/"
        ],
        "synonyms": [
          "TravNet",
          "Netfile"
        ],
        "type": [
          "Backdoor"
        ]
      },
      "related": [
        {
          "dest-uuid": "cafd0bf8-2b9c-46c7-ae3c-3e0f42c5062e",
          "tags": [
            "estimative-language:likelihood-probability=\"likely\""
          ],
          "type": "similar"
        },
        {
          "dest-uuid": "3a26ee44-3224-48f3-aefb-3978c972d928",
          "tags": [
            "estimative-language:likelihood-probability=\"likely\""
          ],
          "type": "similar"
        }
      ],
      "uuid": "59b70721-6fed-4805-afa5-4ff2554bef81",
      "value": "NetTraveler"
    },
    {
      "description": "APT used As part of Operation SMN, Novetta analyzed recent versions of the Winnti malware. The samples, compiled from mid- to late 2014, exhibited minimal functional changes over the previous generations Kaspersky reported in 2013.",
      "meta": {
        "refs": [
          "https://securelist.com/blog/incidents/57455/nettraveler-is-back-the-red-star-apt-returns-with-new-tricks/",
          "https://kasperskycontenthub.com/wp-content/uploads/sites/43/vlpdfs/winnti-more-than-just-a-game-130410.pdf"
        ],
        "synonyms": [
          "Etso",
          "SUQ",
          "Agent.ALQHI"
        ],
        "type": [
          "Backdoor"
        ]
      },
      "related": [
        {
          "dest-uuid": "d3afa961-a80c-4043-9509-282cdf69ab21",
          "tags": [
            "estimative-language:likelihood-probability=\"likely\""
          ],
          "type": "similar"
        },
        {
          "dest-uuid": "7f8166e2-c7f4-4b48-a07b-681b61a8f2c1",
          "tags": [
            "estimative-language:likelihood-probability=\"likely\""
          ],
          "type": "similar"
        }
      ],
      "uuid": "9b3a4cff-1c5a-4fd6-b49c-27240b6d622c",
      "value": "Winnti"
    },
    {
      "description": "Ease Credential stealh and replay, A little tool to play with Windows security.",
      "meta": {
        "refs": [
          "https://github.com/gentilkiwi/mimikatz",
          "https://researchcenter.paloaltonetworks.com/2017/07/unit42-twoface-webshell-persistent-access-point-lateral-movement/",
          "https://www.ncsc.gov.uk/content/files/protected_files/article_files/Joint%20report%20on%20publicly%20available%20hacking%20tools%20%28NCSC%29.pdf"
        ],
        "synonyms": [
          "Mikatz"
        ],
        "type": [
          "HackTool"
        ]
      },
      "related": [
        {
          "dest-uuid": "afc079f3-c0ea-4096-b75d-3f05338b7f60",
          "tags": [
            "estimative-language:likelihood-probability=\"likely\""
          ],
          "type": "similar"
        }
      ],
      "uuid": "7f3a035d-d83a-45b8-8111-412aa8ade802",
      "value": "Mimikatz"
    },
    {
      "description": "Backdoor attribued to APT1",
      "meta": {
        "refs": [
          "https://github.com/gnaegle/cse4990-practical3",
          "https://www.securestate.com/blog/2013/02/20/apt-if-it-aint-broke"
        ],
        "type": [
          "Backdoor"
        ]
      },
      "related": [
        {
          "dest-uuid": "1d808f62-cf63-4063-9727-ff6132514c22",
          "tags": [
            "estimative-language:likelihood-probability=\"likely\""
          ],
          "type": "similar"
        }
      ],
      "uuid": "b5be84b7-bf2c-40d0-85a9-14c040881a98",
      "value": "WEBC2"
    },
    {
      "description": "Symantec has observed Buckeye activity dating back to 2009, involving attacks on various organizations in several regions. Buckeye used a remote access Trojan (Backdoor.Pirpi) in attacks against a US organization’s network in 2009. The group delivered Backdoor.Pirpi through malicious attachments or links in convincing spear-phishing emails.",
      "meta": {
        "refs": [
          "http://www.symantec.com/connect/blogs/buckeye-cyberespionage-group-shifts-gaze-us-hong-kong"
        ],
        "synonyms": [
          "Badey",
          "EXL"
        ],
        "type": [
          "Backdoor"
        ]
      },
      "related": [
        {
          "dest-uuid": "58adaaa8-f1e8-4606-9a08-422e568461eb",
          "tags": [
            "estimative-language:likelihood-probability=\"likely\""
          ],
          "type": "similar"
        }
      ],
      "uuid": "4859330d-c6a5-4b9c-b45b-536ec983cd4a",
      "value": "Pirpi"
    },
    {
      "description": "RARSTONE is a Remote Access Tool (RAT) discovered early 2013 by TrendMicro, it’s characterized by a great affinity with the other RAT know as Plug is and was used in April for phishing campaigns that followed the dramatic attack to the Boston Marathon.",
      "meta": {
        "refs": [
          "http://blog.trendmicro.com/trendlabs-security-intelligence/bkdr_rarstone-new-rat-to-watch-out-for/"
        ],
        "type": [
          "Backdoor"
        ]
      },
      "related": [
        {
          "dest-uuid": "8c553311-0baa-4146-997a-f79acef3d831",
          "tags": [
            "estimative-language:likelihood-probability=\"likely\""
          ],
          "type": "similar"
        }
      ],
      "uuid": "5d2dd6ad-6bb2-45d3-b295-e125d3399c8d",
      "value": "RARSTONE"
    },
    {
      "description": "Backspace is a Backdoor that targets the Windows platform. This malware is reportedly associated with targeted attacks against Association of Southeast Asian Nations (ASEAN) members (APT30).",
      "meta": {
        "refs": [
          "https://www2.fireeye.com/WEB-2015RPTAPT30.html",
          "https://www.fireeye.com/content/dam/fireeye-www/current-threats/pdfs/rpt-southeast-asia-threat-landscape.pdf"
        ],
        "synonyms": [
          "Lecna"
        ],
        "type": [
          "Backdoor"
        ]
      },
      "related": [
        {
          "dest-uuid": "fb261c56-b80e-43a9-8351-c84081e7213d",
          "tags": [
            "estimative-language:likelihood-probability=\"likely\""
          ],
          "type": "similar"
        }
      ],
      "uuid": "cd6c5f27-cf7e-4529-ae9c-ab5b85102bde",
      "value": "Backspace"
    },
    {
      "description": "Backdoor user by he Naikon APT group",
      "meta": {
        "refs": [
          "https://securelist.com/analysis/publications/69953/the-naikon-apt/",
          "https://kasperskycontenthub.com/securelist/files/2015/05/TheNaikonAPT-MsnMM.pdf"
        ],
        "type": [
          "Backdoor"
        ]
      },
      "uuid": "2e3712e3-fd7b-43d1-8b4f-2ba7fc551bbb",
      "value": "XSControl"
    },
    {
      "description": "NETEAGLE is a backdoor developed by APT30 with compile dates as early as 2008. It has two main variants known as Scout and Norton.",
      "meta": {
        "refs": [
          "https://attack.mitre.org/wiki/Software/S0034",
          "https://www2.fireeye.com/rs/fireye/images/rpt-apt30.pdf"
        ],
        "synonyms": [
          "scout",
          "norton"
        ],
        "type": [
          "Backdoor"
        ]
      },
      "uuid": "0ee08ab5-140c-44c3-9b0a-4a352500b14e",
      "value": "Neteagle"
    },
    {
      "description": "In November 2014, the experts of the G DATA SecurityLabs published an article about ComRAT, the Agent.BTZ successor. We explained that this case is linked to the Uroburos rootkit.",
      "meta": {
        "refs": [
          "https://blog.gdatasoftware.com/2015/01/23927-evolution-of-sophisticated-spyware-from-agent-btz-to-comrat"
        ],
        "synonyms": [
          "ComRat"
        ],
        "type": [
          "Backdoor"
        ]
      },
      "related": [
        {
          "dest-uuid": "9223bf17-7e32-4833-9574-9ffd8c929765",
          "tags": [
            "estimative-language:likelihood-probability=\"likely\""
          ],
          "type": "similar"
        },
        {
          "dest-uuid": "da5880b4-f7da-4869-85f2-e0aba84b8565",
          "tags": [
            "estimative-language:likelihood-probability=\"likely\""
          ],
          "type": "similar"
        },
        {
          "dest-uuid": "d9cc15f7-0880-4ae4-8df4-87c58338d6b8",
          "tags": [
            "estimative-language:likelihood-probability=\"likely\""
          ],
          "type": "similar"
        }
      ],
      "uuid": "da079741-05e6-458c-b434-011263dc691c",
      "value": "Agent.BTZ"
    },
    {
      "description": "RAT bundle with standard VNC (to avoid/limit A/V detection).",
      "uuid": "b1b7e7d8-3778-4783-9cc7-9ec04b146031",
      "value": "Heseber BOT"
    },
    {
      "uuid": "93fe1644-a7a6-4e5a-bc3b-88984b251fde",
      "value": "Agent.dne"
    },
    {
      "description": "Waterbug is the name given to the actors who use the malware tools Trojan.Wipbot (also known as Tavdig and Epic Turla)",
      "meta": {
        "refs": [
          "https://securelist.com/analysis/publications/65545/the-epic-turla-operation/",
          "https://www.symantec.com/content/en/us/enterprise/media/security_response/whitepapers/waterbug-attack-group.pdf"
        ],
        "synonyms": [
          "Tavdig",
          "Epic Turla",
          "WorldCupSec",
          "TadjMakhal"
        ],
        "type": [
          "Backdoor"
        ]
      },
      "related": [
        {
          "dest-uuid": "6b62e336-176f-417b-856a-8552dd8c44e1",
          "tags": [
            "estimative-language:likelihood-probability=\"likely\""
          ],
          "type": "similar"
        },
        {
          "dest-uuid": "6b6cf608-cc2c-40d7-8500-afca3e35e7e4",
          "tags": [
            "estimative-language:likelihood-probability=\"likely\""
          ],
          "type": "similar"
        }
      ],
      "uuid": "36c0faf0-428e-4e7f-93c5-824bb0495ac9",
      "value": "Wipbot"
    },
    {
      "description": "Family of related sophisticated backdoor software - Name comes from Microsoft detection signature – anagram of Ultra (Ultra3) was a name of the fake driver). A macOS version exists but appears incomplete and lacking features...for now!",
      "meta": {
        "refs": [
          "https://www.first.org/resources/papers/tbilisi2014/turla-operations_and_development.pdf",
          "https://objective-see.com/blog/blog_0x25.html#Snake"
        ],
        "synonyms": [
          "Snake",
          "Uroburos",
          "Urouros"
        ],
        "type": [
          "Backdoor",
          "Rootkit"
        ]
      },
      "related": [
        {
          "dest-uuid": "80a014ba-3fef-4768-990b-37d8bd10d7f4",
          "tags": [
            "estimative-language:likelihood-probability=\"likely\""
          ],
          "type": "similar"
        },
        {
          "dest-uuid": "d674ffd2-1f27-403b-8fe9-b4af6e303e5c",
          "tags": [
            "estimative-language:likelihood-probability=\"likely\""
          ],
          "type": "similar"
        }
      ],
      "uuid": "22332d52-c0c2-443c-9ffb-f08c0d23722c",
      "value": "Turla"
    },
    {
      "related": [
        {
          "dest-uuid": "96fd6cc4-a693-4118-83ec-619e5352d07d",
          "tags": [
            "estimative-language:likelihood-probability=\"likely\""
          ],
          "type": "similar"
        }
      ],
      "uuid": "811bdec0-e236-48ae-b27c-1a8fe0bfc3a9",
      "value": "Winexe"
    },
    {
      "description": "RAT initialy identified in 2011 and still actively used.",
      "related": [
        {
          "dest-uuid": "8a21ae06-d257-48a0-989b-1c9aebedabc2",
          "tags": [
            "estimative-language:likelihood-probability=\"likely\""
          ],
          "type": "similar"
        },
        {
          "dest-uuid": "5086a6e0-53b2-4d96-9eb3-a0237da2e591",
          "tags": [
            "estimative-language:likelihood-probability=\"likely\""
          ],
          "type": "similar"
        }
      ],
      "uuid": "9ad11139-e928-45cf-a0b4-937290642e92",
      "value": "Dark Comet"
    },
    {
      "meta": {
        "synonyms": [
          "WinSpy"
        ]
      },
      "uuid": "38d6a0a1-0388-40d4-b8f4-1d58eeb9a07d",
      "value": "Cadelspy"
    },
    {
      "meta": {
        "refs": [
          "http://researchcenter.paloaltonetworks.com/2016/03/digital-quartermaster-scenario-demonstrated-in-attacks-against-the-mongolian-government/"
        ]
      },
      "uuid": "e81b96a2-22e9-445e-88c7-65b67c2299ec",
      "value": "CMStar"
    },
    {
      "meta": {
        "refs": [
          "https://securelist.com/files/2015/02/The-Desert-Falcons-targeted-attacks.pdf"
        ],
        "synonyms": [
          "iRAT"
        ]
      },
      "uuid": "d6420953-0e85-4330-abc2-3a8b9dda046b",
      "value": "DHS2015"
    },
    {
      "description": "Gh0st Rat is a well-known Chinese remote access trojan which was originally made by C.Rufus Security Team several years ago.",
      "meta": {
        "refs": [
          "http://download01.norman.no/documents/ThemanyfacesofGh0stRat.pdf"
        ],
        "synonyms": [
          "Gh0stRat, GhostRat"
        ]
      },
      "uuid": "cb8c8253-4024-4cc9-8989-b4a5f95f6c2f",
      "value": "Gh0st Rat"
    },
    {
      "description": "Fakem RAT makes their network traffic look like well-known protocols (e.g. Messenger traffic, HTML pages). ",
      "meta": {
        "refs": [
          "http://www.trendmicro.com/cloud-content/us/pdfs/security-intelligence/white-papers/wp-fakem-rat.pdf"
        ],
        "synonyms": [
          "FAKEM"
        ]
      },
      "related": [
        {
          "dest-uuid": "b127028b-ecb1-434b-abea-e4df3ca458b9",
          "tags": [
            "estimative-language:likelihood-probability=\"likely\""
          ],
          "type": "similar"
        }
      ],
      "uuid": "eead5605-0d79-4942-a6c2-efa6853cdf6b",
      "value": "Fakem RAT"
    },
    {
      "meta": {
        "refs": [
          "http://blog.trendmicro.com/trendlabs-security-intelligence/japan-us-defense-industries-among-targeted-entities-in-latest-attack/"
        ],
        "synonyms": [
          "Hupigon",
          "BKDR_HUPIGON"
        ]
      },
      "uuid": "a5a48311-afbf-44c4-8045-46ffd51cd4d0",
      "value": "MFC Huner"
    },
    {
      "description": "Blackshades Remote Access Tool targets Microsoft Windows operating systems. Authors were arrested in 2012 and 2014.",
      "meta": {
        "refs": [
          "https://www.justice.gov/usao-sdny/pr/manhattan-us-attorney-and-fbi-assistant-director-charge-announce-charges-connection",
          "https://blog.malwarebytes.org/intelligence/2012/06/you-dirty-rat-part-2-blackshades-net/"
        ]
      },
      "related": [
        {
          "dest-uuid": "3a1fc564-3705-4cc0-8f80-13c58d470d34",
          "tags": [
            "estimative-language:likelihood-probability=\"likely\""
          ],
          "type": "similar"
        }
      ],
      "uuid": "8c3202d5-1671-46ec-9d42-cb50dbe2f667",
      "value": "Blackshades"
    },
    {
      "description": "backdoor used by apt28 ",
      "meta": {
        "possible_issues": "Report tells that is could be Xagent alias (Java Rat)",
        "refs": [
          "https://www2.fireeye.com/rs/848-DID-242/images/APT28-Center-of-Storm-2017.pdf"
        ],
        "synonyms": [
          "webhp",
          "SPLM",
          "(.v2 fysbis)"
        ],
        "type": [
          "Backdoor"
        ]
      },
      "related": [
        {
          "dest-uuid": "ccd61dfc-b03f-4689-8c18-7c97eab08472",
          "tags": [
            "estimative-language:likelihood-probability=\"likely\""
          ],
          "type": "similar"
        },
        {
          "dest-uuid": "56660521-6db4-4e5a-a927-464f22954b7c",
          "tags": [
            "estimative-language:likelihood-probability=\"likely\""
          ],
          "type": "similar"
        },
        {
          "dest-uuid": "3e2c99f9-66cd-48be-86e9-d7c1c164d87c",
          "tags": [
            "estimative-language:likelihood-probability=\"likely\""
          ],
          "type": "similar"
        },
        {
          "dest-uuid": "0a7d9d22-a26d-4a2b-ab9b-b296176c3ecf",
          "tags": [
            "estimative-language:likelihood-probability=\"likely\""
          ],
          "type": "similar"
        }
      ],
      "uuid": "0a32ceea-fa66-47ab-8bde-150dbd6d2e40",
      "value": "CHOPSTICK"
    },
    {
      "description": "backdoor used by apt28\n\nSedreco serves as a spying backdoor; its functionalities can be extended with dynamically loaded plugins. It is made up of two distinct components: a dropper and the persistent payload installed by this dropper. We have not seen this component since April 2016.",
      "meta": {
        "possible_issues": "Report tells that is could be Xagent alias (Java Rat)",
        "refs": [
          "https://www2.fireeye.com/rs/848-DID-242/images/APT28-Center-of-Storm-2017.pdf"
        ],
        "synonyms": [
          "Sedreco",
          "AZZY",
          "ADVSTORESHELL",
          "NETUI"
        ],
        "type": [
          "Backdoor"
        ]
      },
      "related": [
        {
          "dest-uuid": "fb575479-14ef-41e9-bfab-0b7cf10bec73",
          "tags": [
            "estimative-language:likelihood-probability=\"likely\""
          ],
          "type": "similar"
        },
        {
          "dest-uuid": "21ab9e14-602a-4a76-a308-dbf5d6a91d75",
          "tags": [
            "estimative-language:likelihood-probability=\"likely\""
          ],
          "type": "similar"
        }
      ],
      "uuid": "6374fc53-9a0d-41ba-b9cf-2a9765d69fbb",
      "value": "EVILTOSS"
    },
    {
      "description": "backdoor",
      "meta": {
        "refs": [
          "https://www2.fireeye.com/rs/848-DID-242/images/APT28-Center-of-Storm-2017.pdf"
        ],
        "synonyms": [
          "Sednit",
          "Seduploader",
          "JHUHUGIT",
          "Sofacy"
        ],
        "type": [
          "Backdoor"
        ]
      },
      "related": [
        {
          "dest-uuid": "8ae43c46-57ef-47d5-a77a-eebb35628db2",
          "tags": [
            "estimative-language:likelihood-probability=\"likely\""
          ],
          "type": "similar"
        },
        {
          "dest-uuid": "df36267b-7267-4c23-a7a1-cf94ef1b3729",
          "tags": [
            "estimative-language:likelihood-probability=\"likely\""
          ],
          "type": "similar"
        },
        {
          "dest-uuid": "1de47f51-1f20-403b-a2e1-5eaabe275faa",
          "tags": [
            "estimative-language:likelihood-probability=\"likely\""
          ],
          "type": "similar"
        },
        {
          "dest-uuid": "3948ce95-468e-4ce1-82b1-57439c6d6afd",
          "tags": [
            "estimative-language:likelihood-probability=\"likely\""
          ],
          "type": "similar"
        },
        {
          "dest-uuid": "75c79f95-4c84-4650-9158-510f0ce4831d",
          "tags": [
            "estimative-language:likelihood-probability=\"likely\""
          ],
          "type": "similar"
        },
        {
          "dest-uuid": "f108215f-3487-489d-be8b-80e346d32518",
          "tags": [
            "estimative-language:likelihood-probability=\"likely\""
          ],
          "type": "similar"
        },
        {
          "dest-uuid": "d26b5518-8d7f-41a6-b539-231e4962853e",
          "tags": [
            "estimative-language:likelihood-probability=\"likely\""
          ],
          "type": "similar"
        },
        {
          "dest-uuid": "6bd20349-1231-4aaa-ba2a-f4b09d3b344c",
          "tags": [
            "estimative-language:likelihood-probability=\"likely\""
          ],
          "type": "similar"
        }
      ],
      "uuid": "43cd8a09-9c80-48c8-9568-1992433af60a",
      "value": "GAMEFISH"
    },
    {
      "description": "downloader - Older version of CORESHELL",
      "meta": {
        "refs": [
          "https://www2.fireeye.com/rs/848-DID-242/images/APT28-Center-of-Storm-2017.pdf"
        ],
        "synonyms": [
          "Sofacy"
        ]
      },
      "related": [
        {
          "dest-uuid": "60c18d06-7b91-4742-bae3-647845cd9d81",
          "tags": [
            "estimative-language:likelihood-probability=\"likely\""
          ],
          "type": "similar"
        },
        {
          "dest-uuid": "3948ce95-468e-4ce1-82b1-57439c6d6afd",
          "tags": [
            "estimative-language:likelihood-probability=\"likely\""
          ],
          "type": "similar"
        },
        {
          "dest-uuid": "df36267b-7267-4c23-a7a1-cf94ef1b3729",
          "tags": [
            "estimative-language:likelihood-probability=\"likely\""
          ],
          "type": "similar"
        },
        {
          "dest-uuid": "8ae43c46-57ef-47d5-a77a-eebb35628db2",
          "tags": [
            "estimative-language:likelihood-probability=\"likely\""
          ],
          "type": "similar"
        },
        {
          "dest-uuid": "43cd8a09-9c80-48c8-9568-1992433af60a",
          "tags": [
            "estimative-language:likelihood-probability=\"likely\""
          ],
          "type": "similar"
        },
        {
          "dest-uuid": "75c79f95-4c84-4650-9158-510f0ce4831d",
          "tags": [
            "estimative-language:likelihood-probability=\"likely\""
          ],
          "type": "similar"
        },
        {
          "dest-uuid": "f108215f-3487-489d-be8b-80e346d32518",
          "tags": [
            "estimative-language:likelihood-probability=\"likely\""
          ],
          "type": "similar"
        },
        {
          "dest-uuid": "d26b5518-8d7f-41a6-b539-231e4962853e",
          "tags": [
            "estimative-language:likelihood-probability=\"likely\""
          ],
          "type": "similar"
        },
        {
          "dest-uuid": "6bd20349-1231-4aaa-ba2a-f4b09d3b344c",
          "tags": [
            "estimative-language:likelihood-probability=\"likely\""
          ],
          "type": "similar"
        }
      ],
      "uuid": "1de47f51-1f20-403b-a2e1-5eaabe275faa",
      "value": "SOURFACE"
    },
    {
      "description": "credential harvester",
      "meta": {
        "refs": [
          "https://www.trendmicro.com/vinfo/us/threat-encyclopedia/malware/troj_sasfis.tl",
          "https://www2.fireeye.com/rs/848-DID-242/images/APT28-Center-of-Storm-2017.pdf"
        ],
        "synonyms": [
          "Sasfis",
          "BackDoor-FDU",
          "IEChecker"
        ],
        "type": [
          "PWS"
        ]
      },
      "related": [
        {
          "dest-uuid": "2dd34b01-6110-4aac-835d-b5e7b936b0be",
          "tags": [
            "estimative-language:likelihood-probability=\"likely\""
          ],
          "type": "similar"
        }
      ],
      "uuid": "6d1e2736-d363-49aa-9054-9c9e4ac0c520",
      "value": "OLDBAIT"
    },
    {
      "description": "downloader - Newer version of SOURFACE",
      "meta": {
        "refs": [
          "https://www2.fireeye.com/rs/848-DID-242/images/APT28-Center-of-Storm-2017.pdf"
        ],
        "synonyms": [
          "Sofacy"
        ]
      },
      "related": [
        {
          "dest-uuid": "60c18d06-7b91-4742-bae3-647845cd9d81",
          "tags": [
            "estimative-language:likelihood-probability=\"likely\""
          ],
          "type": "similar"
        },
        {
          "dest-uuid": "1de47f51-1f20-403b-a2e1-5eaabe275faa",
          "tags": [
            "estimative-language:likelihood-probability=\"likely\""
          ],
          "type": "similar"
        },
        {
          "dest-uuid": "df36267b-7267-4c23-a7a1-cf94ef1b3729",
          "tags": [
            "estimative-language:likelihood-probability=\"likely\""
          ],
          "type": "similar"
        },
        {
          "dest-uuid": "8ae43c46-57ef-47d5-a77a-eebb35628db2",
          "tags": [
            "estimative-language:likelihood-probability=\"likely\""
          ],
          "type": "similar"
        },
        {
          "dest-uuid": "43cd8a09-9c80-48c8-9568-1992433af60a",
          "tags": [
            "estimative-language:likelihood-probability=\"likely\""
          ],
          "type": "similar"
        },
        {
          "dest-uuid": "75c79f95-4c84-4650-9158-510f0ce4831d",
          "tags": [
            "estimative-language:likelihood-probability=\"likely\""
          ],
          "type": "similar"
        },
        {
          "dest-uuid": "f108215f-3487-489d-be8b-80e346d32518",
          "tags": [
            "estimative-language:likelihood-probability=\"likely\""
          ],
          "type": "similar"
        },
        {
          "dest-uuid": "d26b5518-8d7f-41a6-b539-231e4962853e",
          "tags": [
            "estimative-language:likelihood-probability=\"likely\""
          ],
          "type": "similar"
        },
        {
          "dest-uuid": "6bd20349-1231-4aaa-ba2a-f4b09d3b344c",
          "tags": [
            "estimative-language:likelihood-probability=\"likely\""
          ],
          "type": "similar"
        }
      ],
      "uuid": "3948ce95-468e-4ce1-82b1-57439c6d6afd",
      "value": "CORESHELL"
    },
    {
      "meta": {
        "synonyms": [
          "Havex"
        ]
      },
      "related": [
        {
          "dest-uuid": "083bb47b-02c8-4423-81a2-f9ef58572974",
          "tags": [
            "estimative-language:likelihood-probability=\"likely\""
          ],
          "type": "similar"
        },
        {
          "dest-uuid": "c04fc02e-f35a-44b6-a9b0-732bf2fc551a",
          "tags": [
            "estimative-language:likelihood-probability=\"likely\""
          ],
          "type": "similar"
        }
      ],
      "uuid": "d7183f66-59ec-4803-be20-237b442259fc",
      "value": "Havex RAT"
    },
    {
      "description": "RAT initially written in VB.",
      "meta": {
        "refs": [
          "https://www.sentinelone.com/blog/understanding-kjw0rm-malware-we-dive-in-to-the-tv5-cyber-attack/"
        ]
      },
      "related": [
        {
          "dest-uuid": "a7bffc6a-5b47-410b-b039-def16050adcb",
          "tags": [
            "estimative-language:likelihood-probability=\"likely\""
          ],
          "type": "similar"
        }
      ],
      "uuid": "b3f7a454-3b23-4149-99aa-0132323814d0",
      "value": "KjW0rm"
    },
    {
      "related": [
        {
          "dest-uuid": "d2414f4a-1eda-4d80-84d3-ed130ca14e3c",
          "tags": [
            "estimative-language:likelihood-probability=\"likely\""
          ],
          "type": "similar"
        }
      ],
      "uuid": "1b591586-e1ef-4a32-8dae-791aca5ddf41",
      "value": "TinyTyphon"
    },
    {
      "uuid": "48ca79ff-ea36-4a47-8231-0f7f0db0e09e",
      "value": "Badnews"
    },
    {
      "uuid": "fcece2f7-e0ef-44e0-aa9f-578c2a56f532",
      "value": "LURK"
    },
    {
      "uuid": "f2e17736-9575-4a91-92ab-bb82bb0bf900",
      "value": "Oldrea"
    },
    {
      "uuid": "d1006b04-3015-49ea-9414-a968a0f74106",
      "value": "AmmyAdmin"
    },
    {
      "related": [
        {
          "dest-uuid": "33b86249-5455-4698-a5e5-0c9591e673b9",
          "tags": [
            "estimative-language:likelihood-probability=\"likely\""
          ],
          "type": "similar"
        }
      ],
      "uuid": "cb6c49ab-b9ac-459f-b765-05cbe2e63b0d",
      "value": "Matryoshka"
    },
    {
      "related": [
        {
          "dest-uuid": "c0c45d38-fe57-4cd4-b2b2-9ecd0ddd4ca9",
          "tags": [
            "estimative-language:likelihood-probability=\"likely\""
          ],
          "type": "similar"
        }
      ],
      "uuid": "e2cc27a2-4146-4f08-8e80-114a99204cea",
      "value": "TinyZBot"
    },
    {
      "uuid": "43a0d8a7-558d-4104-8a24-55e6e7a503db",
      "value": "GHOLE"
    },
    {
      "uuid": "005b46a2-9498-473a-bee2-0db91e5fb327",
      "value": "CWoolger"
    },
    {
      "related": [
        {
          "dest-uuid": "9715c6bc-4b1e-49a2-b1d8-db4f4c4f042c",
          "tags": [
            "estimative-language:likelihood-probability=\"likely\""
          ],
          "type": "similar"
        }
      ],
      "uuid": "6ef11b6e-d81a-465b-9dce-fab5c6fe807b",
      "value": "FireMalv"
    },
    {
      "description": "Regin (also known as Prax or WarriorPride) is a sophisticated malware toolkit revealed by Kaspersky Lab, Symantec, and The Intercept in November 2014. The malware targets specific users of Microsoft Windows-based computers and has been linked to the US intelligence gathering agency NSA and its British counterpart, the GCHQ. The Intercept provided samples of Regin for download including malware discovered at Belgian telecommunications provider, Belgacom. Kaspersky Lab says it first became aware of Regin in spring 2012, but that some of the earliest samples date from 2003. The name Regin is first found on the VirusTotal website on 9 March 2011.",
      "meta": {
        "refs": [
          "https://en.wikipedia.org/wiki/Regin_(malware)"
        ],
        "synonyms": [
          "Prax",
          "WarriorPride"
        ]
      },
      "related": [
        {
          "dest-uuid": "4c59cce8-cb48-4141-b9f1-f646edfaadb0",
          "tags": [
            "estimative-language:likelihood-probability=\"likely\""
          ],
          "type": "similar"
        },
        {
          "dest-uuid": "4cbe9373-6b5e-42d0-9750-e0b7fc0d58bb",
          "tags": [
            "estimative-language:likelihood-probability=\"likely\""
          ],
          "type": "similar"
        }
      ],
      "uuid": "0cf21558-1217-4d36-9536-2919cfd44825",
      "value": "Regin"
    },
    {
      "related": [
        {
          "dest-uuid": "68dca94f-c11d-421e-9287-7c501108e18c",
          "tags": [
            "estimative-language:likelihood-probability=\"likely\""
          ],
          "type": "similar"
        }
      ],
      "uuid": "809b54c3-dd6a-4ec9-8c3a-a27b9baa6732",
      "value": "Duqu"
    },
    {
      "related": [
        {
          "dest-uuid": "ff6840c9-4c87-4d07-bbb6-9f50aa33d498",
          "tags": [
            "estimative-language:likelihood-probability=\"likely\""
          ],
          "type": "similar"
        }
      ],
      "uuid": "d7963066-62ed-4494-9b8c-4b8b691a7c82",
      "value": "Flame"
    },
    {
      "related": [
        {
          "dest-uuid": "6ad84f52-0025-4a9d-861a-65c870f47988",
          "tags": [
            "estimative-language:likelihood-probability=\"likely\""
          ],
          "type": "similar"
        }
      ],
      "uuid": "1b63293f-13f0-4c25-9bf6-6ebc023fc8ff",
      "value": "Stuxnet"
    },
    {
      "uuid": "21f7a57b-7778-4b3e-9b50-5289ae3b445d",
      "value": "EquationLaser"
    },
    {
      "related": [
        {
          "dest-uuid": "c4490972-3403-4043-9d61-899c0a440940",
          "tags": [
            "estimative-language:likelihood-probability=\"likely\""
          ],
          "type": "similar"
        }
      ],
      "uuid": "3e0c2d35-87cb-40f9-b341-a6c8dbec697e",
      "value": "EquationDrug"
    },
    {
      "uuid": "fb8828a4-76de-467d-9f52-528984aa9b8d",
      "value": "DoubleFantasy"
    },
    {
      "uuid": "a4cebcc4-9e9b-415f-aa05-dd71c4e288fe",
      "value": "TripleFantasy"
    },
    {
      "related": [
        {
          "dest-uuid": "6d441619-c5f5-45ff-bc63-24cecd0b237e",
          "tags": [
            "estimative-language:likelihood-probability=\"likely\""
          ],
          "type": "similar"
        }
      ],
      "uuid": "1e25d254-3f03-4752-b8d6-023a23e7d4ae",
      "value": "Fanny"
    },
    {
      "uuid": "2407bd9a-a3a4-40c4-86de-be6965243c67",
      "value": "GrayFish"
    },
    {
      "related": [
        {
          "dest-uuid": "947dffa1-0184-48d4-998e-1899ad97e93e",
          "tags": [
            "estimative-language:likelihood-probability=\"likely\""
          ],
          "type": "similar"
        }
      ],
      "uuid": "57b221bc-7ed6-4080-bc66-813d17009485",
      "value": "Babar"
    },
    {
      "uuid": "5589c428-792b-4439-b0db-07862765d96b",
      "value": "Bunny"
    },
    {
      "related": [
        {
          "dest-uuid": "3198501e-0ff0-43b7-96f0-321b463ab656",
          "tags": [
            "estimative-language:likelihood-probability=\"likely\""
          ],
          "type": "similar"
        }
      ],
      "uuid": "63b3e6fb-9bb8-43dc-9cbf-7681b049b5d6",
      "value": "Casper"
    },
    {
      "uuid": "97fa32d6-5d1d-43df-b765-4a0e31d7f179",
      "value": "NBot"
    },
    {
      "uuid": "835943ed-75d7-4225-9075-a8e2b2136fad",
      "value": "Tafacalou"
    },
    {
      "uuid": "4d81c146-56e1-45d2-b0e4-75d0acec8102",
      "value": "Tdrop"
    },
    {
      "uuid": "9825aa1f-6414-4f26-8487-605dd6c718d1",
      "value": "Troy"
    },
    {
      "uuid": "aff99aad-5231-4f14-8e68-67e87fb13b5c",
      "value": "Tdrop2"
    },
    {
      "meta": {
        "refs": [
          "http://www.fireeye.com/blog/uncategorized/2014/02/operation-snowman-deputydog-actor-compromises-us-veterans-of-foreign-wars-website.html"
        ],
        "synonyms": [
          "Sensode"
        ]
      },
      "related": [
        {
          "dest-uuid": "23920e3b-246a-4172-bf9b-5e9f90510a15",
          "tags": [
            "estimative-language:likelihood-probability=\"likely\""
          ],
          "type": "similar"
        }
      ],
      "uuid": "5b9dc67e-bae4-44f3-b58d-6d842a744104",
      "value": "ZXShell"
    },
    {
      "meta": {
        "refs": [
          "http://researchcenter.paloaltonetworks.com/2016/02/t9000-advanced-modular-backdoor-uses-complex-anti-analysis-techniques/"
        ]
      },
      "related": [
        {
          "dest-uuid": "876f6a77-fbc5-4e13-ab1a-5611986730a3",
          "tags": [
            "estimative-language:likelihood-probability=\"likely\""
          ],
          "type": "similar"
        }
      ],
      "uuid": "66575fb4-7f92-42d8-8c47-e68a26413081",
      "value": "T9000"
    },
    {
      "meta": {
        "refs": [
          "http://www.cylance.com/techblog/Grand-Theft-Auto-Panda.shtml"
        ],
        "synonyms": [
          "Plat1"
        ]
      },
      "uuid": "e957f773-f6d2-410f-8163-5f0c17a7bde2",
      "value": "T5000"
    },
    {
      "meta": {
        "refs": [
          "http://www.symantec.com/connect/blogs/trojantaidoor-takes-aim-policy-think-tanks"
        ]
      },
      "related": [
        {
          "dest-uuid": "b143dfa4-e944-43ff-8429-bfffc308c517",
          "tags": [
            "estimative-language:likelihood-probability=\"likely\""
          ],
          "type": "similar"
        }
      ],
      "uuid": "cda7d605-23d0-4f93-a585-1276f094c04a",
      "value": "Taidoor"
    },
    {
      "meta": {
        "refs": [
          "http://labs.alienvault.com/labs/index.php/2013/latest-adobe-pdf-exploit-used-to-target-uyghur-and-tibetan-activists/"
        ]
      },
      "uuid": "1688dc7a-0ef9-49a9-a467-5231a5552b41",
      "value": "Swisyn"
    },
    {
      "meta": {
        "refs": [
          "https://www.proofpoint.com/us/exploring-bergard-old-malware-new-tricks"
        ]
      },
      "uuid": "cfe948c6-b8a6-437a-9d82-d81660e0287b",
      "value": "Rekaf"
    },
    {
      "uuid": "267bf78e-f430-47b6-8ba0-1ae31698c711",
      "value": "Scieron"
    },
    {
      "meta": {
        "refs": [
          "http://www.secureworks.com/cyber-threat-intelligence/threats/skeleton-key-malware-analysis/"
        ]
      },
      "uuid": "7709fedd-5083-4b54-bcd8-af3f76f6d171",
      "value": "SkeletonKey"
    },
    {
      "meta": {
        "refs": [
          "http://labs.alienvault.com/labs/index.php/2011/another-sykipot-sample-likely-targeting-us-federal-agencies/"
        ]
      },
      "uuid": "72e2b7b5-2718-4942-9ca2-17fa6730261f",
      "value": "Skyipot"
    },
    {
      "meta": {
        "refs": [
          "http://www.threatconnect.com/news/threatconnect-enables-healthy-networking-biomed-life-sciences-industry/"
        ]
      },
      "uuid": "447735ac-82e4-4c97-b048-56b7e47203ef",
      "value": "Spindest"
    },
    {
      "uuid": "d87326a3-fb94-448c-9615-8ec036c1df3a",
      "value": "Preshin"
    },
    {
      "related": [
        {
          "dest-uuid": "65a30580-d542-4113-b00f-7fab98bd046c",
          "tags": [
            "estimative-language:likelihood-probability=\"likely\""
          ],
          "type": "similar"
        }
      ],
      "uuid": "b3ea33fd-eaa0-4bab-9bd0-12534c9aa987",
      "value": "Oficla"
    },
    {
      "meta": {
        "refs": [
          "http://researchcenter.paloaltonetworks.com/2014/10/new-indicators-compromise-apt-group-nitro-uncovered/"
        ]
      },
      "uuid": "f68d2200-cb9d-42de-9e5e-be2a8f674c5e",
      "value": "PCClient RAT"
    },
    {
      "related": [
        {
          "dest-uuid": "5c860744-bb12-4587-a852-ee060fd4dd64",
          "tags": [
            "estimative-language:likelihood-probability=\"likely\""
          ],
          "type": "similar"
        }
      ],
      "uuid": "8fb00a59-0dec-4d7f-bd53-9826b3929f39",
      "value": "Plexor"
    },
    {
      "meta": {
        "refs": [
          "https://www.fireeye.com/blog/threat-research/2014/09/the-path-to-mass-producing-cyber-attacks.html"
        ]
      },
      "uuid": "aa3aa21f-bc4e-4fb6-acd2-f4b6de482dfe",
      "value": "Mongall"
    },
    {
      "meta": {
        "refs": [
          "http://www.clearskysec.com/dustysky/"
        ]
      },
      "related": [
        {
          "dest-uuid": "687c23e4-4e25-4ee7-a870-c5e002511f54",
          "tags": [
            "estimative-language:likelihood-probability=\"likely\""
          ],
          "type": "similar"
        }
      ],
      "uuid": "eedcf785-d011-4e17-96c4-6ff39138ada0",
      "value": "NeD Worm"
    },
    {
      "meta": {
        "refs": [
          "https://www.fireeye.com/blog/threat-research/2014/09/the-path-to-mass-producing-cyber-attacks.html"
        ]
      },
      "related": [
        {
          "dest-uuid": "ec50a75e-81f0-48b3-b1df-215eac646421",
          "tags": [
            "estimative-language:likelihood-probability=\"likely\""
          ],
          "type": "similar"
        }
      ],
      "uuid": "c5e3766c-9527-47c3-94db-f10de2c56248",
      "value": "NewCT"
    },
    {
      "meta": {
        "refs": [
          "https://www.fireeye.com/blog/threat-research/2014/09/the-path-to-mass-producing-cyber-attacks.html"
        ]
      },
      "uuid": "b2ec2dca-5d49-4efa-9a9e-75126346d1ed",
      "value": "Nflog"
    },
    {
      "meta": {
        "refs": [
          "http://blog.avast.com/2013/07/22/multisystem-trojan-janicab-attacks-windows-and-macosx-via-scripts/"
        ]
      },
      "related": [
        {
          "dest-uuid": "234e7770-99b0-4f65-b983-d3230f76a60b",
          "tags": [
            "estimative-language:likelihood-probability=\"likely\""
          ],
          "type": "similar"
        },
        {
          "dest-uuid": "4af4e96f-c92d-4a45-9958-a88ad8deb38d",
          "tags": [
            "estimative-language:likelihood-probability=\"likely\""
          ],
          "type": "similar"
        }
      ],
      "uuid": "c3c20c4b-e12a-42e5-960a-eea4644014f4",
      "value": "Janicab"
    },
    {
      "meta": {
        "refs": [
          "http://www.symantec.com/content/en/us/enterprise/media/security_response/whitepapers/butterfly-corporate-spies-out-for-financial-gain.pdf"
        ],
        "synonyms": [
          "Jiripbot"
        ]
      },
      "uuid": "05e2ccec-7050-47cf-b925-50907f57c639",
      "value": "Jripbot"
    },
    {
      "meta": {
        "refs": [
          "http://pwc.blogs.com/cyber_security_updates/2014/10/scanbox-framework-whos-affected-and-whos-using-it-1.html"
        ]
      },
      "related": [
        {
          "dest-uuid": "97f12ca8-dc84-4a8c-b4c6-8ec1d1e79631",
          "tags": [
            "estimative-language:likelihood-probability=\"likely\""
          ],
          "type": "similar"
        }
      ],
      "uuid": "4d4528ff-6260-4b5d-b2ea-6e11ca02c396",
      "value": "Jolob"
    },
    {
      "meta": {
        "refs": [
          "https://www.fireeye.com/blog/threat-research/2014/09/the-path-to-mass-producing-cyber-attacks.html"
        ]
      },
      "related": [
        {
          "dest-uuid": "a3f41c96-a5c8-4dfe-b7fa-d9d75f97979a",
          "tags": [
            "estimative-language:likelihood-probability=\"likely\""
          ],
          "type": "similar"
        }
      ],
      "uuid": "b9707a57-d15f-4937-b022-52cc17f6783f",
      "value": "IsSpace"
    },
    {
      "meta": {
        "refs": [
          "https://securelist.com/analysis/publications/69560/the-banking-trojan-emotet-detailed-analysis/",
          "https://www.forcepoint.com/blog/security-labs/thanks-giving-emotet",
          "https://www.bleepingcomputer.com/news/security/emotet-returns-with-thanksgiving-theme-and-better-phishing-tricks/",
          "https://cofense.com/major-us-financial-institutions-imitated-advanced-geodo-emotet-phishing-lures-appear-authentic-containing-proofpoint-url-wrapped-links/"
        ],
        "synonyms": [
          "Geodo"
        ]
      },
      "related": [
        {
          "dest-uuid": "8e002f78-7fb8-4e70-afd7-0b4ac655be26",
          "tags": [
            "estimative-language:likelihood-probability=\"likely\""
          ],
          "type": "similar"
        },
        {
          "dest-uuid": "d29eb927-d53d-4af2-b6ce-17b3a1b34fe7",
          "tags": [
            "estimative-language:likelihood-probability=\"likely\""
          ],
          "type": "similar"
        }
      ],
      "uuid": "3f7616bd-f1de-46ee-87c2-43c0c2edaa28",
      "value": "Emotet"
    },
    {
      "meta": {
        "refs": [
          "https://github.com/nccgroup/Royal_APT"
        ],
        "synonyms": [
          "Hoarde",
          "Phindolp",
          "BS2005"
        ]
      },
      "related": [
        {
          "dest-uuid": "67fc172a-36fa-4a35-88eb-4ba730ed52a6",
          "tags": [
            "estimative-language:likelihood-probability=\"likely\""
          ],
          "type": "similar"
        },
        {
          "dest-uuid": "35e00ff0-704e-4e61-b9bb-9ed20a4a008f",
          "tags": [
            "estimative-language:likelihood-probability=\"likely\""
          ],
          "type": "similar"
        }
      ],
      "uuid": "25cd01bc-1346-4415-8f8d-d3656309ef6b",
      "value": "Hoardy"
    },
    {
      "description": "HUC Packet Transmitter (HTran) is a proxy tool, used to intercept and redirect Transmission Control Protocol (TCP) connections from the local host to a remote host. This makes it possible to obfuscate an attacker's communications with victim networks. The tool has been freely available on the internet since at least 2009.\nHTran facilitates TCP connections between the victim and a hop point controlled by an attacker. Malicious cyber actors can use this technique to redirect their packets through multiple compromised hosts running HTran, to gain greater access to hosts in a network",
      "meta": {
        "refs": [
          "http://www.secureworks.com/research/threats/htran/",
          "https://www.ncsc.gov.uk/content/files/protected_files/article_files/Joint%20report%20on%20publicly%20available%20hacking%20tools%20%28NCSC%29.pdf"
        ],
        "synonyms": [
          "HUC Packet Transmitter",
          "HTran"
        ]
      },
      "uuid": "f3bfe513-2a65-49b5-9d64-a66541dce697",
      "value": "Htran"
    },
    {
      "meta": {
        "refs": [
          "https://www.threatstream.com/blog/evasive-maneuvers-the-wekby-group-attempts-to-evade-analysis-via-custom-rop"
        ],
        "synonyms": [
          "TokenControl"
        ]
      },
      "related": [
        {
          "dest-uuid": "e066bf86-9cfb-407a-9d25-26fd5d91e360",
          "tags": [
            "estimative-language:likelihood-probability=\"likely\""
          ],
          "type": "similar"
        }
      ],
      "uuid": "08e2c9ef-aa62-429f-a6e5-e901ff6883cd",
      "value": "HTTPBrowser"
    },
    {
      "uuid": "3a57bb24-b493-4698-bf46-6465c6cf5446",
      "value": "Disgufa"
    },
    {
      "related": [
        {
          "dest-uuid": "eb189fd3-ca39-4bc7-be2d-4ea9e89d9ab9",
          "tags": [
            "estimative-language:likelihood-probability=\"likely\""
          ],
          "type": "similar"
        }
      ],
      "uuid": "c0ea7b89-d246-4eb7-8de4-b4e17e135051",
      "value": "Elirks"
    },
    {
      "meta": {
        "refs": [
          "https://www.circl.lu/pub/tr-13/"
        ],
        "synonyms": [
          "Ursnif"
        ]
      },
      "related": [
        {
          "dest-uuid": "b9448d2a-a23c-4bf2-92a1-d860716ba2f3",
          "tags": [
            "estimative-language:likelihood-probability=\"likely\""
          ],
          "type": "similar"
        },
        {
          "dest-uuid": "75329c9e-a218-4299-87b2-8f667cd9e40c",
          "tags": [
            "estimative-language:likelihood-probability=\"likely\""
          ],
          "type": "similar"
        },
        {
          "dest-uuid": "4f3ad937-bf2f-40cb-9695-a2bedfd41bfa",
          "tags": [
            "estimative-language:likelihood-probability=\"likely\""
          ],
          "type": "similar"
        }
      ],
      "uuid": "75b01a1e-3269-4f4c-bdba-37af4e9c3f54",
      "value": "Snifula"
    },
    {
      "meta": {
        "refs": [
          "http://www.cybersquared.com/killing-with-a-borrowed-knife-chaining-core-cloud-service-profile-infrastructure-for-cyber-attacks"
        ],
        "synonyms": [
          "Yayih",
          "mswab",
          "Graftor"
        ]
      },
      "related": [
        {
          "dest-uuid": "94b942e2-cc29-447b-97e2-e496cbf2aadf",
          "tags": [
            "estimative-language:likelihood-probability=\"likely\""
          ],
          "type": "similar"
        }
      ],
      "uuid": "f3ac3d86-0fa2-4049-bfbc-1970004b8d32",
      "value": "Aumlib"
    },
    {
      "meta": {
        "refs": [
          "http://www.fireeye.com/blog/technical/threat-intelligence/2014/07/spy-of-the-tiger.html"
        ]
      },
      "uuid": "f78cfa32-a629-421e-94f7-1e696bba2892",
      "value": "CTRat"
    },
    {
      "meta": {
        "refs": [
          "http://www.symantec.com/connect/blogs/operation-cloudyomega-ichitaro-zero-day-and-ongoing-cyberespionage-campaign-targeting-japan"
        ],
        "synonyms": [
          "Newsripper"
        ]
      },
      "related": [
        {
          "dest-uuid": "6bf7aa6a-3003-4222-805e-776cb86dc78a",
          "tags": [
            "estimative-language:likelihood-probability=\"likely\""
          ],
          "type": "similar"
        }
      ],
      "uuid": "a8395aae-1496-417d-98ee-3ecbcd9a94a0",
      "value": "Emdivi"
    },
    {
      "meta": {
        "refs": [
          "www.arbornetworks.com/asert/wp-content/uploads/2014/06/ASERT-Threat-Intelligence-Brief-2014-07-Illuminating-Etumbot-APT.pdf"
        ],
        "synonyms": [
          "Exploz",
          "Specfix",
          "RIPTIDE"
        ]
      },
      "related": [
        {
          "dest-uuid": "ad4f146f-e3ec-444a-ba71-24bffd7f0f8e",
          "tags": [
            "estimative-language:likelihood-probability=\"likely\""
          ],
          "type": "similar"
        }
      ],
      "uuid": "91583583-95c0-444e-8175-483cbebc640b",
      "value": "Etumbot"
    },
    {
      "meta": {
        "synonyms": [
          "Loneagent"
        ]
      },
      "uuid": "ba992105-373e-484a-ac81-2464deba93b7",
      "value": "Fexel"
    },
    {
      "meta": {
        "refs": [
          "http://researchcenter.paloaltonetworks.com/2016/02/a-look-into-fysbis-sofacys-linux-backdoor/"
        ]
      },
      "uuid": "bb929d1d-de95-4c3d-be79-55db3152dba1",
      "value": "Fysbis"
    },
    {
      "meta": {
        "refs": [
          "https://blog.bit9.com/2013/02/25/bit9-security-incident-update/"
        ]
      },
      "related": [
        {
          "dest-uuid": "95047f03-4811-4300-922e-1ba937d53a61",
          "tags": [
            "estimative-language:likelihood-probability=\"likely\""
          ],
          "type": "similar"
        }
      ],
      "uuid": "06953055-92ed-4936-8ffd-d9d72ab6bef6",
      "value": "Hikit"
    },
    {
      "meta": {
        "refs": [
          "https://www.proofpoint.com/us/threat-insight/post/hancitor-ruckguv-reappear"
        ],
        "synonyms": [
          "Tordal",
          "Chanitor",
          "Pony"
        ]
      },
      "related": [
        {
          "dest-uuid": "4166ab63-24b0-4448-92ea-21c8deef978d",
          "tags": [
            "estimative-language:likelihood-probability=\"likely\""
          ],
          "type": "similar"
        },
        {
          "dest-uuid": "cd201689-4bf1-4c5b-ac4d-21c4dcc39e7d",
          "tags": [
            "estimative-language:likelihood-probability=\"likely\""
          ],
          "type": "similar"
        },
        {
          "dest-uuid": "652b5242-b790-4695-ad0e-b79bbf78f351",
          "tags": [
            "estimative-language:likelihood-probability=\"likely\""
          ],
          "type": "similar"
        }
      ],
      "uuid": "ff0404a1-465f-4dd5-8b66-ee773628ca64",
      "value": "Hancitor"
    },
    {
      "meta": {
        "refs": [
          "https://www.proofpoint.com/us/threat-insight/post/hancitor-ruckguv-reappear"
        ]
      },
      "related": [
        {
          "dest-uuid": "b88b50c0-3db9-4b8f-8564-4f56f991bee2",
          "tags": [
            "estimative-language:likelihood-probability=\"likely\""
          ],
          "type": "similar"
        }
      ],
      "uuid": "d70bd6a8-5fd4-42e8-8e39-fb18daeccdb2",
      "value": "Ruckguv"
    },
    {
      "meta": {
        "refs": [
          "http://researchcenter.paloaltonetworks.com/2016/05/the-oilrig-campaign-attacks-on-saudi-arabian-organizations-deliver-helminth-backdoor/"
        ]
      },
      "uuid": "0798f8d2-1099-4122-8735-5a116264d3db",
      "value": "HerHer Trojan"
    },
    {
      "meta": {
        "refs": [
          "http://researchcenter.paloaltonetworks.com/2016/05/the-oilrig-campaign-attacks-on-saudi-arabian-organizations-deliver-helminth-backdoor/"
        ]
      },
      "uuid": "7bc1110b-fdc5-4501-a19b-e86304da4eb9",
      "value": "Helminth backdoor"
    },
    {
      "meta": {
        "refs": [
          "http://williamshowalter.com/a-universal-windows-bootkit/"
        ]
      },
      "uuid": "d2c1a439-585a-48bc-8176-c0c46dfac270",
      "value": "HDRoot"
    },
    {
      "meta": {
        "refs": [
          "https://www.fireeye.com/blog/threat-research/2016/06/irongate_ics_malware.html"
        ]
      },
      "uuid": "5514e486-6158-40d8-b258-047938b8ee20",
      "value": "IRONGATE"
    },
    {
      "meta": {
        "refs": [
          "https://foxitsecurity.files.wordpress.com/2016/06/fox-it_mofang_threatreport_tlp-white.pdf"
        ]
      },
      "uuid": "487f26a5-8531-4ec6-bfa4-691834b156b8",
      "value": "ShimRAT"
    },
    {
      "description": "APT28's second-stage persistent macOS backdoor. This backdoor component is known to have a modular structure featuring various espionage functionalities, such as key-logging, screen grabbing and file exfiltration. This component is available for Osx, Windows, Linux and iOS operating systems.\n\nXagent is a modular backdoor with spying functionalities such as keystroke logging and file exfiltration. Xagent is the group’s flagship backdoor and heavily used in their operations. Early versions for Linux and Windows were seen years ago, then in 2015 an iOS version came out. One year later, an Android version was discovered and finally, in the beginning of 2017, an Xagent sample for OS X was described.",
      "meta": {
        "refs": [
          "http://blog.trendmicro.com/trendlabs-security-intelligence/pawn-storm-update-ios-espionage-app-found/",
          "https://app.box.com/s/l7n781ig6n8wlf1aff5hgwbh4qoi5jqq",
          "https://www.welivesecurity.com/2017/12/21/sednit-update-fancy-bear-spent-year/",
          "https://objective-see.com/blog/blog_0x25.html#XAgent"
        ],
        "synonyms": [
          "XAgent"
        ],
        "type": [
          "Backdoor"
        ]
      },
      "related": [
        {
          "dest-uuid": "ccd61dfc-b03f-4689-8c18-7c97eab08472",
          "tags": [
            "estimative-language:likelihood-probability=\"likely\""
          ],
          "type": "similar"
        },
        {
          "dest-uuid": "56660521-6db4-4e5a-a927-464f22954b7c",
          "tags": [
            "estimative-language:likelihood-probability=\"likely\""
          ],
          "type": "similar"
        },
        {
          "dest-uuid": "0a32ceea-fa66-47ab-8bde-150dbd6d2e40",
          "tags": [
            "estimative-language:likelihood-probability=\"likely\""
          ],
          "type": "similar"
        },
        {
          "dest-uuid": "0a7d9d22-a26d-4a2b-ab9b-b296176c3ecf",
          "tags": [
            "estimative-language:likelihood-probability=\"likely\""
          ],
          "type": "similar"
        }
      ],
      "uuid": "3e2c99f9-66cd-48be-86e9-d7c1c164d87c",
      "value": "X-Agent"
    },
    {
      "meta": {
        "synonyms": [
          "XTunnel"
        ]
      },
      "related": [
        {
          "dest-uuid": "7343e208-7cab-45f2-a47b-41ba5e2f0fab",
          "tags": [
            "estimative-language:likelihood-probability=\"likely\""
          ],
          "type": "similar"
        },
        {
          "dest-uuid": "53089817-6d65-4802-a7d2-5ccc3d919b74",
          "tags": [
            "estimative-language:likelihood-probability=\"likely\""
          ],
          "type": "similar"
        }
      ],
      "uuid": "6d180bd7-3c77-4faf-b98b-dc2ab5f49101",
      "value": "X-Tunnel"
    },
    {
      "meta": {
        "refs": [
          "https://www.crowdstrike.com/blog/bears-midst-intrusion-democratic-national-committee/"
        ]
      },
      "uuid": "e4137f66-be82-4da7-96e6-e37ab33ea34f",
      "value": "Foozer"
    },
    {
      "meta": {
        "refs": [
          "https://www.crowdstrike.com/blog/bears-midst-intrusion-democratic-national-committee/"
        ]
      },
      "uuid": "82875947-fafb-467a-82df-0d2e37111b97",
      "value": "WinIDS"
    },
    {
      "meta": {
        "refs": [
          "https://www.crowdstrike.com/blog/bears-midst-intrusion-democratic-national-committee/"
        ]
      },
      "uuid": "56349213-b73e-4a30-8188-08de1a77b960",
      "value": "DownRange"
    },
    {
      "meta": {
        "refs": [
          "https://www.arbornetworks.com/blog/asert/mad-max-dga/"
        ]
      },
      "related": [
        {
          "dest-uuid": "7a6fcec7-3408-4371-907b-cbf8fc931b66",
          "tags": [
            "estimative-language:likelihood-probability=\"likely\""
          ],
          "type": "similar"
        }
      ],
      "uuid": "d3d56dd0-3409-470a-958b-a865fdd158f9",
      "value": "Mad Max"
    },
    {
      "description": "Crimson is malware used as part of a campaign known as Operation Transparent Tribe that targeted Indian diplomatic and military victims",
      "meta": {
        "refs": [
          "https://www.proofpoint.com/sites/default/files/proofpoint-operation-transparent-tribe-threat-insight-en.pdf",
          "https://www.amnesty.org/download/Documents/ASA3383662018ENGLISH.PDF"
        ],
        "type": [
          "Backdoor"
        ]
      },
      "related": [
        {
          "dest-uuid": "8d8efbc6-d1b7-4ec8-bab3-591edba337d0",
          "tags": [
            "estimative-language:likelihood-probability=\"likely\""
          ],
          "type": "similar"
        },
        {
          "dest-uuid": "326af1cd-78e7-45b7-a326-125d2f7ef8f2",
          "tags": [
            "estimative-language:likelihood-probability=\"likely\""
          ],
          "type": "similar"
        },
        {
          "dest-uuid": "a61fc694-a88a-484d-a648-db35b49932fd",
          "tags": [
            "estimative-language:likelihood-probability=\"likely\""
          ],
          "type": "similar"
        }
      ],
      "uuid": "858edfb8-793a-430b-8acc-4310e7d2f0d3",
      "value": "Crimson"
    },
    {
      "description": "Operation Groundbait based on our research into the Prikormka malware family. This includes detailed technical analysis of the Prikormka malware family and its spreading mechanisms, and a description of the most noteworthy attack campaigns.",
      "meta": {
        "refs": [
          "http://www.welivesecurity.com/wp-content/uploads/2016/05/Operation-Groundbait.pdf"
        ],
        "type": [
          "Backdoor"
        ]
      },
      "related": [
        {
          "dest-uuid": "37cc7eb6-12e3-467b-82e8-f20f2cc73c69",
          "tags": [
            "estimative-language:likelihood-probability=\"likely\""
          ],
          "type": "similar"
        }
      ],
      "uuid": "67ade442-63f2-4319-bdcd-d2564b963ed6",
      "value": "Prikormka"
    },
    {
      "description": "This whitepaper details a malicious program we identify as NanHaiShu. Based on our analysis, the threat actor behind this malware targets government and private-sector organizations.",
      "meta": {
        "refs": [
          "https://www.f-secure.com/documents/996508/1030745/nanhaishu_whitepaper.pdf"
        ]
      },
      "related": [
        {
          "dest-uuid": "705f0783-5f7d-4491-b6b7-9628e6e006d2",
          "tags": [
            "estimative-language:likelihood-probability=\"likely\""
          ],
          "type": "similar"
        }
      ],
      "uuid": "7abd6950-7a07-4d9e-ade1-62414fa50619",
      "value": "NanHaiShu"
    },
    {
      "description": "Umbreon (sharing the same name as the Pokémon) targets Linux systems, including systems running both Intel and ARM processors, expanding the scope of this threat to include embedded devices as well.",
      "meta": {
        "refs": [
          "http://blog.trendmicro.com/trendlabs-security-intelligence/pokemon-themed-umbreon-linux-rootkit-hits-x86-arm-systems/"
        ]
      },
      "related": [
        {
          "dest-uuid": "3d8e547d-9456-4f32-a895-dc86134e282f",
          "tags": [
            "estimative-language:likelihood-probability=\"likely\""
          ],
          "type": "similar"
        },
        {
          "dest-uuid": "637000f7-4363-44e0-b795-9cfb7a3dc460",
          "tags": [
            "estimative-language:likelihood-probability=\"likely\""
          ],
          "type": "similar"
        }
      ],
      "uuid": "2a18f5dd-40fc-444b-a7c6-85f94b3eee13",
      "value": "Umbreon"
    },
    {
      "description": "Odinaff is typically deployed in the first stage of an attack, to gain a foothold onto the network, providing a persistent presence and the ability to install additional tools onto the target network. These additional tools bear the hallmarks of a sophisticated attacker which has plagued the financial industry since at least 2013–Carbanak. This new wave of attacks has also used some infrastructure that has previously been used in Carbanak campaigns.",
      "meta": {
        "refs": [
          "https://www.symantec.com/connect/blogs/odinaff-new-trojan-used-high-level-financial-attacks"
        ]
      },
      "related": [
        {
          "dest-uuid": "045df65f-77fe-4880-af34-62ca33936c6e",
          "tags": [
            "estimative-language:likelihood-probability=\"likely\""
          ],
          "type": "similar"
        }
      ],
      "uuid": "e2fa7aea-fb33-4efc-b61b-ccae71b32e7d",
      "value": "Odinaff"
    },
    {
      "description": "Unit 42 has observed a new version of Hworm (or Houdini) being used within multiple attacks. This blog outlines technical details of this new Hworm version and documents an attack campaign making use of the backdoor. Of the samples used in this attack, the first we observed were June 2016, while as-of publication we were still seeing attacks as recently as mid-October, suggesting that this is likely an active, ongoing campaign.",
      "meta": {
        "refs": [
          "http://researchcenter.paloaltonetworks.com/2016/10/unit42-houdinis-magic-reappearance/"
        ],
        "synonyms": [
          "Houdini"
        ]
      },
      "related": [
        {
          "dest-uuid": "94466a80-964f-467e-b4b3-0e1375174464",
          "tags": [
            "estimative-language:likelihood-probability=\"likely\""
          ],
          "type": "similar"
        }
      ],
      "uuid": "e5f7bb36-c982-4f5a-9b29-ab73d2c5f70e",
      "value": "Hworm"
    },
    {
      "description": "Backdoor.Dripion was custom developed, deployed in a highly targeted fashion, and used command and control servers disguised as antivirus company websites.",
      "meta": {
        "refs": [
          "http://www.symantec.com/connect/blogs/taiwan-targeted-new-cyberespionage-back-door-trojan"
        ],
        "synonyms": [
          "Dripion"
        ]
      },
      "uuid": "9dec36a3-b7df-477d-8f38-90aed47ca7cf",
      "value": "Backdoor.Dripion"
    },
    {
      "description": "Adwind is a backdoor written purely in Java that targets system supporting the Java runtime environment. Commands that can be used, among other things, to display messages on the system, open URLs, update the malware, download/execute files, and download/load plugins. A significant amount of additional functionality can be provided through downloadable plugins, including such things as remote control options and shell command execution.",
      "meta": {
        "refs": [
          "https://securelist.com/blog/research/73660/adwind-faq/"
        ],
        "synonyms": [
          "AlienSpy",
          "Frutas",
          "Unrecom",
          "Sockrat",
          "JSocket",
          "jRat",
          "Backdoor:Java/Adwind"
        ]
      },
      "related": [
        {
          "dest-uuid": "b76d9845-815c-4e77-9538-6b737269da2f",
          "tags": [
            "estimative-language:likelihood-probability=\"likely\""
          ],
          "type": "similar"
        },
        {
          "dest-uuid": "ce1a9641-5bb8-4a61-990a-870e9ef36ac1",
          "tags": [
            "estimative-language:likelihood-probability=\"likely\""
          ],
          "type": "similar"
        },
        {
          "dest-uuid": "dadccdda-a4c2-4021-90b9-61a394e602be",
          "tags": [
            "estimative-language:likelihood-probability=\"likely\""
          ],
          "type": "similar"
        },
        {
          "dest-uuid": "8eb9d4aa-257a-45eb-8c65-95c18500171c",
          "tags": [
            "estimative-language:likelihood-probability=\"likely\""
          ],
          "type": "similar"
        }
      ],
      "uuid": "ab4694d6-7043-41f2-b328-d93bec9c1b22",
      "value": "Adwind"
    },
    {
      "related": [
        {
          "dest-uuid": "af338ac2-8103-4419-8393-fb4f3b43af4b",
          "tags": [
            "estimative-language:likelihood-probability=\"likely\""
          ],
          "type": "similar"
        }
      ],
      "uuid": "066f8ad3-0c99-43eb-990c-8fae2c232f62",
      "value": "Bedep"
    },
    {
      "uuid": "c4d80484-9486-4d5f-95f3-f40cc2de45ea",
      "value": "Cromptui"
    },
    {
      "description": "Dridex is a strain of banking malware that leverages macros in Microsoft Office to infect systems. Once a computer has been infected, Dridex attackers can steal banking credentials and other personal information on the system to gain access to the financial records of a user.",
      "meta": {
        "refs": [
          "http://www.symantec.com/content/en/us/enterprise/media/security_response/whitepapers/dridex-financial-trojan.pdf"
        ],
        "synonyms": [
          "Cridex"
        ]
      },
      "related": [
        {
          "dest-uuid": "44754726-e1d5-4e5f-a113-234c4a8ca65e",
          "tags": [
            "estimative-language:likelihood-probability=\"likely\""
          ],
          "type": "similar"
        },
        {
          "dest-uuid": "b4216929-1626-4444-bdd7-bfd4b68a766e",
          "tags": [
            "estimative-language:likelihood-probability=\"likely\""
          ],
          "type": "similar"
        },
        {
          "dest-uuid": "7ca93488-c357-44c3-b246-3f88391aca5a",
          "tags": [
            "estimative-language:likelihood-probability=\"likely\""
          ],
          "type": "similar"
        },
        {
          "dest-uuid": "16794655-c0e2-4510-9169-f862df104045",
          "tags": [
            "estimative-language:likelihood-probability=\"likely\""
          ],
          "type": "similar"
        },
        {
          "dest-uuid": "66781866-f064-467d-925d-5e5f290352f0",
          "tags": [
            "estimative-language:likelihood-probability=\"likely\""
          ],
          "type": "similar"
        }
      ],
      "uuid": "276c2c2e-09da-44cf-a3f7-806b3feb41da",
      "value": "Dridex"
    },
    {
      "related": [
        {
          "dest-uuid": "cd201689-4bf1-4c5b-ac4d-21c4dcc39e7d",
          "tags": [
            "estimative-language:likelihood-probability=\"likely\""
          ],
          "type": "similar"
        },
        {
          "dest-uuid": "ff0404a1-465f-4dd5-8b66-ee773628ca64",
          "tags": [
            "estimative-language:likelihood-probability=\"likely\""
          ],
          "type": "similar"
        }
      ],
      "uuid": "652b5242-b790-4695-ad0e-b79bbf78f351",
      "value": "Fareit"
    },
    {
      "related": [
        {
          "dest-uuid": "81917a93-6a70-4334-afe2-56904c1fafe9",
          "tags": [
            "estimative-language:likelihood-probability=\"likely\""
          ],
          "type": "similar"
        },
        {
          "dest-uuid": "40795af6-b721-11e8-9fcb-570c0b384135",
          "tags": [
            "estimative-language:likelihood-probability=\"likely\""
          ],
          "type": "similar"
        }
      ],
      "uuid": "5fe338c6-723e-43ed-8165-43d95fa93689",
      "value": "Gafgyt"
    },
    {
      "meta": {
        "refs": [
          "https://blog.gdatasoftware.com/2015/03/24274-the-andromeda-gamarue-botnet-is-on-the-rise-again"
        ],
        "synonyms": [
          "Andromeda"
        ]
      },
      "related": [
        {
          "dest-uuid": "07f46d21-a5d4-4359-8873-18e30950df1a",
          "tags": [
            "estimative-language:likelihood-probability=\"likely\""
          ],
          "type": "similar"
        }
      ],
      "uuid": "b9f00c61-6cd1-4112-a632-c8d3837a7ddd",
      "value": "Gamarue"
    },
    {
      "description": "The Necurs botnet is a distributor of many pieces of malware, most notably Locky.",
      "meta": {
        "refs": [
          "https://en.wikipedia.org/wiki/Necurs_botnet",
          "https://www.bleepingcomputer.com/news/security/worlds-largest-spam-botnet-finds-a-new-way-to-avoid-detection-for-now/"
        ]
      },
      "related": [
        {
          "dest-uuid": "53ad08a6-cca9-401a-a6da-3c0bff2890eb",
          "tags": [
            "estimative-language:likelihood-probability=\"likely\""
          ],
          "type": "similar"
        }
      ],
      "uuid": "97d34770-44cc-4ecb-bdce-ba11581c0e2a",
      "value": "Necurs"
    },
    {
      "uuid": "af0ea2b8-97ae-4ec1-a2c5-8f5dd0c9537b",
      "value": "Palevo"
    },
    {
      "meta": {
        "refs": [
          "https://en.wikipedia.org/wiki/Akbot"
        ],
        "synonyms": [
          "Qbot",
          "Qakbot",
          "PinkSlipBot"
        ]
      },
      "related": [
        {
          "dest-uuid": "b2ec1f16-2a76-4910-adc5-ecb3570e7c1a",
          "tags": [
            "estimative-language:likelihood-probability=\"likely\""
          ],
          "type": "similar"
        },
        {
          "dest-uuid": "6e1168e6-7768-4fa2-951f-6d6934531633",
          "tags": [
            "estimative-language:likelihood-probability=\"likely\""
          ],
          "type": "similar"
        },
        {
          "dest-uuid": "2ccaccd0-8362-4224-8497-2012e7cc7549",
          "tags": [
            "estimative-language:likelihood-probability=\"likely\""
          ],
          "type": "similar"
        }
      ],
      "uuid": "ac2ff27d-a7cb-46fe-ae32-cfe571dc614d",
      "value": "Akbot"
    },
    {
      "description": "Upatre is a Trojan downloader that is used to set up other threats on the victim's PC. Upatre has been used recently in several high profile Trojan attacks involving the Gameover Trojan. ",
      "related": [
        {
          "dest-uuid": "925390a6-f88d-46dc-96ae-4ebc9f0b50b0",
          "tags": [
            "estimative-language:likelihood-probability=\"likely\""
          ],
          "type": "similar"
        }
      ],
      "uuid": "99d9110d-85a4-4819-9f85-05e4b73aa5f3",
      "value": "Upatre"
    },
    {
      "description": "Vawtrak is an information stealing malware family that is primarily used to gain unauthorised access to bank accounts through online banking websites.",
      "meta": {
        "refs": [
          "https://www.sophos.com/medialibrary/PDFs/technical%20papers/sophos-vawtrak-international-crimeware-as-a-service-tpna.pdf"
        ]
      },
      "related": [
        {
          "dest-uuid": "f3813bbd-682c-400d-8165-778be6d3f91f",
          "tags": [
            "estimative-language:likelihood-probability=\"likely\""
          ],
          "type": "similar"
        },
        {
          "dest-uuid": "b662c253-5c87-4ae6-a30e-541db0845f67",
          "tags": [
            "estimative-language:likelihood-probability=\"likely\""
          ],
          "type": "similar"
        }
      ],
      "uuid": "e95dd1ba-7485-4c02-bf2e-14beedbcf053",
      "value": "Vawtrak"
    },
    {
      "description": "Empire is a pure PowerShell post-exploitation agent built on cryptologically-secure communications and a flexible architecture. Empire implements the ability to run PowerShell agents without needing powershell.exe, rapidly deployable post-exploitation modules ranging from key loggers to Mimikatz, and adaptable communications to evade network detection, all wrapped up in a usability-focused framework",
      "meta": {
        "refs": [
          "https://github.com/adaptivethreat/Empire"
        ]
      },
      "related": [
        {
          "dest-uuid": "6eb15569-4ddd-4820-9a44-7bca5b303b86",
          "tags": [
            "estimative-language:likelihood-probability=\"likely\""
          ],
          "type": "similar"
        }
      ],
      "uuid": "525ce93a-76a1-441a-9c45-0eac64d0ed12",
      "value": "Empire"
    },
    {
      "description": "Beginning in late 2012, a carefully orchestrated attack campaign we call Volatile Cedar has been targeting individuals, companies and institutions worldwide. This campaign, led by a persistent attacker group, has successfully penetrated a large number of targets using various attack techniques, and specifically, a custom-made malware implant codenamed Explosive. ",
      "meta": {
        "refs": [
          "https://www.checkpoint.com/downloads/volatile-cedar-technical-report.pdf"
        ]
      },
      "uuid": "0155c3b1-8c7c-4176-aeda-68678dd99992",
      "value": "Explosive"
    },
    {
      "description": "The actors used a new version of “KeyBoy,” a custom backdoor first disclosed by researchers at Rapid7 in June 2013. Their work outlined the capabilities of the backdoor, and exposed the protocols and algorithms used to hide the network communication and configuration data",
      "meta": {
        "refs": [
          "https://citizenlab.org/2016/11/parliament-keyboy/",
          "https://community.rapid7.com/community/infosec/blog/2013/06/07/keyboy-targeted-attacks-against-vietnam-and-india"
        ]
      },
      "related": [
        {
          "dest-uuid": "28c13455-7f95-40a5-9568-1e8732503507",
          "tags": [
            "estimative-language:likelihood-probability=\"likely\""
          ],
          "type": "similar"
        },
        {
          "dest-uuid": "a673b4fb-a864-4a5b-94ab-3fc4f5606cc8",
          "tags": [
            "estimative-language:likelihood-probability=\"likely\""
          ],
          "type": "similar"
        },
        {
          "dest-uuid": "2a16a1d4-a098-4f17-80f3-3cfc6c60b539",
          "tags": [
            "estimative-language:likelihood-probability=\"likely\""
          ],
          "type": "similar"
        }
      ],
      "uuid": "74167065-90b3-4c29-807a-79b6f098e45b",
      "value": "KeyBoy"
    },
    {
      "description": "The attacks in this case are associated with a campaign called Tropic Trooper, which has been active since at least 2011 and is known for heavily targeting Taiwan. One of the attacks used their known Yahoyah malware...",
      "meta": {
        "refs": [
          "http://researchcenter.paloaltonetworks.com/2016/11/unit42-tropic-trooper-targets-taiwanese-government-and-fossil-fuel-provider-with-poison-ivy/"
        ],
        "synonyms": [
          "W32/Seeav"
        ]
      },
      "related": [
        {
          "dest-uuid": "28c13455-7f95-40a5-9568-1e8732503507",
          "tags": [
            "estimative-language:likelihood-probability=\"likely\""
          ],
          "type": "similar"
        },
        {
          "dest-uuid": "a673b4fb-a864-4a5b-94ab-3fc4f5606cc8",
          "tags": [
            "estimative-language:likelihood-probability=\"likely\""
          ],
          "type": "similar"
        },
        {
          "dest-uuid": "74167065-90b3-4c29-807a-79b6f098e45b",
          "tags": [
            "estimative-language:likelihood-probability=\"likely\""
          ],
          "type": "similar"
        }
      ],
      "uuid": "2a16a1d4-a098-4f17-80f3-3cfc6c60b539",
      "value": "Yahoyah"
    },
    {
      "description": "Delphi RAT used by Sofacy.",
      "uuid": "67f0b6cb-a484-4b8c-aacb-88a7238568b0",
      "value": "Tartine"
    },
    {
      "description": "Mirai (Japanese for \"the future\") is malware that turns computer systems running Linux into remotely controlled \"bots\", that can be used as part of a botnet in large-scale network attacks. It primarily targets online consumer devices such as remote cameras and home routers. The Mirai botnet has been used in some of the largest and most disruptive distributed denial of service (DDoS) attacks, including an attack on 20 September 2016 on computer security journalist Brian Krebs's web site, an attack on French web host OVH and the October 2016 Dyn cyberattack.",
      "meta": {
        "refs": [
          "https://en.wikipedia.org/wiki/Mirai_(malware)"
        ],
        "synonyms": [
          "Linux/Mirai"
        ]
      },
      "related": [
        {
          "dest-uuid": "fcdfd4af-da35-49a8-9610-19be8a487185",
          "tags": [
            "estimative-language:likelihood-probability=\"likely\""
          ],
          "type": "similar"
        },
        {
          "dest-uuid": "17e12216-a303-4a00-8283-d3fe92d0934c",
          "tags": [
            "estimative-language:likelihood-probability=\"likely\""
          ],
          "type": "similar"
        },
        {
          "dest-uuid": "f24ad5ca-04c5-4cd0-bd72-209ebce4fdbc",
          "tags": [
            "estimative-language:likelihood-probability=\"likely\""
          ],
          "type": "variant-of"
        },
        {
          "dest-uuid": "025ab0ce-bffc-11e8-be19-d70ec22c5d56",
          "tags": [
            "estimative-language:likelihood-probability=\"likely\""
          ],
          "type": "variant-of"
        }
      ],
      "uuid": "dcbf1aaa-1fdd-4bfc-a35e-145ffdfb5ac5",
      "value": "Mirai"
    },
    {
      "description": "IoT malware based on Mirai but slightly improved.",
      "meta": {
        "refs": [
          "https://blog.newskysecurity.com/masuta-satori-creators-second-botnet-weaponizes-a-new-router-exploit-2ddc51cc52a7"
        ],
        "synonyms": [
          "PureMasuta"
        ]
      },
      "uuid": "1d4dec2c-915a-4fef-ba7a-633421bd0848",
      "value": "Masuta"
    },
    {
      "uuid": "55f8fb60-6339-4bc2-baa0-41e698e11f95",
      "value": "BASHLITE"
    },
    {
      "description": "BlackEnergy is a trojan which has undergone significant functional changes since it was first publicly analysed by Arbor Networks in 2007. It has evolved from a relatively simple DDoS trojan into a relatively sophisticated piece of modern malware with a modular architecture, making it a suitable tool for sending spam and for online bank fraud, as well as for targeted attacks. BlackEnergy version 2, which featured rootkit techniques, was documented by SecureWorks in 2010. The targeted attacks recently discovered are proof that the trojan is still alive and kicking in 2014.  We provide a technical analysis of the BlackEnergy family, focusing on novel functionality and the differences introduced by new lite variants. We describe the most notable aspects of the malware, including its techniques for bypassing UAC, defeating the signed driver requirement in Windows and a selection of BlackEnergy2 plug-ins used for parasitic file infections, network discovery and remote code execution and data collection.",
      "meta": {
        "refs": [
          "https://www.virusbulletin.com/conference/vb2014/abstracts/back-blackenergy-2014-targeted-attacks-ukraine-and-poland/"
        ]
      },
      "related": [
        {
          "dest-uuid": "54cc1d4f-5c53-4f0e-9ef5-11b4998e82e4",
          "tags": [
            "estimative-language:likelihood-probability=\"likely\""
          ],
          "type": "similar"
        },
        {
          "dest-uuid": "82c644ab-550a-4a83-9b35-d545f4719069",
          "tags": [
            "estimative-language:likelihood-probability=\"likely\""
          ],
          "type": "similar"
        }
      ],
      "uuid": "5a22cad7-65fa-4b7a-a7aa-7915a6101efa",
      "value": "BlackEnergy"
    },
    {
      "description": "Trojan.Seaduke is a Trojan horse that opens a back door on the compromised computer. It may also download potentially malicious files.",
      "meta": {
        "refs": [
          "https://www.symantec.com/security_response/writeup.jsp?docid=2015-031915-4935-99"
        ],
        "synonyms": [
          "Seaduke"
        ]
      },
      "uuid": "3449215f-2650-48bb-a4fb-6549654cbccc",
      "value": "Trojan.Seaduke"
    },
    {
      "uuid": "2b6b35fb-2ed4-46ce-b603-62ca2b9b2812",
      "value": "Backdoor.Tinybaron"
    },
    {
      "uuid": "307803df-6537-4e4d-a1c8-f219f278e564",
      "value": "Incognito RAT"
    },
    {
      "meta": {
        "refs": [
          "https://labsblog.f-secure.com/2015/09/08/sofacy-recycles-carberp-and-metasploit-code/",
          "https://twitter.com/Timo_Steffens/status/814781584536719360"
        ],
        "synonyms": [
          "Carberplike"
        ]
      },
      "uuid": "ab5c4362-c369-4c78-985d-04ba1226ea32",
      "value": "DownRage"
    },
    {
      "description": "GeminiDuke is malware that was used by APT29 from 2009 to 2012.",
      "meta": {
        "refs": [
          "https://attack.mitre.org/wiki/Software/S0049"
        ]
      },
      "related": [
        {
          "dest-uuid": "199463de-d9be-46d6-bb41-07234c1dd5a6",
          "tags": [
            "estimative-language:likelihood-probability=\"likely\""
          ],
          "type": "similar"
        }
      ],
      "uuid": "6a28a648-30c0-4d1d-bd67-81a8dc6486ba",
      "value": "GeminiDuke"
    },
    {
      "description": "Trojan.Zbot, also called Zeus, is a Trojan horse that attempts to steal confidential information from the compromised computer. It may also download configuration files and updates from the Internet. The Trojan is created using a Trojan-building toolkit.",
      "meta": {
        "refs": [
          "https://en.wikipedia.org/wiki/Zeus_(malware)",
          "https://www.symantec.com/security_response/writeup.jsp?docid=2010-011016-3514-99"
        ],
        "synonyms": [
          "Trojan.Zbot",
          "Zbot"
        ]
      },
      "related": [
        {
          "dest-uuid": "f0ec2df5-2e38-4df3-970d-525352006f2e",
          "tags": [
            "estimative-language:likelihood-probability=\"likely\""
          ],
          "type": "similar"
        },
        {
          "dest-uuid": "e878d24d-f122-48c4-930c-f6b6d5f0ee28",
          "tags": [
            "estimative-language:likelihood-probability=\"likely\""
          ],
          "type": "similar"
        },
        {
          "dest-uuid": "4e8c1ab7-2841-4823-a5d1-39284fb0969a",
          "tags": [
            "estimative-language:likelihood-probability=\"likely\""
          ],
          "type": "similar"
        }
      ],
      "uuid": "0ce448de-c2bb-4c6e-9ad7-c4030f02b4d7",
      "value": "Zeus"
    },
    {
      "description": "Shifu is a Banking Trojan first discovered in 2015. Shifu is based on the Shiz source code which incorporated techniques used by Zeus. Attackers use Shifu to steal credentials for online banking websites around the world, starting in Russia but later including the UK, Italy, and others.",
      "meta": {
        "refs": [
          "http://researchcenter.paloaltonetworks.com/2017/01/unit42-2016-updates-shifu-banking-trojan/"
        ]
      },
      "related": [
        {
          "dest-uuid": "6e668c0c-7085-4951-87d4-0334b6a5cdb3",
          "tags": [
            "estimative-language:likelihood-probability=\"likely\""
          ],
          "type": "similar"
        },
        {
          "dest-uuid": "e6085ce0-af6d-41f7-8bcb-7f2eed246941",
          "tags": [
            "estimative-language:likelihood-probability=\"likely\""
          ],
          "type": "similar"
        }
      ],
      "uuid": "67d712c8-d254-4820-83fa-9a892b87923b",
      "value": "Shifu"
    },
    {
      "description": "The new variant of the Shiz Trojan malware targets mission-critical enterprise resource planning (ERP) applications — particularly SAP users. ",
      "meta": {
        "refs": [
          "https://securityintelligence.com/tag/shiz-trojan-malware/"
        ]
      },
      "related": [
        {
          "dest-uuid": "67d712c8-d254-4820-83fa-9a892b87923b",
          "tags": [
            "estimative-language:likelihood-probability=\"likely\""
          ],
          "type": "similar"
        }
      ],
      "uuid": "e6085ce0-af6d-41f7-8bcb-7f2eed246941",
      "value": "Shiz"
    },
    {
      "description": "Also known as “BaneChant”, MM Core is a file-less APT which is executed in memory by a downloader component. It was first reported in 2013 under the version number “2.0-LNK” where it used the tag “BaneChant” in its command-and-control (C2) network request. A second version “2.1-LNK” with the network tag “StrangeLove” was discovered shortly after.",
      "meta": {
        "refs": [
          "https://blogs.forcepoint.com/security-labs/mm-core-memory-backdoor-returns-bigboss-and-sillygoose"
        ],
        "synonyms": [
          "MM Core backdoor",
          "BigBoss",
          "SillyGoose",
          "BaneChant",
          "StrangeLove"
        ]
      },
      "related": [
        {
          "dest-uuid": "6363cc2f-08f1-47a0-adbf-5cf19ea89ffd",
          "tags": [
            "estimative-language:likelihood-probability=\"likely\""
          ],
          "type": "similar"
        }
      ],
      "uuid": "74bd8c09-73d5-4ad8-ab1f-e94a4853c936",
      "value": "MM Core"
    },
    {
      "description": "Shamoon,[a] also known as Disttrack, is a modular computer virus discovered by Seculert[1] in 2012, targeting recent NT kernel-based versions of Microsoft Windows. The virus has been used for cyber espionage in the energy sector.[2][3][4] Its discovery was announced on 16 August 2012 by Symantec,[3] Kaspersky Lab,[5] and Seculert.[6] Similarities have been highlighted by Kaspersky Lab and Seculert between Shamoon and the Flame malware.[5][6]",
      "meta": {
        "refs": [
          "https://en.wikipedia.org/wiki/Shamoon",
          "https://securityaffairs.co/wordpress/78867/breaking-news/shamoon-virustotal.html"
        ],
        "synonyms": [
          "DistTrack"
        ]
      },
      "related": [
        {
          "dest-uuid": "8901ac23-6b50-410c-b0dd-d8174a86f9b3",
          "tags": [
            "estimative-language:likelihood-probability=\"likely\""
          ],
          "type": "similar"
        }
      ],
      "uuid": "776b1849-8d5b-4762-8ba1-cbbaddb4ce3a",
      "value": "Shamoon"
    },
    {
      "description": "According to MalwareHunterTeam and other researchers that have looked at the malware's source code, GhostAdmin seems to be a reworked version of CrimeScene, another botnet malware family that was active around 3-4 years ago.",
      "meta": {
        "refs": [
          "https://www.bleepingcomputer.com/news/security/new-ghostadmin-malware-used-for-data-theft-and-exfiltration/"
        ]
      },
      "related": [
        {
          "dest-uuid": "6201c337-1599-4ced-be9e-651a624c20be",
          "tags": [
            "estimative-language:likelihood-probability=\"likely\""
          ],
          "type": "similar"
        }
      ],
      "uuid": "a68f1b43-c742-4f90-974d-2e74ec703e44",
      "value": "GhostAdmin"
    },
    {
      "description": "Two Italians referred to as the “Occhionero brothers” have been arrested and accused of using malware and a carefully-prepared spear-phishing scheme to spy on high-profile politicians and businessmen. This case has been called “EyePyramid”, which we first discussed last week. (Conspiracy theories aside, the name came from a domain name and directory path that was found during the research.)",
      "meta": {
        "country": "IT",
        "refs": [
          "http://blog.trendmicro.com/trendlabs-security-intelligence/uncovering-inner-workings-eyepyramid/"
        ]
      },
      "uuid": "52c2499f-c74f-4bab-bad2-c278e798654c",
      "value": "EyePyramid Malware"
    },
    {
      "description": "LuminosityLink is a malware family costing $40 that purports to be a system administration utility",
      "meta": {
        "refs": [
          "http://researchcenter.paloaltonetworks.com/2016/07/unit42-investigating-the-luminositylink-remote-access-trojan-configuration/"
        ]
      },
      "uuid": "f586d3e4-39fc-489a-808b-03f590bfe092",
      "value": "LuminosityLink"
    },
    {
      "description": "Floki Bot, described recently by Dr. Peter Stephenson from SC Magazine, is yet another bot based on the leaked Zeus code. However, the author came up with various custom modifications that makes it more interesting.",
      "meta": {
        "refs": [
          "https://www.arbornetworks.com/blog/asert/flokibot-flock-bots/",
          "https://blog.malwarebytes.com/threat-analysis/2016/11/floki-bot-and-the-stealthy-dropper/"
        ],
        "synonyms": [
          "Floki Bot",
          "Floki"
        ]
      },
      "uuid": "8034978b-3a32-4662-b1bf-b525e59e469f",
      "value": "Flokibot"
    },
    {
      "description": "Most recently, we have observed the same group targeting military and aerospace interests in Russia and Belarus. Since the summer of 2016, this group began using a new downloader known as ZeroT to install the PlugX remote access Trojan (RAT) and added Microsoft Compiled HTML Help (.chm) as one of the initial droppers delivered in spear-phishing emails.",
      "meta": {
        "refs": [
          "https://www.proofpoint.com/us/threat-insight/post/APT-targets-russia-belarus-zerot-plugx"
        ]
      },
      "related": [
        {
          "dest-uuid": "4ab44516-ad75-4e43-a280-705dc0420e2f",
          "tags": [
            "estimative-language:likelihood-probability=\"likely\""
          ],
          "type": "similar"
        },
        {
          "dest-uuid": "9b0aa458-dfa9-48af-87ea-c36d1501376c",
          "tags": [
            "estimative-language:likelihood-probability=\"likely\""
          ],
          "type": "similar"
        }
      ],
      "uuid": "ff00fa92-b32e-46b6-88ca-98357ebe3f54",
      "value": "ZeroT"
    },
    {
      "description": "Cylance dubbed this family of malware StreamEx, based upon a common exported function used across all samples ‘stream’, combined with the dropper functionality to append ‘ex’ to the DLL file name.  The StreamEx family has the ability to access and modify the user’s file system, modify the registry, create system services, enumerate process and system information, enumerate network resources and drive types, scan for security tools such as firewall products and antivirus products, change browser security settings, and remotely execute commands. The malware documented in this post was predominantly 64-bit, however, there are 32-bit versions of the malware in the wild. ",
      "meta": {
        "refs": [
          "https://blog.cylance.com/shell-crew-variants-continue-to-fly-under-big-avs-radar"
        ]
      },
      "related": [
        {
          "dest-uuid": "91000a8a-58cc-4aba-9ad0-993ad6302b86",
          "tags": [
            "estimative-language:likelihood-probability=\"likely\""
          ],
          "type": "similar"
        }
      ],
      "uuid": "9991ace8-1a62-498c-a9ef-19d474deb505",
      "value": "StreamEx"
    },
    {
      "description": "Remote Access Trojan",
      "meta": {
        "refs": [
          "https://github.com/kevthehermit/RATDecoders"
        ],
        "type": [
          "Backdoor"
        ]
      },
      "uuid": "d08201b8-9774-41a1-abdb-c7f3828139b0",
      "value": "adzok"
    },
    {
      "description": "Remote Access Trojan",
      "meta": {
        "refs": [
          "https://github.com/kevthehermit/RATDecoders"
        ],
        "type": [
          "Backdoor"
        ]
      },
      "uuid": "18c31de5-41b3-4a92-a6ee-23b74cc2797d",
      "value": "albertino"
    },
    {
      "description": "Remote Access Trojan",
      "meta": {
        "refs": [
          "https://github.com/kevthehermit/RATDecoders"
        ],
        "type": [
          "Backdoor"
        ]
      },
      "uuid": "00dcba51-126f-4758-8273-9770ddf9031c",
      "value": "arcom"
    },
    {
      "description": "Remote Access Trojan",
      "meta": {
        "refs": [
          "https://github.com/kevthehermit/RATDecoders"
        ],
        "type": [
          "Backdoor"
        ]
      },
      "uuid": "0a5d5825-0ab9-48ff-a5d9-b6b131b65833",
      "value": "blacknix"
    },
    {
      "description": "Remote Access Trojan",
      "meta": {
        "refs": [
          "https://github.com/kevthehermit/RATDecoders"
        ],
        "type": [
          "Backdoor"
        ]
      },
      "uuid": "df7deaa3-2a2c-4460-8674-20ec24e89fba",
      "value": "bluebanana"
    },
    {
      "description": "Remote Access Trojan",
      "meta": {
        "refs": [
          "https://github.com/kevthehermit/RATDecoders"
        ],
        "type": [
          "Backdoor"
        ]
      },
      "uuid": "cff2e174-52b8-4304-903a-012f97d70b7c",
      "value": "bozok"
    },
    {
      "description": "Remote Access Trojan",
      "meta": {
        "refs": [
          "https://github.com/kevthehermit/RATDecoders"
        ],
        "type": [
          "Backdoor"
        ]
      },
      "uuid": "26785174-0b89-4cec-9ed0-5a72a0ff4c49",
      "value": "clientmesh"
    },
    {
      "description": "Remote Access Trojan",
      "meta": {
        "refs": [
          "https://github.com/kevthehermit/RATDecoders"
        ],
        "type": [
          "Backdoor"
        ]
      },
      "uuid": "f6e6540e-c21f-4202-ac46-185e735215db",
      "value": "cybergate"
    },
    {
      "description": "Remote Access Trojan",
      "meta": {
        "refs": [
          "https://github.com/kevthehermit/RATDecoders"
        ],
        "type": [
          "Backdoor"
        ]
      },
      "uuid": "15949ecb-1f2b-4f59-9cf7-5751694e8fba",
      "value": "darkcomet"
    },
    {
      "description": "Remote Access Trojan",
      "meta": {
        "refs": [
          "https://github.com/kevthehermit/RATDecoders"
        ],
        "type": [
          "Backdoor"
        ]
      },
      "uuid": "c9e6e42a-65c0-418e-ab77-09bcdb1214a3",
      "value": "darkrat"
    },
    {
      "description": "Remote Access Trojan",
      "meta": {
        "refs": [
          "https://github.com/kevthehermit/RATDecoders"
        ],
        "type": [
          "Backdoor"
        ]
      },
      "related": [
        {
          "dest-uuid": "88c621a7-aef9-4ae0-94e3-1fc87123eb24",
          "tags": [
            "estimative-language:likelihood-probability=\"likely\""
          ],
          "type": "similar"
        }
      ],
      "uuid": "1b1ae63f-bcee-4aba-8994-6c60cee5e16f",
      "value": "gh0st"
    },
    {
      "description": "Remote Access Trojan",
      "meta": {
        "refs": [
          "https://github.com/kevthehermit/RATDecoders"
        ],
        "type": [
          "Backdoor"
        ]
      },
      "uuid": "43e400b3-918b-4a2c-9a69-7166c81a835b",
      "value": "greame"
    },
    {
      "description": "Remote Access Trojan",
      "meta": {
        "refs": [
          "https://github.com/kevthehermit/RATDecoders"
        ],
        "type": [
          "Backdoor"
        ]
      },
      "uuid": "3edd9d1b-e15d-4411-a67f-01e04701e95d",
      "value": "hawkeye"
    },
    {
      "description": "Remote Access Trojan",
      "meta": {
        "refs": [
          "https://github.com/kevthehermit/RATDecoders"
        ],
        "type": [
          "Backdoor"
        ]
      },
      "uuid": "3a80cc5e-ae91-4aa4-aa2b-8f538861acbe",
      "value": "javadropper"
    },
    {
      "description": "Remote Access Trojan",
      "meta": {
        "refs": [
          "https://github.com/kevthehermit/RATDecoders"
        ],
        "type": [
          "Backdoor"
        ]
      },
      "uuid": "3fcebce8-fb31-4edb-ae88-7fb0d90d440c",
      "value": "lostdoor"
    },
    {
      "description": "Remote Access Trojan",
      "meta": {
        "refs": [
          "https://github.com/kevthehermit/RATDecoders"
        ],
        "type": [
          "Backdoor"
        ]
      },
      "uuid": "df6ccb07-a26c-427a-9d93-5fed2609a1d4",
      "value": "luxnet"
    },
    {
      "description": "Remote Access Trojan",
      "meta": {
        "refs": [
          "https://github.com/kevthehermit/RATDecoders"
        ],
        "type": [
          "Backdoor"
        ]
      },
      "uuid": "2c215062-5739-4859-bd82-9639ae1d1756",
      "value": "pandora"
    },
    {
      "description": "Remote Access Trojan",
      "meta": {
        "refs": [
          "https://github.com/kevthehermit/RATDecoders"
        ],
        "type": [
          "Backdoor"
        ]
      },
      "related": [
        {
          "dest-uuid": "4e104fef-8a2c-4679-b497-6e86d7d47db0",
          "tags": [
            "estimative-language:likelihood-probability=\"likely\""
          ],
          "type": "similar"
        },
        {
          "dest-uuid": "b42378e0-f147-496f-992a-26a49705395b",
          "tags": [
            "estimative-language:likelihood-probability=\"likely\""
          ],
          "type": "similar"
        },
        {
          "dest-uuid": "7789fc1b-3cbc-4a1c-8ef0-8b06760f93e7",
          "tags": [
            "estimative-language:likelihood-probability=\"likely\""
          ],
          "type": "similar"
        },
        {
          "dest-uuid": "2abe89de-46dd-4dae-ae22-b49a593aff54",
          "tags": [
            "estimative-language:likelihood-probability=\"likely\""
          ],
          "type": "similar"
        }
      ],
      "uuid": "e336aeba-b61a-44e0-a0df-cd52a5839db5",
      "value": "poisonivy"
    },
    {
      "description": "Remote Access Trojan",
      "meta": {
        "refs": [
          "https://github.com/kevthehermit/RATDecoders"
        ],
        "type": [
          "Backdoor"
        ]
      },
      "uuid": "6762975d-ddbc-4871-ab14-4796c9f38307",
      "value": "predatorpain"
    },
    {
      "description": "Remote Access Trojan",
      "meta": {
        "refs": [
          "https://github.com/kevthehermit/RATDecoders"
        ],
        "type": [
          "Backdoor"
        ]
      },
      "uuid": "0d8d212a-d327-406e-8954-5b20158a9966",
      "value": "punisher"
    },
    {
      "description": "Remote Access Trojan",
      "meta": {
        "refs": [
          "https://github.com/kevthehermit/RATDecoders"
        ],
        "type": [
          "Backdoor"
        ]
      },
      "related": [
        {
          "dest-uuid": "179288c9-4ff1-4a7e-b728-35dd2e6aac43",
          "tags": [
            "estimative-language:likelihood-probability=\"likely\""
          ],
          "type": "similar"
        }
      ],
      "uuid": "c3a784ee-cef7-4604-a5ba-ec7b193a5152",
      "value": "qrat"
    },
    {
      "description": "Remote Access Trojan",
      "meta": {
        "refs": [
          "https://github.com/kevthehermit/RATDecoders"
        ],
        "type": [
          "Backdoor"
        ]
      },
      "uuid": "d5e53ee4-1114-4801-83c9-58c633049aff",
      "value": "shadowtech"
    },
    {
      "description": "Remote Access Trojan",
      "meta": {
        "refs": [
          "https://github.com/kevthehermit/RATDecoders"
        ],
        "type": [
          "Backdoor"
        ]
      },
      "uuid": "73ee15e9-ffb3-496d-ae65-fad50e675bdd",
      "value": "smallnet"
    },
    {
      "description": "Remote Access Trojan",
      "meta": {
        "refs": [
          "https://github.com/kevthehermit/RATDecoders"
        ],
        "type": [
          "Backdoor"
        ]
      },
      "uuid": "408ff7f3-f30c-481f-a3e7-2c69b375f7d9",
      "value": "spygate"
    },
    {
      "description": "Remote Access Trojan",
      "meta": {
        "refs": [
          "https://github.com/kevthehermit/RATDecoders"
        ],
        "type": [
          "Backdoor"
        ]
      },
      "uuid": "244be9e7-4f68-4fd8-9abd-ee6ca591aa00",
      "value": "template"
    },
    {
      "description": "Remote Access Trojan",
      "meta": {
        "refs": [
          "https://github.com/kevthehermit/RATDecoders"
        ],
        "type": [
          "Backdoor"
        ]
      },
      "uuid": "b7b4c682-090b-4da2-abc2-541fd3157579",
      "value": "tapaoux"
    },
    {
      "description": "Remote Access Trojan",
      "meta": {
        "refs": [
          "https://github.com/kevthehermit/RATDecoders"
        ],
        "type": [
          "Backdoor"
        ]
      },
      "uuid": "aba90e76-ce56-4660-a498-90eeb1f0195b",
      "value": "vantom"
    },
    {
      "description": "Remote Access Trojan",
      "meta": {
        "refs": [
          "https://github.com/kevthehermit/RATDecoders"
        ],
        "type": [
          "Backdoor"
        ]
      },
      "uuid": "aa054c62-3595-4c65-97ee-209029cc6004",
      "value": "virusrat"
    },
    {
      "description": "Remote Access Trojan",
      "meta": {
        "refs": [
          "https://github.com/kevthehermit/RATDecoders"
        ],
        "type": [
          "Backdoor"
        ]
      },
      "uuid": "87596188-4c1f-494c-8713-21d5fa062580",
      "value": "xena"
    },
    {
      "description": "Remote Access Trojan",
      "meta": {
        "refs": [
          "https://github.com/kevthehermit/RATDecoders"
        ],
        "type": [
          "Backdoor"
        ]
      },
      "uuid": "2d4e2910-4b25-4562-ad88-b35dd678a117",
      "value": "xtreme"
    },
    {
      "description": "Remote Access Trojan",
      "meta": {
        "refs": [
          "https://github.com/kevthehermit/RATDecoders"
        ],
        "type": [
          "Backdoor"
        ]
      },
      "uuid": "505629dc-6b81-424e-a452-164629a7a66f",
      "value": "darkddoser"
    },
    {
      "description": "Remote Access Trojan",
      "meta": {
        "refs": [
          "https://github.com/kevthehermit/RATDecoders"
        ],
        "type": [
          "Backdoor"
        ]
      },
      "uuid": "8abd10df-2c31-4895-8ec1-270603078f47",
      "value": "jspy"
    },
    {
      "description": "Remote Access Trojan",
      "meta": {
        "refs": [
          "https://github.com/kevthehermit/RATDecoders"
        ],
        "type": [
          "Backdoor"
        ]
      },
      "uuid": "c76e2ee8-52d1-4a55-81df-5542d232ca32",
      "value": "xrat"
    },
    {
      "description": "Pupy is an opensource, cross-platform (Windows, Linux, OSX, Android) remote administration and post-exploitation tool mainly written in python.",
      "meta": {
        "refs": [
          "https://github.com/n1nj4sec/pupy"
        ]
      },
      "uuid": "4d6dec19-b0bc-4698-87ed-272823c45d95",
      "value": "PupyRAT"
    },
    {
      "description": "Linux Arm malware spread via RFIs in cgi-bin scripts.  This backdoor executes commands from a remote malicious user, effectively compromising the affected system. It connects to a website to send and receive information.",
      "meta": {
        "refs": [
          "https://www.trendmicro.com/vinfo/us/threat-encyclopedia/malware/elf_imeij.a"
        ]
      },
      "uuid": "acb6ae45-d4e2-48a1-ab72-86e72004c27a",
      "value": "ELF_IMEIJ"
    },
    {
      "description": "KHRAT is a small backdoor that has three exports (functions), namely, K1, K2, and K3. K1 checks if the current user is an administrator. If not, it uninstalls itself by calling the K2 function.",
      "meta": {
        "refs": [
          "https://blogs.forcepoint.com/security-labs/trojanized-adobe-installer-used-install-dragonok%E2%80%99s-new-custom-backdoor"
        ]
      },
      "related": [
        {
          "dest-uuid": "361d3f09-8bc8-4b5a-803f-8686cf346047",
          "tags": [
            "estimative-language:likelihood-probability=\"likely\""
          ],
          "type": "similar"
        }
      ],
      "uuid": "72b702d9-43c3-40b9-b004-8d0671225fb8",
      "value": "KHRAT"
    },
    {
      "description": "The Trochilus RAT is a threatening RAT (Remote Access Trojan) that may evade many anti-virus programs. The Trochilus RAT is currently being used as part of an extended threat campaign in South East Asia. The first appearance of the Trochilus RAT in this campaign, which has been active since August of 2015, was first detected in the summer of 2015. The Trochilus RAT is currently being used against civil society organizations and government computers in the South East Asia region, particularly in attacks directed towards the government of Myanmar.",
      "meta": {
        "refs": [
          "http://www.enigmasoftware.com/trochilusrat-removal/"
        ]
      },
      "related": [
        {
          "dest-uuid": "8204723f-aefc-4c90-9178-8fe53e8d6f33",
          "tags": [
            "estimative-language:likelihood-probability=\"likely\""
          ],
          "type": "similar"
        }
      ],
      "uuid": "5e15e4ca-0e04-4af1-ab2a-779dbcad545d",
      "value": "Trochilus"
    },
    {
      "description": "The MoonWind sample used for this analysis was compiled with a Chinese compiler known as BlackMoon, the same compiler used for the BlackMoon banking Trojan. While a number of attributes match the BlackMoon banking Trojan, the malware is not the same. Both malware families were simply compiled using the same compiler, and it was the BlackMoon artifacts that resulted in the naming of the BlackMoon banking Trojan. But because this new sample is different from the BlackMoon banking Trojan,",
      "meta": {
        "refs": [
          "http://researchcenter.paloaltonetworks.com/2017/03/unit42-trochilus-rat-new-moonwind-rat-used-attack-thai-utility-organizations/"
        ]
      },
      "related": [
        {
          "dest-uuid": "f266754c-d0aa-4918-95a3-73b28eaa66e3",
          "tags": [
            "estimative-language:likelihood-probability=\"likely\""
          ],
          "type": "similar"
        },
        {
          "dest-uuid": "9ea525fa-b0a9-4dde-84f2-bcea0137b3c1",
          "tags": [
            "estimative-language:likelihood-probability=\"likely\""
          ],
          "type": "similar"
        },
        {
          "dest-uuid": "8465177f-16c8-47fc-a4c8-f4c0409fe460",
          "tags": [
            "estimative-language:likelihood-probability=\"likely\""
          ],
          "type": "similar"
        }
      ],
      "uuid": "76ec1827-68a1-488f-9899-2b788ea8db64",
      "value": "MoonWind"
    },
    {
      "description": "Chrysaor is spyware believed to be created by NSO Group Technologies, specializing in the creation and sale of software and infrastructure for targeted attacks. Chrysaor is believed to be related to the Pegasus spyware that was first identified on iOS and analyzed by Citizen Lab and Lookout.",
      "meta": {
        "refs": [
          "https://security.googleblog.com/2017/04/an-investigation-of-chrysaor-malware-on.html"
        ],
        "synonyms": [
          "Pegasus",
          "Pegasus spyware"
        ]
      },
      "related": [
        {
          "dest-uuid": "33d9d91d-aad9-49d5-a516-220ce101ac8a",
          "tags": [
            "estimative-language:likelihood-probability=\"likely\""
          ],
          "type": "similar"
        },
        {
          "dest-uuid": "93799a9d-3537-43d8-b6f4-17215de1657c",
          "tags": [
            "estimative-language:likelihood-probability=\"likely\""
          ],
          "type": "similar"
        },
        {
          "dest-uuid": "52acea22-7d88-433c-99e6-8fef1657e3ad",
          "tags": [
            "estimative-language:likelihood-probability=\"likely\""
          ],
          "type": "similar"
        }
      ],
      "uuid": "9d7c772b-43f1-49cf-bc70-7a7cd2ed34c8",
      "value": "Chrysaor"
    },
    {
      "description": "The trojan serves as a backdoor. It can be controlled remotely.",
      "meta": {
        "refs": [
          "http://virusradar.com/en/Win32_Sathurbot.A/description",
          "https://www.welivesecurity.com/2017/04/06/sathurbot-distributed-wordpress-password-attack/"
        ]
      },
      "related": [
        {
          "dest-uuid": "bdc7cc9c-c46d-4f77-b903-2335cc1a3369",
          "tags": [
            "estimative-language:likelihood-probability=\"likely\""
          ],
          "type": "similar"
        }
      ],
      "uuid": "35849d8f-5bac-475b-82f8-7d555f37de12",
      "value": "Sathurbot"
    },
    {
      "description": "The AURIGA malware family shares a large amount of functionality with the BANGAT backdoor.  The malware family contains functionality for keystroke logging, creating and killing processes, performing file system and registry modifications, spawning interactive command shells, performing process injection, logging off the current user or shutting down the local machine.  The AURIGA malware contains a driver component which is used to inject the malware DLL into other processes.  This driver can also perform process and IP connection hiding.  The malware family will create a copy of cmd.exe to perform its C2 activity, and replace the \"Microsoft corp\" strings in the cmd.exe binary with different values.  The malware family typically maintains persistence through installing itself as a service.",
      "meta": {
        "refs": [
          "http://contagiodump.blogspot.lu/2013/03/mandiant-apt1-samples-categorized-by.html"
        ]
      },
      "uuid": "316c87d4-4404-42ab-9887-f9e321aed93c",
      "value": "AURIGA"
    },
    {
      "description": "The BANGAT malware family shares a large amount of functionality with the AURIGA backdoor.  The malware family contains functionality for keylogging, creating and killing processes, performing filesystem and registry modifications, spawning interactive command shells, performing process injection, logging off the current user or shutting down the local machine.  In addition, the malware also implements a custom VNC like protocol which sends screenshots of the desktop to the C2 server and accepts keyboard and mouse input.  The malware communicates to its C2 servers using SSL, with self signed SSL certificates.  The malware family will create a copy of cmd.exe to perform its C2 activity, and replace the \"Microsoft corp\" strings in the cmd.exe binary with different values.  The malware family typically maintains persistence through installing itself as a service.",
      "meta": {
        "refs": [
          "http://contagiodump.blogspot.lu/2013/03/mandiant-apt1-samples-categorized-by.html"
        ]
      },
      "uuid": "fa9b2176-1248-4d59-8da2-c31c7501a81d",
      "value": "BANGAT"
    },
    {
      "description": "BISCUIT provides attackers with full access to an infected host.  BISCUIT capabilities include launching an interactive command shell, enumerating servers on a Windows network, enumerating and manipulating process, and transferring files.  BISCUIT communicates using a custom protocol, which is then encrypted using SSL.  Once installed BISCUIT will attempt to beacon to its command/control servers approximately every 10 or 30 minutes.  It will beacon its primary server first, followed by a secondary server. All communication is encrypted with SSL (OpenSSL 0.9.8i).",
      "meta": {
        "refs": [
          "http://contagiodump.blogspot.lu/2013/03/mandiant-apt1-samples-categorized-by.html"
        ]
      },
      "related": [
        {
          "dest-uuid": "b8eb28e4-48a6-40ae-951a-328714f75eda",
          "tags": [
            "estimative-language:likelihood-probability=\"likely\""
          ],
          "type": "similar"
        }
      ],
      "uuid": "f1e05a12-ca50-41ab-a963-d7df5bcb141d",
      "value": "BISCUIT"
    },
    {
      "description": "BOUNCER will load an extracted DLL into memory, and then will call the DLL's dump export.  The dump export is called with the parameters passed via the command line to the BOUNCER executable.  It requires at least two arguments, the IP and port to send the password dump information.  It can accept at most five arguments, including a proxy IP, port and an x.509 key for SSL authentication.  The DLL backdoor has the capability to execute arbitrary commands, collect database and server information, brute force SQL login credentials, launch arbitrary programs, create processes and threads, delete files, and redirect network traffic.",
      "meta": {
        "refs": [
          "http://contagiodump.blogspot.lu/2013/03/mandiant-apt1-samples-categorized-by.html"
        ]
      },
      "uuid": "52d9a474-fc37-48b5-8e39-4394194b9573",
      "value": "BOUNCER"
    },
    {
      "description": "This family of malware uses Google Calendar to retrieve commands and send results. It retrieves event feeds associated with Google Calendar, where each event contains commands from the attacker for the malware to perform. Results are posted back to the event feed. The malware authenticates with Google using the hard coded email address and passwords. The malware uses the deprecated ClientLogin authentication API from Google. The malware is registered as a service dll as a persistence mechanism. Artifacts of this may be found in the registry.",
      "meta": {
        "refs": [
          "http://contagiodump.blogspot.lu/2013/03/mandiant-apt1-samples-categorized-by.html"
        ]
      },
      "related": [
        {
          "dest-uuid": "5a84dc36-df0d-4053-9b7c-f0c388a57283",
          "tags": [
            "estimative-language:likelihood-probability=\"likely\""
          ],
          "type": "similar"
        }
      ],
      "uuid": "e2c18713-0a95-4092-a0e9-76358512daad",
      "value": "CALENDAR"
    },
    {
      "description": "The COMBOS malware family is an HTTP based backdoor.  The backdoor is capable of file upload, file download, spawning a interactive reverse shell, and terminating its own process.  The backdoor may decrypt stored Internet Explorer credentials from the local system and transmit the credentials to the C2 server.  The COMBOS malware family does not have any persistence mechanisms built into itself.",
      "meta": {
        "refs": [
          "http://contagiodump.blogspot.lu/2013/03/mandiant-apt1-samples-categorized-by.html"
        ]
      },
      "uuid": "fa38b79c-9774-45a0-831c-24c6c8d39a22",
      "value": "COMBOS"
    },
    {
      "description": "his family of malware is a backdoor capable of file upload and download as well as providing remote interactive shell access to the compromised machine. Communication with the Command & Control (C2) servers uses a combination of single-byte XOR and Base64 encoded data in the Cookie and Set-Cookie HTTP header fields. Communication with the C2 servers is over port 80. Some variants install a registry key as means of a persistence mechanism. The hardcoded strings cited include a string of a command in common with several other APT1 families.",
      "meta": {
        "refs": [
          "http://contagiodump.blogspot.lu/2013/03/mandiant-apt1-samples-categorized-by.html"
        ],
        "synonyms": [
          "TROJAN.COOKIES"
        ]
      },
      "uuid": "63be3d30-0c8d-4c0a-8eee-6c96880734cb",
      "value": "COOKIEBAG"
    },
    {
      "description": "Members of this malware family are backdoors that provide file downloading, process listing, process killing, and reverse shell capabilities.  This malware may also add itself to the Authorized Applications list for the Windows Firewall.",
      "meta": {
        "refs": [
          "http://contagiodump.blogspot.lu/2013/03/mandiant-apt1-samples-categorized-by.html"
        ]
      },
      "uuid": "2a56538f-7c21-44b3-b438-5baa025ed005",
      "value": "DAIRY"
    },
    {
      "description": "Members of this family of malware are utilities designed to extract email messages and attachments from Outlook PST files. One part of this utility set is an executable, one is a dll. The malware may create a registry artifact related to the executable.",
      "meta": {
        "refs": [
          "http://contagiodump.blogspot.lu/2013/03/mandiant-apt1-samples-categorized-by.html"
        ]
      },
      "uuid": "5abd7dee-cca1-4bee-9b82-da3f9be2970b",
      "value": "GETMAIL"
    },
    {
      "description": "This family of malware is a utility designed to upload files to Google Docs. Nearly all communications are with docs.google.com are SSL encrypted. The malware does not use Google's published API to interact with their services. The malware does not currently work with Google Docs. It does not detect HTTP 302 redirections and will get caught in an infinite loop attempting to parse results from Google that are not present.",
      "meta": {
        "refs": [
          "http://contagiodump.blogspot.lu/2013/03/mandiant-apt1-samples-categorized-by.html"
        ]
      },
      "uuid": "4bb4320f-9379-43ba-ba8c-09dfece39000",
      "value": "GDOCUPLOAD"
    },
    {
      "description": "GLOOXMAIL communicates with Google's Jabber/XMPP servers and authenticates with a hard-coded username and password.  The malware can accept commands over XMPP that includes file upload and download, provide a remote shell, sending process listings, and terminating specified processes.  The malware makes extensive use of the open source gloox library (http://camaya.net/gloox/, version 0.9.9.12) to communicate using the Jabber/XMPP protocol.  All communications with the Google XMPP server are encrypted.",
      "meta": {
        "refs": [
          "http://contagiodump.blogspot.lu/2013/03/mandiant-apt1-samples-categorized-by.html"
        ],
        "synonyms": [
          "TROJAN.GTALK"
        ]
      },
      "related": [
        {
          "dest-uuid": "f2e8c7a1-cae1-45c4-baf0-6f21bdcbb2c2",
          "tags": [
            "estimative-language:likelihood-probability=\"likely\""
          ],
          "type": "similar"
        }
      ],
      "uuid": "a379f09b-5cec-4bdb-9735-125cef2de073",
      "value": "GLOOXMAIL"
    },
    {
      "description": "A family of downloader malware, that retrieves an encoded payload from a fixed location, usually in the form of a file with the .jpg extension. Some variants have just an .exe that acts as a downloader, others have an .exe launcher that runs as a service and then loads an associated .dll of the same name that acts as the downloader. This IOC is targeted at the downloaders only. After downloading the file, the malware decodes the downloaded payload into an .exe file and launches it. The malware usually stages the files it uses in the %TEMP% directory or the %WINDIR%\\Temp directory.",
      "meta": {
        "refs": [
          "http://contagiodump.blogspot.lu/2013/03/mandiant-apt1-samples-categorized-by.html"
        ],
        "synonyms": [
          "TROJAN.FOXY"
        ]
      },
      "uuid": "4bc55eb3-7c92-4668-a75a-d5e291387613",
      "value": "GOGGLES"
    },
    {
      "description": "Members of this family are full featured backdoors that communicates with a Web-based Command & Control (C2) server over SSL. Features include interactive shell, gathering system info, uploading and downloading files, and creating and killing processes, Malware in this family usually communicates with a hard-coded domain using SSL on port 443. Some members of this family rely on launchers to establish persistence mechanism for them. Others contains functionality that allows it to install itself, replacing an existing Windows service, and uninstall itself. Several variants use %SystemRoot%\\Tasks or %WinDir%\\Tasks as working directories, additional malware artifacts may be found there.",
      "meta": {
        "refs": [
          "http://contagiodump.blogspot.lu/2013/03/mandiant-apt1-samples-categorized-by.html"
        ]
      },
      "uuid": "21a1d15c-acdd-49d1-aa8e-8d5b311024f0",
      "value": "GREENCAT"
    },
    {
      "description": " This family of malware is a backdoor that provides reverse shell, process creation, system statistics collection, process enumeration, and process termination capabilities. This family is designed to be a service DLL and does not contain an installation mechanism. It usually communicates over port 443. Some variants use their own encryption, others use SSL.",
      "meta": {
        "refs": [
          "http://contagiodump.blogspot.lu/2013/03/mandiant-apt1-samples-categorized-by.html"
        ]
      },
      "uuid": "aef3e40b-d295-4663-a2d0-585512b3ae44",
      "value": "HACKFASE"
    },
    {
      "description": " This family of malware is designed to operate as a service and provides remote command execution and file transfer capabilities to a fixed IP address or domain name. All communication with the C2 server happens over port 443 using SSL. This family can be installed as a service DLL. Some variants allow for uninstallation.",
      "meta": {
        "refs": [
          "http://contagiodump.blogspot.lu/2013/03/mandiant-apt1-samples-categorized-by.html"
        ]
      },
      "uuid": "7c05c816-481f-499e-9545-d48b635dc2eb",
      "value": "HELAUTO"
    },
    {
      "description": "This family of malware is a backdoor that tunnels its connection through a preconfigured proxy. The malware communicates with a remote command and control server over HTTPS via the proxy. The malware installs itself as a Windows service with a service name supplied by the attacker but defaults to IPRIP if no service name is provided during install.",
      "meta": {
        "refs": [
          "http://contagiodump.blogspot.lu/2013/03/mandiant-apt1-samples-categorized-by.html"
        ]
      },
      "uuid": "616c7c32-110e-4bb3-8e99-4c2aeb8f8272",
      "value": "KURTON"
    },
    {
      "description": "LIGHTBOLT is a utility with the ability to perform HTTP GET requests for a list of user-specified URLs. The responses of the HTTP requests are then saved as MHTML files, which are added to encrypted RAR files. LIGHTBOLT has the ability to use software certificates for authentication.",
      "meta": {
        "refs": [
          "http://contagiodump.blogspot.lu/2013/03/mandiant-apt1-samples-categorized-by.html"
        ]
      },
      "uuid": "57e43779-0665-427c-abcb-997c1c0ced8d",
      "value": "LIGHTBOLT"
    },
    {
      "description": "LIGHTDART is a tool used to access a pre-configured web page that hosts an interface to query a database or data set. The tool then downloads the results of a query against that web page to an encrypted RAR file. This RAR file (1.rar) is renamed and uploaded to an attacker controlled FTP server, or uploaded via an HTTP POST with a .jpg extension. The malware will execute this search once a day. The target webpage usually contains information useful to the attacker, which is updated on a regular basis. Examples of targeted information include weather information or ship coordinates.",
      "meta": {
        "refs": [
          "http://contagiodump.blogspot.lu/2013/03/mandiant-apt1-samples-categorized-by.html"
        ]
      },
      "uuid": "986f6b0f-51f8-4f83-bb38-8354a83a7f32",
      "value": "LIGHTDART"
    },
    {
      "description": "LONGRUN is a backdoor designed to communicate with a hard-coded IP address and provide the attackers with a custom interactive shell.  It supports file uploads and downloads, and executing arbitrary commands on the compromised machine.  When LONGRUN executes, it first loads configuration data stored as an obfuscated string inside the PE resource section. The distinctive string thequickbrownfxjmpsvalzydg is used as part of the input to the decoding algorithm.  When the configuration data string is decoded it is parsed and treated as an IP and port number.  The malware then connects to the host and begins interacting with it over a custom protocol.",
      "meta": {
        "refs": [
          "http://contagiodump.blogspot.lu/2013/03/mandiant-apt1-samples-categorized-by.html"
        ]
      },
      "uuid": "5a2fc164-f6cf-4528-b85f-f2319545c8ad",
      "value": "LONGRUN"
    },
    {
      "description": "This family of malware will beacon out at random intervals to the remote attacker. The attacker can run programs, execute arbitrary commands, and easily upload and download files. This IOC looks for both the dropper file and the backdoor.",
      "meta": {
        "refs": [
          "http://contagiodump.blogspot.lu/2013/03/mandiant-apt1-samples-categorized-by.html"
        ]
      },
      "uuid": "25db921d-d753-4fb1-b51b-961d7fdae6f4",
      "value": "MANITSME"
    },
    {
      "description": "This malware utility is a set of two files that operate in conjunction to extract email messages and attachments from an Exchange server. In order to operate successfully, these programs require authentication credentials for a user on the Exchange server, and must be run from a machine joined to the domain that has Microsoft Outlook installed (or equivalent software that provides the Microsoft 'Messaging API' (MAPI) service).",
      "meta": {
        "refs": [
          "http://contagiodump.blogspot.lu/2013/03/mandiant-apt1-samples-categorized-by.html",
          "http://contagiodump.blogspot.com/2010/06/these-days-i-see-spike-in-number-of.html"
        ]
      },
      "uuid": "bf08965f-03a5-4cf6-83fb-8d3c9e9398ee",
      "value": "MAPIGET"
    },
    {
      "description": "This family of malware consists of backdoors that attempt to fetch encoded commands over HTTP. The malware is capable of downloading a file, downloading and executing a file, executing arbitrary shell commands, or sleeping a specified interval.",
      "meta": {
        "refs": [
          "http://contagiodump.blogspot.lu/2013/03/mandiant-apt1-samples-categorized-by.html"
        ]
      },
      "uuid": "ea9c7068-1c28-4826-a7d1-7ac04760e5c9",
      "value": "MINIASP"
    },
    {
      "description": "The NEWSREELS malware family is an HTTP based backdoor.  When first started, NEWSREELS decodes two strings from its resources section. These strings are both used as C2 channels, one URL is used as a beacon URL (transmitting) and the second URL is used to get commands (receiving).  The NEWSREELS malware family is capable of performing file uploads, downloads, creating processes or creating an interactive reverse shell.",
      "meta": {
        "refs": [
          "http://contagiodump.blogspot.lu/2013/03/mandiant-apt1-samples-categorized-by.html"
        ]
      },
      "uuid": "5abc6792-be17-48ee-a765-29cffa4242ee",
      "value": "NEWSREELS"
    },
    {
      "description": "The SEASALT malware family communicates via a custom binary protocol.  It is capable of gathering some basic system information, file system manipulation, file upload and download, process creation and termination, and spawning an interactive reverse shell.  The malware maintains persistence by installing itself as a service.",
      "meta": {
        "refs": [
          "http://contagiodump.blogspot.lu/2013/03/mandiant-apt1-samples-categorized-by.html"
        ]
      },
      "uuid": "7429aaf8-85a8-4ae9-b583-c7eec0f5b0cb",
      "value": "SEASALT"
    },
    {
      "description": "STARSYPOUND provides an interactive remote shell over an obfuscated communications channel.  When it is first run, it loads a string (from the executable PE resource section) containing the beacon IP address and port.  The malware sends the beacon string \"*(SY)# <HOSTNAME>\" to the remote system, where <HOSTNAME> is the hostname of the victim system.  The remote host responds with a packet that also begins with the string \"*(SY)# cmd\". This causes the malware to launch a new cmd.exe child process. Further communications are forwarded to the cmd.exe child process to execute. The commands sent to the shell and their responses are obfuscated when sent over the network.",
      "meta": {
        "refs": [
          "http://contagiodump.blogspot.lu/2013/03/mandiant-apt1-samples-categorized-by.html"
        ]
      },
      "uuid": "d0220108-48d7-4056-babc-189048f37a59",
      "value": "STARSYPOUND"
    },
    {
      "description": "This family of malware provides a backdoor over the network to the attackers. It is configured to connect to a single host and offers file download over HTTP, program execution, and arbitrary execution of commands through a cmd.exe instance.",
      "meta": {
        "refs": [
          "http://contagiodump.blogspot.lu/2013/03/mandiant-apt1-samples-categorized-by.html"
        ]
      },
      "uuid": "96fb29fa-7c3a-4124-baf5-cc5f99b2a05f",
      "value": "SWORD"
    },
    {
      "description": " This malware family is a full-featured backdoor capable of file uploading and downloading, arbitrary execution of programs, and providing a remote interactive command shell. All communications with the C2 server are sent over HTTP to a static URL, appending various URL parameters to the request. Some variants use a slightly different URL.",
      "meta": {
        "refs": [
          "http://contagiodump.blogspot.lu/2013/03/mandiant-apt1-samples-categorized-by.html"
        ],
        "synonyms": [
          "TROJAN LETSGO"
        ]
      },
      "uuid": "d5a4cbe7-81c9-4a52-80ee-07ca3f625844",
      "value": "TABMSGSQL"
    },
    {
      "description": "The TARSIP malware family is a backdoor which communicates over encoded information in HTTPS headers.  Typical TARSIP malware samples will only beacon out to their C2 servers if the C2 DNS address resolves to a specific address.  The capability of TARSIP backdoors includes file uploading, file downloading, interactive command shells, process enumeration, process creation, process termination. The TARSIP-ECLIPSE family is distinguished by the presence of 'eclipse' in .pdb debug strings present in the malware samples. It does not provide a built in mechanism to maintain persistence.",
      "meta": {
        "refs": [
          "http://contagiodump.blogspot.lu/2013/03/mandiant-apt1-samples-categorized-by.html"
        ]
      },
      "uuid": "049590f1-3f3a-4670-a341-d6d29fbb123f",
      "value": "TARSIP-ECLIPSE"
    },
    {
      "description": "The TARSIP malware family is a backdoor which communicates over encoded information in HTTPS headers.  Typical TARSIP malware samples will only beacon out to their C2 servers if the C2 DNS address resolves to a specific address.  The capability of TARSIP backdoors includes file uploading, file downloading, interactive command shells, process enumeration, process creation, process termination. The TARSIP-MOON family is distinguished by the presence of 'moon' in .pdb debug strings present in the malware samples.  It does not provide a built in mechanism to maintain persistence.",
      "meta": {
        "refs": [
          "http://contagiodump.blogspot.lu/2013/03/mandiant-apt1-samples-categorized-by.html"
        ]
      },
      "uuid": "dbce78ac-5729-4bd1-b7c0-6bc0344564bc",
      "value": "TARSIP-MOON"
    },
    {
      "description": "The WARP malware family is an HTTP based backdoor written in C++, and the majority of its code base is borrowed from source code available in the public domain.  Network communications are implemented using the same WWW client library (w3c.cpp) available from www.dankrusi.com/file_69653F3336383837.html.  The malware has system survey functionality (collects hostname, current user, system uptime, CPU speed, etc.) taken directly from the BO2K backdoor available from www.bo2k.com.  It also contains the hard disk identification code found at www.winsim.com/diskid32/diskid32.cpp.  When the WARP executing remote commands, the malware creates a copy of the ?%SYSTEMROOT%\\system32\\cmd.exe? file as '%USERPROFILE%\\Temp\\~ISUN32.EXE'.  The version signature information of the duplicate executable is zeroed out.  Some WARP variants maintain persistence through the use of DLL search order hijacking.",
      "meta": {
        "refs": [
          "http://contagiodump.blogspot.lu/2013/03/mandiant-apt1-samples-categorized-by.html"
        ]
      },
      "uuid": "29917fb3-6c56-4659-a203-5885c4a8e70f",
      "value": "WARP"
    },
    {
      "description": "A WEBC2 backdoor is designed to retrieve a Web page from a pre-determined C2 server. It expects the Web page to contain special HTML tags; the backdoor will attempt to interpret the data between the tags as commands. This family of malware  is capable of downloading and executing a file. All variants represented here are the same file with different MD5 signatures. This malware attempts to contact its C2 once a week (Thursday at 10:00 AM). It looks for commands inside a set of HTML tags, part of which are in the File Strings indicator term below.",
      "meta": {
        "refs": [
          "http://contagiodump.blogspot.lu/2013/03/mandiant-apt1-samples-categorized-by.html"
        ]
      },
      "uuid": "2d8043b4-48ef-4992-a04a-c342cbbb4f87",
      "value": "WEBC2-ADSPACE"
    },
    {
      "description": "A WEBC2 backdoor is designed to retrieve a Web page from a pre-determined C2 server. It expects the Web page to contain special HTML tags; the backdoor will attempt to interpret the data between the tags as commands. This malware family is a only a downloader which operates over the HTTP protocol with a hard-coded URL. If directed, it has the capability to download, decompress, and execute compressed binaries.",
      "meta": {
        "refs": [
          "http://contagiodump.blogspot.lu/2013/03/mandiant-apt1-samples-categorized-by.html"
        ]
      },
      "uuid": "e2a27431-28ea-42e3-a0cc-72f29828c292",
      "value": "WEBC2-AUSOV"
    },
    {
      "description": " A WEBC2 backdoor is designed to retrieve a Web page from a pre-determined C2 server. It expects the Web page to contain special HTML tags; the backdoor will attempt to interpret the data between the tags as commands. This family of malware is a backdoor capable of downloading files and updating its configuration. Communication with the command and control (C2) server uses a combination of single-byte XOR and Base64 encoded data wrapped in standard HTML tags. The malware family installs a registry key as a persistence mechanism.",
      "meta": {
        "refs": [
          "http://contagiodump.blogspot.lu/2013/03/mandiant-apt1-samples-categorized-by.html"
        ]
      },
      "uuid": "a601e1b0-c0bc-4665-9639-4dc5e588520c",
      "value": "WEBC2-BOLID"
    },
    {
      "description": "A WEBC2 backdoor is designed to retrieve a Web page from a pre-determined C2 server. It expects the Web page to contain special HTML tags; the backdoor will attempt to interpret the data between the tags as commands. The family of malware provides the attacker with an interactive command shell, the ability to upload and download files, execute commands on the system, list processes and DLLs, kill processes, and ping hosts on the local network. Responses to these commands are encrypted and compressed before being POSTed to the server. Some variants copy cmd.exe to Updatasched.exe in a temporary directory, and then may launch that in a process if an interactive shell is called. On initial invocation, the malware also attempts to delete previous copies of the Updatasched.exe file.",
      "meta": {
        "refs": [
          "http://contagiodump.blogspot.lu/2013/03/mandiant-apt1-samples-categorized-by.html"
        ]
      },
      "uuid": "d7fa0245-2cff-475f-9d8c-3728c83ac194",
      "value": "WEBC2-CLOVER"
    },
    {
      "description": "A WEBC2 backdoor is designed to retrieve a Web page from a pre-determined C2 server. It expects the Web page to contain special HTML tags; the backdoor will attempt to interpret the data between the tags as commands. Members of this family of malware act only as downloaders and droppers for other malware. They communicate with a hard-coded C2 server, reading commands embedded in HTML comment fields. Some variants are executables which act upon execution, others are DLLs which can be attached to services or loaded through search order hijacking.",
      "meta": {
        "refs": [
          "http://contagiodump.blogspot.lu/2013/03/mandiant-apt1-samples-categorized-by.html"
        ]
      },
      "uuid": "950a8038-eeec-44a0-b3db-a557e5796416",
      "value": "WEBC2-CSON"
    },
    {
      "description": "The WEBC2 malware family is designed to retrieve a Web page from a pre-determined C2 server. It expects the Web page to contain special HTML tags; the backdoor will attempt to interpret the data between the tags as commands.  The WEBC2-DIV variant searches for the strings \"div safe:\" and \" balance\" to delimit encoded C2 information. If the decoded string begins with the letter \"J\" the malware will parse additional arguments in the decoded string to specify the sleep interval to use.  WEBC2-DIV is capable of downloading a file, downloading and executing a file, or sleeping a specified interval.",
      "meta": {
        "refs": [
          "http://contagiodump.blogspot.lu/2013/03/mandiant-apt1-samples-categorized-by.html"
        ]
      },
      "uuid": "54be66ea-fd26-4f25-b4af-d10d16fa919f",
      "value": "WEBC2-DIV"
    },
    {
      "description": "A WEBC2 backdoor is designed to retrieve a Web page from a pre-determined C2 server. It expects the Web page to contain special HTML tags; the backdoor will attempt to interpret the data between the tags as commands. This malware is a variant on the GREENCAT family, using a fixed web C2. This family is a full featured backdoor which provides remote command execution, file transfer, process and service enumeration and manipulation.  It installs itself persistently through the current user's registry Run key.",
      "meta": {
        "refs": [
          "http://contagiodump.blogspot.lu/2013/03/mandiant-apt1-samples-categorized-by.html"
        ]
      },
      "uuid": "bfe69071-17bf-466f-97fd-669b72053137",
      "value": "WEBC2-GREENCAT"
    },
    {
      "description": "The WEBC2 malware family is designed to retrieve a Web page from a pre-determined C2 server. It expects the Web page to contain special HTML tags; the backdoor will attempt to interpret the data between the tags as commands.  The WEBC2-HEAD variant communicates over HTTPS, using the system's SSL implementation to encrypt all communications with the C2 server.  WEBC2-HEAD first issues an HTTP GET to the host, sending the Base64-encoded string containing the name of the compromised machine running the malware.",
      "meta": {
        "refs": [
          "http://contagiodump.blogspot.lu/2013/03/mandiant-apt1-samples-categorized-by.html"
        ]
      },
      "uuid": "4ef97a7e-5686-44cb-ad91-7a393f32f39b",
      "value": "WEBC2-HEAD"
    },
    {
      "description": "The WEBC2 malware family is designed to retrieve a Web page from a pre-determined C2 server. It expects the Web page to contain special HTML tags; the backdoor will attempt to interpret the data between the tags as commands.  The WEBC2-KT3 variant searches for commands in a specific comment tag.  Network traffic starting with *!Kt3+v| may indicate WEBC2-KT3 activity.",
      "meta": {
        "refs": [
          "http://contagiodump.blogspot.lu/2013/03/mandiant-apt1-samples-categorized-by.html"
        ]
      },
      "uuid": "e2afc267-9674-4ca3-807f-47678fb40da4",
      "value": "WEBC2-KT3"
    },
    {
      "description": "The WEBC2 malware family is designed to retrieve a Web page from a pre-determined C2 server. It expects the Web page to contain special HTML tags; the backdoor will attempt to interpret the data between the tags as commands.  The WEBC2-QBP variant will search for two strings in a HTML comment. The first will be \"2010QBP \" followed by \" 2010QBP//--\".  Inside these tags will be a DES-encrypted string. ",
      "meta": {
        "refs": [
          "http://contagiodump.blogspot.lu/2013/03/mandiant-apt1-samples-categorized-by.html"
        ]
      },
      "uuid": "84f3bacf-abd5-445e-a98a-5b02f1eaac92",
      "value": "WEBC2-QBP"
    },
    {
      "description": "A WEBC2 backdoor is designed to retrieve a Web page from a pre-determined C2 server. It expects the Web page to contain special HTML tags; the backdoor will attempt to interpret the data between the tags as commands. This family of malware will set itself up as a service and connect out to a hardcoded web page and read a modified base64 string from this webpage. The later versions of this malware supports three commands (earlier ones are just downloaders or reverse shells). The first commands will sleep the malware for N number of hours. The second command will download a binary from the encoded HTML comment and execute it on the infected host. The third will spawn an encoded reverse shell to an attacker specified location and port.",
      "meta": {
        "refs": [
          "http://contagiodump.blogspot.lu/2013/03/mandiant-apt1-samples-categorized-by.html"
        ]
      },
      "uuid": "9e36feee-e7d2-400a-960e-5f2bd6ac0c15",
      "value": "WEBC2-RAVE"
    },
    {
      "description": "The WEBC2 malware family is designed to retrieve a Web page from a pre-determined C2 server. It expects the Web page to contain special HTML tags; the backdoor will attempt to interpret the data between the tags as commands. The WEBC2-TABLE variant looks for web pages containing 'background', 'align', and 'bgcolor' tags to be present in the requested Web page.  If the data in these tags are formatted correctly, the malware will decode a second URL and a filename.  This URL is then retrieved, written to the decoded filename and executed.",
      "meta": {
        "refs": [
          "http://contagiodump.blogspot.lu/2013/03/mandiant-apt1-samples-categorized-by.html"
        ]
      },
      "uuid": "269fee27-f275-44e9-a0db-bebf14d2f83c",
      "value": "WEBC2-TABLE"
    },
    {
      "description": "The WEBC2 malware family is designed to retrieve a Web page from a pre-determined C2 server. It expects the Web page to contain special HTML tags; the backdoor will attempt to interpret the data between the tags as commands. The WEBC2-TABLE variant looks for web pages containing 'background', 'align', and 'bgcolor' tags to be present in the requested Web page.  If the data in these tags are formatted correctly, the malware will decode a second URL and a filename.  This URL is then retrieved, written to the decoded filename and executed.",
      "meta": {
        "refs": [
          "http://contagiodump.blogspot.lu/2013/03/mandiant-apt1-samples-categorized-by.html"
        ]
      },
      "uuid": "3213c61f-100c-4174-b50b-c7e256ae5474",
      "value": "WEBC2-TOCK"
    },
    {
      "description": "A WEBC2 backdoor is designed to retrieve a Web page from a pre-determined C2 server. It expects the Web page to contain special HTML tags; the backdoor will attempt to interpret the data between the tags as commands. Members of this family of malware provide remote command shell and remote file download and execution capabilities. The malware downloads a web page containing a crafted HTML comment that subsequently contains an encoded command. The contents of this command tell the malware whether to download and execute a program, launch a reverse shell to a specific host and port number, or to sleep for a period of time. ",
      "meta": {
        "refs": [
          "http://contagiodump.blogspot.lu/2013/03/mandiant-apt1-samples-categorized-by.html"
        ]
      },
      "uuid": "d155c213-02bd-4992-a410-a541a1c1eb40",
      "value": "WEBC2-UGX"
    },
    {
      "description": "A WEBC2 backdoor is designed to retrieve a Web page from a pre-determined C2 server. It expects the Web page to contain special HTML tags; the backdoor will attempt to interpret the data between the tags as commands. Members of this family of backdoor malware talk to specific Web-based Command & Control (C2) servers. The backdoor has a limited command set, depending on version. It is primarily a downloader, but it classified as a backdoor because it can accept a limited command set, including changing local directories, downloading and executing additional files, sleeping, and connecting to a specific IP & port not initially included in the instruction set for the malware. Each version of the malware has at least one hardcoded URL to which it connects to receive its initial commands. This family of malware installs itself as a service, with the malware either being the executable run by the service, or the service DLL loaded by a legitimate service. The same core code is seen recompiled on different dates or with different names, but the same functionality. Key signatures include a specific set of functions (some of which can be used with the OS-provided rundll32.exe tool to install the malware as a service), and hardcoded strings used in communication with C2 servers to issue commands to the implant.",
      "meta": {
        "refs": [
          "http://contagiodump.blogspot.lu/2013/03/mandiant-apt1-samples-categorized-by.html"
        ]
      },
      "uuid": "215f6352-324f-4735-9fda-ffec0daaa2d2",
      "value": "WEBC2-Y21K"
    },
    {
      "description": "The WEBC2 malware family is designed to retrieve a Web page from a pre-determined C2 server. It expects the Web page to contain special HTML tags; the backdoor will attempt to interpret the data between the tags as commands.  The WEBC2-YAHOO variant enters a loop where every ten minutes it attempts to download a web page that may contain an encoded URL.  The encoded URL will be found in the pages returned inside an attribute named 'sb' or 'ex' within a tag named 'yahoo'.  The embedded link can direct the malware to download and execute files.",
      "meta": {
        "refs": [
          "http://contagiodump.blogspot.lu/2013/03/mandiant-apt1-samples-categorized-by.html"
        ]
      },
      "uuid": "d49f372e-c4ee-47bd-bc98-e3877fabaf9e",
      "value": "WEBC2-YAHOO"
    },
    {
      "description": "HAYMAKER is a backdoor that can download and execute additional payloads in the form of modules. It also conducts basic victim profiling activity, collecting the computer name, running process IDs, %TEMP% directory path and version of Internet Explorer. It communicates encoded system information to a single hard coded command and control (C2) server, using the system’s default User-Agent string.",
      "meta": {
        "refs": [
          "https://www.fireeye.com/blog/threat-research/2017/04/apt10_menupass_grou.html"
        ]
      },
      "related": [
        {
          "dest-uuid": "dc5d1a33-62aa-4a0c-aa8c-589b87beb11e",
          "tags": [
            "estimative-language:likelihood-probability=\"likely\""
          ],
          "type": "similar"
        },
        {
          "dest-uuid": "6eee9bf9-ffce-4c88-a5ad-9d80f6fc727c",
          "tags": [
            "estimative-language:likelihood-probability=\"likely\""
          ],
          "type": "similar"
        }
      ],
      "uuid": "d71604d2-a17e-4b4e-82be-19cb54f93161",
      "value": "HAYMAKER"
    },
    {
      "description": "BUGJUICE is a backdoor that is executed by launching a benign file and then hijacking the search order to load a malicious dll into it. That malicious dll then loads encrypted shellcode from the binary, which is decrypted and runs the final BUGJUICE payload. BUGJUICE defaults to TCP using a custom binary protocol to communicate with the C2, but can also use HTTP and HTTPs if directed by the C2. It has the capability to find files, enumerate drives, exfiltrate data, take screenshots and provide a reverse shell.",
      "meta": {
        "refs": [
          "https://www.fireeye.com/blog/threat-research/2017/04/apt10_menupass_grou.html"
        ]
      },
      "related": [
        {
          "dest-uuid": "ad6a1b4a-6d79-40d4-adb7-1d7ca697347e",
          "tags": [
            "estimative-language:likelihood-probability=\"likely\""
          ],
          "type": "similar"
        },
        {
          "dest-uuid": "17b40f60-729f-4fe8-8aea-cc9ee44a95d5",
          "tags": [
            "estimative-language:likelihood-probability=\"likely\""
          ],
          "type": "similar"
        },
        {
          "dest-uuid": "3df08e23-1d0b-41ed-b735-c4eca46ce48e",
          "tags": [
            "estimative-language:likelihood-probability=\"likely\""
          ],
          "type": "similar"
        },
        {
          "dest-uuid": "a70e93a7-3578-47e1-9926-0818979ed866",
          "tags": [
            "estimative-language:likelihood-probability=\"likely\""
          ],
          "type": "similar"
        }
      ],
      "uuid": "90124cc8-1205-4e63-83ad-5c45a110b1e6",
      "value": "BUGJUICE"
    },
    {
      "description": "SNUGRIDE is a backdoor that communicates with its C2 server through HTTP requests. Messages are encrypted using AES with a static key. The malware’s capabilities include taking a system survey, access to the filesystem, executing commands and a reverse shell. Persistence is maintained through a Run registry key.",
      "meta": {
        "refs": [
          "https://www.fireeye.com/blog/threat-research/2017/04/apt10_menupass_grou.html"
        ]
      },
      "related": [
        {
          "dest-uuid": "3240cbe4-c550-443b-aa76-cc2a7058b870",
          "tags": [
            "estimative-language:likelihood-probability=\"likely\""
          ],
          "type": "similar"
        },
        {
          "dest-uuid": "12b524b9-0d94-400f-904f-615f4f764aaf",
          "tags": [
            "estimative-language:likelihood-probability=\"likely\""
          ],
          "type": "similar"
        }
      ],
      "uuid": "6a42aa10-5b7e-43b0-8c58-414cdaeda453",
      "value": "SNUGRIDE"
    },
    {
      "description": "QUASARRAT is an open-source RAT available at https://github.com/quasar/QuasarRat . The versions used by APT10 (1.3.4.0, 2.0.0.0, and 2.0.0.1) are not available via the public GitHub page, indicating that APT10 has further customized the open source version. The 2.0 versions require a dropper to decipher and launch the AES encrypted QUASARRAT payload. QUASARRAT is a fully functional .NET backdoor that has been used by multiple cyber espionage groups in the past.",
      "meta": {
        "refs": [
          "https://www.fireeye.com/blog/threat-research/2017/04/apt10_menupass_grou.html",
          "https://researchcenter.paloaltonetworks.com/2017/10/unit42-tracking-subaat-targeted-phishing-attacks-point-leader-threat-actors-repository/"
        ]
      },
      "uuid": "4d58ad7d-b5ee-4efb-b6af-6c70aadb326a",
      "value": "QUASARRAT"
    },
    {
      "description": "Hacking Team’s \"DaVinci\" Remote Control System is able, the company says, to break encryption and allow law enforcement agencies to monitor encrypted files and emails (even ones encrypted with PGP), Skype and other Voice over IP or chat communication. It allows identification of the target’s location and relationships. It can also remotely activate microphones and cameras on a computer and works worldwide. Hacking Team claims that its software is able to monitor hundreds of thousands of computers at once, all over the country. Trojans are available for Windows, Mac, Linux, iOS, Android, Symbian and Blackberry.",
      "meta": {
        "refs": [
          "http://surveillance.rsf.org/en/hacking-team/",
          "https://wikileaks.org/hackingteam/emails/fileid/581640/267803",
          "https://wikileaks.org/hackingteam/emails/emailid/31436"
        ],
        "synonyms": [
          "DaVinci",
          "Morcut"
        ]
      },
      "uuid": "37709067-e55e-473b-bb1c-312a27714d0c",
      "value": "da Vinci RCS"
    },
    {
      "description": "LATENTBOT, a new, highly obfuscated BOT that has been in the wild since mid-2013. It has managed to leave hardly any traces on the Internet, is capable of watching its victims without ever being noticed, and can even corrupt a hard disk, thus making a PC useless.",
      "meta": {
        "refs": [
          "https://www.fireeye.com/blog/threat-research/2015/12/latentbot_trace_me.html",
          "https://www.fireeye.com/blog/threat-research/2017/04/cve-2017-0199_useda.html"
        ]
      },
      "uuid": "635d260f-39d9-4d3f-99ec-d2560cb5d694",
      "value": "LATENTBOT"
    },
    {
      "description": "Though we have not identified the targets, FINSPY is sold by Gamma Group to multiple nation-state clients, and we assess with moderate confidence that it was being used along with the zero-day to carry out cyber espionage.",
      "meta": {
        "refs": [
          "https://www.fireeye.com/blog/threat-research/2017/04/cve-2017-0199_useda.html"
        ],
        "synonyms": [
          "BlackOasis"
        ]
      },
      "related": [
        {
          "dest-uuid": "6ac125c8-6f00-490f-a43b-30b36d715431",
          "tags": [
            "estimative-language:likelihood-probability=\"likely\""
          ],
          "type": "similar"
        }
      ],
      "uuid": "dd4358a4-7a43-42f7-8322-0f941ee61e57",
      "value": "FINSPY"
    },
    {
      "description": "HackingTeam Remote Control System (RCS) Galileo hacking platform",
      "meta": {
        "refs": [
          "https://www.f-secure.com/documents/996508/1030745/callisto-group"
        ]
      },
      "uuid": "8a15832a-2cb1-47cc-8916-c16a507f7154",
      "value": "RCS Galileo"
    },
    {
      "description": "RedHat 7.0 - 7.1 Sendmail 8.11.x exploit",
      "meta": {
        "refs": [
          "https://github.com/misterch0c/shadowbroker"
        ]
      },
      "uuid": "80c7b1bf-c35f-4831-90ce-0699f6173f1b",
      "value": "EARLYSHOVEL"
    },
    {
      "description": "root RCE via RPC XDR overflow in Solaris 6, 7, 8, 9 & 10 (possibly newer) both SPARC and x86",
      "meta": {
        "refs": [
          "https://github.com/misterch0c/shadowbroker"
        ]
      },
      "uuid": "370331a1-2178-4369-afb7-ce2da134a2ba",
      "value": "EBBISLAND (EBBSHAVE)"
    },
    {
      "description": "remote Samba 3.0.x Linux exploit",
      "meta": {
        "refs": [
          "https://github.com/misterch0c/shadowbroker"
        ]
      },
      "uuid": "0381c40e-81c6-4a18-b5b6-48b7eef211c7",
      "value": "ECHOWRECKER"
    },
    {
      "description": "appears to be an MDaemon email server vulnerability",
      "meta": {
        "refs": [
          "https://github.com/misterch0c/shadowbroker"
        ]
      },
      "uuid": "7f96b58d-0f41-46cd-8141-c53d2a03fb81",
      "value": "EASYBEE"
    },
    {
      "description": "an IBM Lotus Notes exploit that gets detected as Stuxnet",
      "meta": {
        "refs": [
          "https://github.com/misterch0c/shadowbroker"
        ]
      },
      "uuid": "4f3df03f-336d-4a2b-a500-47e93a4259e6",
      "value": "EASYPI"
    },
    {
      "description": "an exploit for IBM Lotus Domino 6.5.4 & 7.0.2",
      "meta": {
        "refs": [
          "https://github.com/misterch0c/shadowbroker"
        ]
      },
      "uuid": "c8fedb97-4f7e-48d1-8f2a-5e0562c1fba0",
      "value": "EWOKFRENZY"
    },
    {
      "description": "an IIS 6.0 exploit that creates a remote backdoor",
      "meta": {
        "refs": [
          "https://github.com/misterch0c/shadowbroker"
        ]
      },
      "uuid": "f843ef63-9e42-42d0-84a0-40d863985088",
      "value": "EXPLODINGCAN"
    },
    {
      "description": "a SMB1 exploit over TCP port 445 which targets XP, 2003, Vista, 7, Windows 8, 2008, 2008 R2, and gives SYSTEM privileges (MS17-010)",
      "meta": {
        "refs": [
          "https://github.com/misterch0c/shadowbroker"
        ]
      },
      "uuid": "b5c5174e-36a2-4b53-aed7-91b006514c8b",
      "value": "ETERNALROMANCE"
    },
    {
      "description": "a SMB exploit (MS09-050)",
      "meta": {
        "refs": [
          "https://github.com/misterch0c/shadowbroker"
        ]
      },
      "uuid": "342a64db-f130-4ac2-96d2-a773fb2bf86d",
      "value": "EDUCATEDSCHOLAR"
    },
    {
      "description": "a SMB exploit for Windows XP and Server 2003 (MS10-061)",
      "meta": {
        "refs": [
          "https://github.com/misterch0c/shadowbroker"
        ]
      },
      "uuid": "32cd0bfb-9269-43ba-9c43-9fc484a30ad0",
      "value": "EMERALDTHREAD"
    },
    {
      "description": "a remote IMAP exploit for IBM Lotus Domino 6.6.4 to 8.5.2",
      "meta": {
        "refs": [
          "https://github.com/misterch0c/shadowbroker"
        ]
      },
      "uuid": "48393a71-3814-48ab-805b-a7914e006814",
      "value": "EMPHASISMINE"
    },
    {
      "description": "Outlook Exchange WebAccess rules to trigger executable code on the client's side to send an email to other users",
      "meta": {
        "refs": [
          "https://github.com/misterch0c/shadowbroker"
        ]
      },
      "uuid": "ce484c02-b538-4351-ba7e-48c7d05c013f",
      "value": "ENGLISHMANSDENTIST"
    },
    {
      "description": "0-day exploit (RCE) for Avaya Call Server",
      "meta": {
        "refs": [
          "https://github.com/misterch0c/shadowbroker"
        ]
      },
      "uuid": "7120af74-6589-44a4-aee6-0f8fd3808d54",
      "value": "EPICHERO"
    },
    {
      "description": "SMBv1 exploit targeting Windows XP and Server 2003",
      "meta": {
        "refs": [
          "https://github.com/misterch0c/shadowbroker"
        ]
      },
      "uuid": "a82fa4a0-1904-4c03-9fc4-7cbcd255ce58",
      "value": "ERRATICGOPHER"
    },
    {
      "description": "a SMBv3 remote code execution flaw for Windows 8 and Server 2012 SP0 (MS17-010)",
      "meta": {
        "refs": [
          "https://github.com/misterch0c/shadowbroker"
        ]
      },
      "uuid": "b4547fe9-25c9-40b6-9256-07f1ed7548c4",
      "value": "ETERNALSYNERGY"
    },
    {
      "description": "SMBv2 exploit for Windows 7 SP1 (MS17-010)",
      "meta": {
        "refs": [
          "https://github.com/misterch0c/shadowbroker"
        ]
      },
      "uuid": "e5b14d3e-ae59-495e-bdcb-f9d876db3f87",
      "value": "ETERNALBLUE"
    },
    {
      "description": "a SMBv1 exploit",
      "meta": {
        "refs": [
          "https://github.com/misterch0c/shadowbroker"
        ]
      },
      "uuid": "4aee9bfe-f01d-44ea-9edd-91ecad88413a",
      "value": "ETERNALCHAMPION"
    },
    {
      "description": "Kerberos exploit targeting 2000, 2003, 2008 and 2008 R2 domain controllers",
      "meta": {
        "refs": [
          "https://github.com/misterch0c/shadowbroker"
        ]
      },
      "uuid": "4a8db2c4-04fb-49e0-b688-1bc5d8354072",
      "value": "ESKIMOROLL"
    },
    {
      "description": "RDP exploit and backdoor for Windows Server 2003",
      "meta": {
        "refs": [
          "https://github.com/misterch0c/shadowbroker"
        ]
      },
      "uuid": "5d9131be-c3bb-44ac-9c4d-19fcc97d2efd",
      "value": "ESTEEMAUDIT"
    },
    {
      "description": "RCE exploit for the Server service in Windows Server 2008 and later (MS08-067)",
      "meta": {
        "refs": [
          "https://github.com/misterch0c/shadowbroker"
        ]
      },
      "uuid": "406ad0a9-b1fc-4edc-aa20-692a69f349a6",
      "value": "ECLIPSEDWING"
    },
    {
      "description": "exploit for IMail 8.10 to 8.22",
      "meta": {
        "refs": [
          "https://github.com/misterch0c/shadowbroker"
        ]
      },
      "uuid": "3aaef939-132c-4cfb-9243-20918373ccfe",
      "value": "ETRE"
    },
    {
      "description": "an exploit framework, similar to MetaSploit",
      "meta": {
        "refs": [
          "https://securelist.com/darkpulsar/88199/",
          "https://github.com/misterch0c/shadowbroker"
        ]
      },
      "uuid": "3de1aa96-24cd-4790-babc-df0b2d657bdb",
      "value": "FUZZBUNCH"
    },
    {
      "description": "implant builder and C&C server that can deliver exploits for Windows 2000 and later, also not detected by any AV vendors",
      "meta": {
        "refs": [
          "https://github.com/misterch0c/shadowbroker"
        ]
      },
      "uuid": "d20f9a41-db27-4d53-995e-547f86ff3d1e",
      "value": "ODDJOB"
    },
    {
      "description": "utility which Bypasses authentication for Oracle servers",
      "meta": {
        "refs": [
          "https://github.com/misterch0c/shadowbroker"
        ]
      },
      "uuid": "b68ac0c5-124a-4f22-9c99-0c1cd42bdee3",
      "value": "PASSFREELY"
    },
    {
      "description": "check if the target is vulnerable to samba exploits like ETERNALSYNERGY, ETERNALBLUE, ETERNALROMANCE",
      "meta": {
        "refs": [
          "https://github.com/misterch0c/shadowbroker"
        ]
      },
      "uuid": "48cf4f29-41a2-4244-bb25-377362eaa3ae",
      "value": "SMBTOUCH"
    },
    {
      "description": "Check if the target is running some RPC",
      "meta": {
        "refs": [
          "https://github.com/misterch0c/shadowbroker"
        ]
      },
      "uuid": "a122b8e0-1249-4c77-8ef7-6b9caf48ab4f",
      "value": "ERRATICGOPHERTOUCH"
    },
    {
      "description": "check if the running IIS version is vulnerable",
      "meta": {
        "refs": [
          "https://github.com/misterch0c/shadowbroker"
        ]
      },
      "uuid": "7b4bf6dd-d191-429b-a5ee-9305093aa1ec",
      "value": "IISTOUCH"
    },
    {
      "description": "get info about windows via RPC",
      "meta": {
        "refs": [
          "https://github.com/misterch0c/shadowbroker"
        ]
      },
      "uuid": "2c9e90ea-7421-4101-97a6-ebe095bd29ad",
      "value": "RPCOUTCH"
    },
    {
      "description": "used to connect to machines exploited by ETERNALCHAMPIONS",
      "meta": {
        "refs": [
          "https://github.com/misterch0c/shadowbroker"
        ]
      },
      "uuid": "f1657aac-a6be-4383-8cd6-06b833acf07c",
      "value": "DOPU"
    },
    {
      "description": "covert surveillance tools",
      "uuid": "71d6e949-69df-4d64-9637-136780226f49",
      "value": "FlexSpy"
    },
    {
      "description": "Unfortunately, it is time to meet 'Feodo'. Since august of this year when FireEye's MPS devices detected this malware in the field, we have been monitoring this banking trojan very closely. In many ways, this malware looks similar to other famous banking trojans like Zbot and SpyEye.  Although my analysis says that this malware is not a toolkit and is in the hands of a single criminal group.",
      "meta": {
        "refs": [
          "https://www.fireeye.com/blog/threat-research/2010/10/feodosoff-a-new-botnet-on-the-rise.html"
        ]
      },
      "uuid": "372cdc12-d909-463c-877a-175f97f7abb5",
      "value": "feodo"
    },
    {
      "description": "Palo Alto Networks has discovered a previously unknown remote access Trojan (RAT) that has been active for over two years. It has a very low volume in this two-year period, totaling roughly 27 total samples. The malware is delivered via an innovative and unique technique: a downloader we are calling Carp uses malicious macros in Microsoft Excel documents to compile embedded C# (C Sharp) Programming Language source code into an executable that in turn is run to deploy the Cardinal RAT malware family. These malicious Excel files use a number of different lures, providing evidence of what attackers are using to entice victims into executing them.",
      "meta": {
        "refs": [
          "http://researchcenter.paloaltonetworks.com/2017/04/unit42-cardinal-rat-active-two-years/"
        ]
      },
      "related": [
        {
          "dest-uuid": "3d3da4c0-004c-400c-9da6-f83fd35d907e",
          "tags": [
            "estimative-language:likelihood-probability=\"likely\""
          ],
          "type": "similar"
        }
      ],
      "uuid": "1d9fbf33-faea-40c1-b543-c7b39561f0ff",
      "value": "Cardinal RAT"
    },
    {
      "description": "The REDLEAVES implant consists of three parts: an executable, a loader, and the implant shellcode. The REDLEAVES implant is a remote administration Trojan (RAT) that is built in Visual C++ and makes heavy use of thread generation during its execution. The implant contains a number of functions typical of RATs, including system enumeration and creating a remote shell back to the C2.",
      "meta": {
        "refs": [
          "https://www.us-cert.gov/ncas/alerts/TA17-117A"
        ]
      },
      "uuid": "179f7228-6fcf-4664-a084-57bd296d0cde",
      "value": "REDLEAVES"
    },
    {
      "description": "Kazuar is a fully featured backdoor written using the .NET Framework and obfuscated using the open source packer called ConfuserEx. Unit 42 researchers have uncovered a backdoor Trojan used in an espionage campaign. The developers refer to this tool by the name Kazuar, which is a Trojan written using the Microsoft .NET Framework that offers actors complete access to compromised systems targeted by its operator. Kazuar includes a highly functional command set, which includes the ability to remotely load additional plugins to increase the Trojan’s capabilities. During our analysis of this malware we uncovered interesting code paths and other artifacts that may indicate a Mac or Unix variant of this same tool also exists. Also, we discovered a unique feature within Kazuar: it exposes its capabilities through an Application Programming Interface (API)  to a built-in webserver.  We suspect the Kazuar tool may be linked to the Turla threat actor group (also known as Uroburos and Snake), who have been reported to have compromised embassies, defense contractors, educational institutions, and research organizations across the globe. A hallmark of Turla operations is iterations of their tools and code lineage in Kazuar can be traced back to at least 2005. If the hypothesis is correct and the Turla threat group is using Kazuar, we believe they may be using it as a replacement for Carbon and its derivatives. Of the myriad of tools observed in use by Turla Carbon and its variants were typically deployed as a second stage backdoor within targeted environments and we believe Kazuar may now hold a similar role for Turla operations.",
      "meta": {
        "refs": [
          "http://researchcenter.paloaltonetworks.com/2017/05/unit42-kazuar-multiplatform-espionage-backdoor-api-access/"
        ]
      },
      "related": [
        {
          "dest-uuid": "bab92070-3589-4b7e-bf05-4f54bfefc2ca",
          "tags": [
            "estimative-language:likelihood-probability=\"likely\""
          ],
          "type": "similar"
        }
      ],
      "uuid": "a5399473-859b-4c64-999b-a3b4070cd513",
      "value": "Kazuar"
    },
    {
      "description": "Many links indicate, that this bot is another product of the people previously involved in Dyreza. It seems to be rewritten from scratch – however, it contains many similar features and solutions to those we encountered analyzing Dyreza (read more).",
      "meta": {
        "refs": [
          "https://blog.malwarebytes.com/threat-analysis/2016/10/trick-bot-dyrezas-successor/",
          "https://blog.fraudwatchinternational.com/malware/trickbot-malware-works",
          "https://securityintelligence.com/trickbot-is-hand-picking-private-banks-for-targets-with-redirection-attacks-in-tow/",
          "https://www.bleepingcomputer.com/news/security/trickbot-banking-trojan-gets-screenlocker-component/"
        ],
        "synonyms": [
          "TrickBot",
          "TrickLoader"
        ]
      },
      "related": [
        {
          "dest-uuid": "c824813c-9c79-4917-829a-af72529e8329",
          "tags": [
            "estimative-language:likelihood-probability=\"likely\""
          ],
          "type": "similar"
        },
        {
          "dest-uuid": "07e3260b-d80c-4c86-bd28-8adc111bbec6",
          "tags": [
            "estimative-language:likelihood-probability=\"likely\""
          ],
          "type": "similar"
        }
      ],
      "uuid": "a7dbd72f-8d53-48c6-a9db-d16e7648b2d4",
      "value": "Trick Bot"
    },
    {
      "description": "Netskope Threat Research Labs recently discovered a Phishing-as-a-Service (PhaaS) platform named Hackshit, that records the credentials of the phished bait victims. The phished bait pages are packaged with base64 encoding and served from secure (HTTPS) websites with “.moe” top level domain (TLD) to evade traditional scanners. “.moe” TLD is intended for the purpose of ‘The marketing of products or services deemed’. The victim’s credentials are sent to the Hackshit PhaaS platform via websockets. The Netskope Active Platform can proactively protect customers by creating custom applications and a policy to block all the activities related to Hackshit PhaaS.",
      "meta": {
        "refs": [
          "https://resources.netskope.com/h/i/352356475-phishing-as-a-service-phishing-revamped"
        ]
      },
      "uuid": "02d2ed4a-ce3f-430b-a8da-5b9750c148ca",
      "value": "Hackshit"
    },
    {
      "meta": {
        "refs": [
          "https://myonlinesecurity.co.uk/new-guidelines-from-moneygram-malspam-delivers-a-brand-new-java-adwind-version/"
        ]
      },
      "uuid": "6c6e717d-03c5-496d-83e9-13bdaa408348",
      "value": "Moneygram Adwind"
    },
    {
      "description": " Banload has been around since the last decade. This malware generally arrives on a victim’s system through a spam email containing an archived file or bundled software as an attachment. In a few cases, this malware may also be dropped by other malware or a drive-by download. When executed, Banload downloads other malware, often banking Trojans, on the victim’s system to carry out further infections.",
      "meta": {
        "refs": [
          "https://researchcenter.paloaltonetworks.com/2016/03/banload-malware-affecting-brazil-exhibits-unusually-complex-infection-process/",
          "https://www.trendmicro.com/vinfo/us/threat-encyclopedia/malware/banload",
          "http://blog.trendmicro.com/trendlabs-security-intelligence/banload-limits-targets-via-security-plugin/",
          "https://securingtomorrow.mcafee.com/mcafee-labs/banload-trojan-targets-brazilians-with-malware-downloads/"
        ]
      },
      "uuid": "d279bc1c-baa6-49aa-ab1b-7d012ae8db4e",
      "value": "Banload"
    },
    {
      "description": "This small application is used to download other malware. What makes the bot interesting are various tricks that it uses for deception and self protection.",
      "meta": {
        "refs": [
          "https://blog.malwarebytes.com/threat-analysis/2016/08/smoke-loader-downloader-with-a-smokescreen-still-alive/"
        ],
        "synonyms": [
          "SmokeLoader"
        ]
      },
      "related": [
        {
          "dest-uuid": "0c824410-58ff-49b2-9cf2-1c96b182bdf0",
          "tags": [
            "estimative-language:likelihood-probability=\"likely\""
          ],
          "type": "similar"
        },
        {
          "dest-uuid": "ba91d713-c36e-4d98-9fb7-e16496a69eec",
          "tags": [
            "estimative-language:likelihood-probability=\"likely\""
          ],
          "type": "similar"
        }
      ],
      "uuid": "81f41bae-2ba9-4cec-9613-776be71645ca",
      "value": "Smoke Loader"
    },
    {
      "description": "The analyzed sample has a recent compilation date (2017-06-24) and is available on VirusTotal. It starts out by resolving several Windows functions using API hashing (CRC32 is used as the hashing function).",
      "meta": {
        "refs": [
          "https://www.arbornetworks.com/blog/asert/lockpos-joins-flock/"
        ]
      },
      "uuid": "c740c46b-1d95-42b5-ac3d-2bbab071b859",
      "value": "LockPoS"
    },
    {
      "description": "Win.Worm.Fadok drops several files. %AppData%\\RAC\\mls.exe or %AppData%\\RAC\\svcsc.exe are instances of the malware which are auto-started when Windows starts. Further, the worm drops and opens a Word document. It connects to the domain wxanalytics[.]ru.",
      "meta": {
        "refs": [
          "https://www.microsoft.com/en-us/wdsi/threats/malware-encyclopedia-description?Name=Worm%3AWin32%2FFadok.A",
          "http://blog.talosintelligence.com/2017/06/threat-roundup-0602-0609.html"
        ],
        "synonyms": [
          "Win32/Fadok"
        ]
      },
      "uuid": "6243b2d1-381b-4aa4-a59f-839afcdf03f2",
      "value": "Fadok"
    },
    {
      "description": "Loki Bot is a commodity malware sold on underground sites which is designed to steal private data from infected machines, and then submit that info to a command and control host via HTTP POST. This private data includes stored passwords, login credential information from Web browsers, and a variety of cryptocurrency wallets.",
      "meta": {
        "refs": [
          "https://phishme.com/loki-bot-malware/"
        ]
      },
      "uuid": "9085faf1-e5ec-4e51-83eb-92620afda7be",
      "value": "Loki Bot"
    },
    {
      "description": "Talos has discovered an unknown Remote Administration Tool that we believe has been in use for over 3 years. During this time it has managed to avoid scrutiny by the security community. The current version of the malware allows the operator to steal files, keystrokes, perform screenshots, and execute arbitrary code on the infected host. Talos has named this malware KONNI. \nThroughout the multiple campaigns observed over the last 3 years, the actor has used an email attachment as the initial infection vector. They then use additional social engineering to prompt the target to open a .scr file, display a decoy document to the users, and finally execute the malware on the victim's machine. The malware infrastructure of the analysed samples was hosted by a free web hosting provider: 000webhost. The malware has evolved over time. In this article, we will analyse this evolution:",
      "meta": {
        "refs": [
          "http://blog.talosintelligence.com/2017/05/konni-malware-under-radar-for-years.html",
          "https://www.bleepingcomputer.com/news/security/report-ties-north-korean-attacks-to-new-malware-linked-by-word-macros/"
        ]
      },
      "related": [
        {
          "dest-uuid": "5b930a23-7d88-481f-8791-abc7b3dd93d2",
          "tags": [
            "estimative-language:likelihood-probability=\"likely\""
          ],
          "type": "similar"
        },
        {
          "dest-uuid": "f982fa2d-f78f-4fe1-a86d-d10471a3ebcf",
          "tags": [
            "estimative-language:likelihood-probability=\"likely\""
          ],
          "type": "similar"
        }
      ],
      "uuid": "24ee55e3-697f-482f-8fa8-d05999df40cd",
      "value": "KONNI"
    },
    {
      "description": "Beginning in early 2018, Unit 42 observed a series of attacks using a previously unreported malware family, which we have named ‘NOKKI’. The malware in question has ties to a previously reported malware family named KONNI, however, after careful consideration, we believe enough differences are present to introduce a different malware family name. To reflect the close relationship with KONNI, we chose NOKKI, swapping KONNI’s Ns and Ks.  Because of code overlap found within both malware families, as well as infrastructure overlap, we believe the threat actors responsible for KONNI are very likely also responsible for NOKKI. Previous reports stated it was likely KONNI had been in use for over three years in multiple campaigns with a heavy interest in the Korean peninsula and surrounding areas. As of this writing, it is not certain if the KONNI or NOKKI operators are related to known adversary groups operating in the regions of interest, although there is evidence of a tenuous relationship with a group known as Reaper.",
      "meta": {
        "refs": [
          "https://researchcenter.paloaltonetworks.com/2018/09/unit42-new-konni-malware-attacking-eurasia-southeast-asia/",
          "https://www.bleepingcomputer.com/news/security/report-ties-north-korean-attacks-to-new-malware-linked-by-word-macros/"
        ]
      },
      "uuid": "9e4fd0d3-9736-421c-b1e1-96c1d3665c80",
      "value": "NOKKI"
    },
    {
      "description": "Recently, Palo Alto Networks researchers discovered an advanced Android malware we’ve named “SpyDealer” which exfiltrates private data from more than 40 apps and steals sensitive messages from communication apps by abusing the Android accessibility service feature. SpyDealer uses exploits from a commercial rooting app to gain root privilege, which enables the subsequent data theft.",
      "meta": {
        "refs": [
          "https://researchcenter.paloaltonetworks.com/2017/07/unit42-spydealer-android-trojan-spying-40-apps/"
        ]
      },
      "uuid": "f86b4977-228d-4b31-854d-8bdc92db4653",
      "value": "SpyDealer"
    },
    {
      "description": "CowerSnail was compiled using Qt and linked with various libraries. This framework provides benefits such as cross-platform capability and transferability of the source code between different operating systems. ",
      "meta": {
        "refs": [
          "https://securelist.com/cowersnail-from-the-creators-of-sambacry/79087/"
        ]
      },
      "uuid": "6da16d56-eaf9-475d-a7e0-4a11e0200c14",
      "value": "CowerSnail"
    },
    {
      "description": "In mid-July 2017, we found a new modification of the well-known mobile banking malware family Svpeng – Trojan-Banker.AndroidOS.Svpeng.ae. In this modification, the cybercriminals have added new functionality: it now also works as a keylogger, stealing entered text through the use of accessibility services.",
      "meta": {
        "refs": [
          "https://securelist.com/a-new-era-in-mobile-banking-trojans/79198/"
        ],
        "synonyms": [
          "trojan-banker.androidos.svpeng.ae"
        ]
      },
      "related": [
        {
          "dest-uuid": "426ead34-b3e6-45c7-ba22-5b8f3b8214bd",
          "tags": [
            "estimative-language:likelihood-probability=\"likely\""
          ],
          "type": "similar"
        },
        {
          "dest-uuid": "d99c0a47-9d61-4d92-86ec-86a87b060d76",
          "tags": [
            "estimative-language:likelihood-probability=\"likely\""
          ],
          "type": "similar"
        }
      ],
      "uuid": "a33df440-f112-4a5e-a290-3c65dae6091d",
      "value": "Svpeng"
    },
    {
      "description": "While investigating a recent security incident, Unit 42 found a webshell that we believe was used by the threat actor to remotely access the network of a targeted Middle Eastern organization. The construction of the webshell was interesting by itself, as it was actually two separate webshells: an initial webshell that was responsible for saving and loading the second fully functional webshell. It is this second webshell that enabled the threat actor to run a variety of commands on the compromised server. Due to these two layers, we use the name TwoFace to track this webshell.\nDuring our analysis, we extracted the commands executed by the TwoFace webshell from the server logs on the compromised server. Our analysis shows that the commands issued by the threat actor date back to June 2016; this suggests that the actor had access to this shell for almost an entire year. The commands issued show the actor was interested in gathering credentials from the compromised server using the Mimikatz tool. We also saw the attacker using the TwoFace webshell to move laterally through the network by copying itself and other webshells to other servers.",
      "meta": {
        "refs": [
          "https://researchcenter.paloaltonetworks.com/2017/07/unit42-twoface-webshell-persistent-access-point-lateral-movement/"
        ],
        "type": [
          "webshell"
        ]
      },
      "uuid": "9334c430-0d83-4893-8982-66a1dc1a2b11",
      "value": "TwoFace"
    },
    {
      "description": "Like TwoFace, the IntrudingDivisor webshell requires the threat actor to authenticate before issuing commands. To authenticate, the actor must provide two pieces of information, first an integer that is divisible by 5473 and a string whose MD5 hash is “9A26A0E7B88940DAA84FC4D5E6C61AD0”. Upon successful authentication, the webshell has a command handler that uses integers within the request to determine the command to execute - To complete",
      "meta": {
        "refs": [
          "https://researchcenter.paloaltonetworks.com/2017/07/unit42-twoface-webshell-persistent-access-point-lateral-movement/"
        ],
        "type": [
          "webshell"
        ]
      },
      "uuid": "bb2bd10b-b36d-4390-bf60-bd8d2d7cedec",
      "value": "IntrudingDivisor"
    },
    {
      "description": "Attacks that use completely fileless malware are a rare occurrence, so we thought it important to discuss a new trojan known as JS_POWMET (Detected by Trend Micro as JS_POWMET.DE), which arrives via an autostart registry procedure. By utilizing a completely fileless infection chain, the malware will be more difficult to analyze using a sandbox, making it more difficult for anti-malware engineers to examine.",
      "meta": {
        "refs": [
          "http://blog.trendmicro.com/trendlabs-security-intelligence/look-js_powmet-completely-fileless-malware/"
        ]
      },
      "uuid": "c602edae-b186-4c60-a4f6-8785d6aa0eb0",
      "value": "JS_POWMET"
    },
    {
      "description": "The main malware capabilities include a privilege escalation attempt using MS16–032 exploitation; a HTTP Proxy to intercept banking transactions; a backdoor to make it possible for the attacker to issue arbitrary remote commands and a C&C through a IRC channel. As it's being identified as a Generic Trojan by most of VirusTotal (VT) engines, let s name it EngineBox— the core malware class I saw after reverse engineering it.",
      "meta": {
        "refs": [
          "https://isc.sans.edu/diary/22736"
        ]
      },
      "uuid": "17839df6-aa15-4269-b4b1-9e7ae8cfec1e",
      "value": "EngineBox Malware"
    },
    {
      "description": "Spread via hacked Aeria games offered on unofficial websites, the modular malware can download and install virtually any other malicious code on the victim’s computer. To spread their malware, the attackers behind Joao have misused massively-multiplayer online role-playing games (MMORPGs) originally published by Aeria Games. At the time of writing this article, the Joao downloader was being distributed via the anime-themed MMORPG Grand Fantasia offered on gf.ignitgames[.]to.",
      "meta": {
        "refs": [
          "https://www.welivesecurity.com/2017/08/22/gamescom-2017-fun-blackhats/"
        ]
      },
      "related": [
        {
          "dest-uuid": "8201c8d2-1dab-4473-bbdf-42952b3d5fc6",
          "tags": [
            "estimative-language:likelihood-probability=\"likely\""
          ],
          "type": "similar"
        }
      ],
      "uuid": "673d05fa-4066-442c-bdb6-0c0a2da5ae62",
      "value": "Joao"
    },
    {
      "description": "Upon execution, Fireball installs a browser hijacker as well as any number of adware programs. Several different sources have linked different indicators of compromise (IOCs) and varied payloads, but a few details remain the same.",
      "meta": {
        "refs": [
          "https://www.cylance.com/en_us/blog/threat-spotlight-is-fireball-adware-or-malware.html"
        ]
      },
      "related": [
        {
          "dest-uuid": "9ad28356-184c-4f02-89f5-1b70981598c3",
          "tags": [
            "estimative-language:likelihood-probability=\"likely\""
          ],
          "type": "similar"
        }
      ],
      "uuid": "968df869-7f60-4420-989f-23dfdbd58668",
      "value": "Fireball"
    },
    {
      "description": "ShadowPad is a modular cyber-attack platform that attackers deploy in victim networks to gain flexible remote control capabilities. The platform is designed to run in two stages. The first stage is a shellcode that was embedded in a legitimate nssock2.dll used by Xshell, Xmanager and other software packages produced by NetSarang. This stage is responsible for connecting to “validation” command and control (C&C) servers and getting configuration information including the location of the real C&C server, which may be unique per victim. The second stage acts as an orchestrator for five main modules responsible for C&C communication, working with the DNS protocol, loading and injecting additional plugins into the memory of other processes.",
      "meta": {
        "refs": [
          "https://cdn.securelist.com/files/2017/08/ShadowPad_technical_description_PDF.pdf"
        ]
      },
      "related": [
        {
          "dest-uuid": "e089e945-a523-4d11-a135-396f9b6c1dc7",
          "tags": [
            "estimative-language:likelihood-probability=\"likely\""
          ],
          "type": "similar"
        }
      ],
      "uuid": "2448a4e1-46e3-4c42-9fd1-f51f8ede58c1",
      "value": "ShadowPad"
    },
    {
      "description": "IoT_reaper is fairly large now and is actively expanding. For example, there are multiple C2s we are tracking, the most recently data (October 19) from just one C2 shows the number of unique active bot IP address is more than 10k per day. While at the same time, there are millions of potential vulnerable device IPs being queued into the c2 system waiting to be processed by an automatic loader that injects malicious code to the devices to expand the size of the botnet.",
      "meta": {
        "refs": [
          "http://blog.netlab.360.com/iot_reaper-a-rappid-spreading-new-iot-botnet-en/"
        ]
      },
      "uuid": "6052becf-3060-444c-8ed7-d4a3901ae7dd",
      "value": "IoT_reaper"
    },
    {
      "description": "FormBook is a data stealer and form grabber that has been advertised in various hacking forums since early 2016.",
      "meta": {
        "refs": [
          "https://www.fireeye.com/blog/threat-research/2017/10/formbook-malware-distribution-campaigns.html",
          "https://www.arbornetworks.com/blog/asert/formidable-formbook-form-grabber/"
        ]
      },
      "uuid": "c7e7063b-b2a2-4046-8a19-94dea018eaa0",
      "value": "FormBook"
    },
    {
      "description": "Dimnie, the commonly agreed upon name for the binary dropped by the PowerShell script above, has been around for several years. Palo Alto Networks has observed samples dating back to early 2014 with identical command and control mechanisms. The malware family serves as a downloader and has a modular design encompassing various information stealing functionalities. Each module is injected into the memory of core Windows processes, further complicating analysis. During its lifespan, it appears to have undergone few changes and its stealthy command and control methods combined with a previously Russian focused target base has allowed it to fly under the radar up until this most recent campaign.",
      "meta": {
        "refs": [
          "https://researchcenter.paloaltonetworks.com/2017/03/unit42-dimnie-hiding-plain-sight/"
        ]
      },
      "related": [
        {
          "dest-uuid": "8f5ce8a6-c5fe-4c62-b25b-6ce0f3b724c5",
          "tags": [
            "estimative-language:likelihood-probability=\"likely\""
          ],
          "type": "similar"
        }
      ],
      "uuid": "9fed4326-a7ad-4c58-ab87-90ac3957d82f",
      "value": "Dimnie"
    },
    {
      "description": "The ALMA Communicator Trojan is a backdoor Trojan that uses DNS tunneling exclusively to receive commands from the adversary and to exfiltrate data. This Trojan specifically reads in a configuration from the cfg file that was initially created by the Clayslide delivery document. ALMA does not have an internal configuration, so the Trojan does not function without the cfg file created by the delivery document.",
      "meta": {
        "refs": [
          "https://researchcenter.paloaltonetworks.com/2017/11/unit42-oilrig-deploys-alma-communicator-dns-tunneling-trojan/"
        ]
      },
      "uuid": "45de0d28-5a20-4190-ae21-68067e36e316",
      "value": "ALMA Communicator"
    },
    {
      "description": "In September 2017, we discovered a new targeted attack on financial institutions. Victims are mostly Russian banks but we also found infected organizations in Malaysia and Armenia. The attackers were using a known but still very effective technique for cybercriminals looking to make money: gaining persistent access to an internal banking network for a long period of time, making video recordings of the day to day activity on bank employees’ PCs, learning how things works in their target banks, what software is being used, and then using that knowledge to steal as much money as possible when ready. \nWe saw that technique before in Carbanak, and other similar cases worldwide. The infection vector is a spear-phishing email with a malicious attachment. An interesting point in the Silence attack is that the cybercriminals had already compromised banking infrastructure in order to send their spear-phishing emails from the addresses of real bank employees and look as unsuspicious as possible to future victims.",
      "meta": {
        "refs": [
          "https://securelist.com/the-silence/83009/"
        ]
      },
      "related": [
        {
          "dest-uuid": "0df52c23-690b-4703-83f7-5befc38ab376",
          "tags": [
            "estimative-language:likelihood-probability=\"likely\""
          ],
          "type": "similar"
        }
      ],
      "uuid": "304fd753-c917-4008-8f85-81390c37a070",
      "value": "Silence"
    },
    {
      "description": "Volgmer is a backdoor Trojan designed to provide covert access to a compromised system. Since at least 2013, HIDDEN COBRA actors have been observed using Volgmer malware in the wild to target the government, financial, automotive, and media industries. It is suspected that spear phishing is the primary delivery mechanism for Volgmer infections; however, HIDDEN COBRA actors use a suite of custom tools, some of which could also be used to initially compromise a system. Therefore, it is possible that additional HIDDEN COBRA malware may be present on network infrastructure compromised with Volgmer",
      "meta": {
        "refs": [
          "https://www.us-cert.gov/ncas/alerts/TA17-318B"
        ]
      },
      "related": [
        {
          "dest-uuid": "495b6cdb-7b5a-4fbc-8d33-e7ef68806d08",
          "tags": [
            "estimative-language:likelihood-probability=\"likely\""
          ],
          "type": "similar"
        },
        {
          "dest-uuid": "e0bea149-2def-484f-b658-f782a4f94815",
          "tags": [
            "estimative-language:likelihood-probability=\"likely\""
          ],
          "type": "similar"
        },
        {
          "dest-uuid": "fece06b7-d4b1-42cf-b81a-5323c917546e",
          "tags": [
            "estimative-language:likelihood-probability=\"likely\""
          ],
          "type": "similar"
        },
        {
          "dest-uuid": "bbfd4fb4-3e5a-43bf-b4bb-eaf5ef4fb25f",
          "tags": [
            "estimative-language:likelihood-probability=\"likely\""
          ],
          "type": "similar"
        }
      ],
      "uuid": "0a52e73b-d7e9-45ae-9bda-46568f753931",
      "value": "Volgmer"
    },
    {
      "description": "Nymaim is a 2-year-old strain of malware most closely associated with ransomware. We have seen recent attacks spreading it using an established email marketing service provider to avoid blacklists and detection tools. But instead of ransomware, the malware is now being used to distribute banking Trojans",
      "meta": {
        "refs": [
          "https://www.proofpoint.com/us/what-old-new-again-nymaim-moves-past-its-ransomware-roots-0"
        ]
      },
      "related": [
        {
          "dest-uuid": "9b5255c6-44e5-4ec3-bc03-7e00e220c937",
          "tags": [
            "estimative-language:likelihood-probability=\"likely\""
          ],
          "type": "similar"
        }
      ],
      "uuid": "d36f4834-b958-4f32-aff0-5263e0034408",
      "value": "Nymaim"
    },
    {
      "description": "As was the case earlier, the bot Gootkit is written in NodeJS, and is downloaded to a victim computer via a chain of downloaders. The main purpose of the bot also remained the same – to steal banking data. The new Gootkit version, detected in September, primarily targets clients of European banks, including those in Germany, France, Italy, the Netherlands, Poland, etc.",
      "meta": {
        "refs": [
          "https://securelist.com/inside-the-gootkit-cc-server/76433/",
          "https://securityintelligence.com/gootkit-bobbing-and-weaving-to-avoid-prying-eyes/",
          "https://securityintelligence.com/gootkit-launches-redirection-attacks-in-the-uk/",
          "https://www.symantec.com/security_response/writeup.jsp?docid=2010-051118-0604-99"
        ],
        "synonyms": [
          "Gootkit"
        ]
      },
      "related": [
        {
          "dest-uuid": "329efac7-922e-4d8b-90a9-4a87c3281753",
          "tags": [
            "estimative-language:likelihood-probability=\"likely\""
          ],
          "type": "similar"
        }
      ],
      "uuid": "07ffcf9f-b9c0-4b22-af4b-78527427e6f5",
      "value": "GootKit"
    },
    {
      "description": "Agent Tesla is modern powerful keystroke logger. It provides monitoring your personel computer via keyboard and screenshot. Keyboard, screenshot and registered passwords are sent in log. You can receive your logs via e-mail, ftp or php(web panel). ",
      "meta": {
        "refs": [
          "https://www.agenttesla.com/",
          "https://www.bleepingcomputer.com/news/security/zoho-heavily-used-by-keyloggers-to-transmit-stolen-data/"
        ]
      },
      "related": [
        {
          "dest-uuid": "b88e29cf-79d9-42bc-b369-0383b5e04380",
          "tags": [
            "estimative-language:likelihood-probability=\"likely\""
          ],
          "type": "similar"
        }
      ],
      "uuid": "f8cd62cb-b9d3-4352-8f46-0961cfde104c",
      "value": "Agent Tesla"
    },
    {
      "description": "A new ransomware strain called Ordinypt is currently targeting victims in Germany, but instead of encrypting users' documents, the ransomware rewrites files with random data. Ordinypt is actually a wiper and not ransomware because it does not bother encrypting anything, but just replaces files with random data.",
      "meta": {
        "refs": [
          "https://www.bleepingcomputer.com/news/security/ordinypt-ransomware-intentionally-destroys-files-currently-targeting-germany/"
        ],
        "synonyms": [
          "HSDFSDCrypt"
        ]
      },
      "related": [
        {
          "dest-uuid": "7fd96553-4c78-43de-824f-82645ed4fac5",
          "tags": [
            "estimative-language:likelihood-probability=\"likely\""
          ],
          "type": "similar"
        }
      ],
      "uuid": "1d46f816-d159-4457-b98e-c34307d90655",
      "value": "Ordinypt"
    },
    {
      "description": "Detected by ESET as Win32/StrongPity2, this spyware notably resembles one that was attributed to the group called StrongPity.",
      "meta": {
        "refs": [
          "https://www.welivesecurity.com/2017/12/08/strongpity-like-spyware-replaces-finfisher/"
        ],
        "synonyms": [
          "Win32/StrongPity2"
        ]
      },
      "uuid": "d422e7c9-a2ac-45b2-9804-61d16a6e30e7",
      "value": "StrongPity2"
    },
    {
      "description": "WordPress site owners should be on the lookout for a malware strain tracked as wp-vcd that hides in legitimate WordPress files and that is used to add a secret admin user and grant attackers control over infected sites.\nThe malware was first spotted online over the summer by Italian security researcher Manuel D'Orso.\nThe initial version of this threat was loaded via an include call for the wp-vcd.php file —hence the malware's name— and injected malicious code into WordPress core files such as functions.php and class.wp.php. This was not a massive campaign, but attacks continued throughout the recent months.",
      "meta": {
        "refs": [
          "https://www.bleepingcomputer.com/news/security/wp-vcd-wordpress-malware-campaign-is-back/",
          "https://www.bleepingcomputer.com/news/security/wp-vcd-wordpress-malware-spreads-via-nulled-wordpress-themes/"
        ]
      },
      "uuid": "99de56dc-92c5-4540-91bc-a6cd1e3a3c7f",
      "value": "wp-vcd"
    },
    {
      "description": "malicious program for auto replacement of payment data in AWS CBR",
      "meta": {
        "refs": [
          "https://www.group-ib.com/blog/moneytaker"
        ]
      },
      "uuid": "0acb6f04-7e51-44bb-843c-4bb55a3647d5",
      "value": "MoneyTaker 5.0"
    },
    {
      "description": "Described as a \"professional exe loader / dll dropper\" Quant Loader is in fact a very basic trojan downloader. It began being advertised on September 1, 2016 on various Russian underground forums.",
      "meta": {
        "refs": [
          "https://www.bleepingcomputer.com/news/security/quant-loader-is-now-bundled-with-other-crappy-malware/",
          "https://blogs.forcepoint.com/security-labs/locky-distributor-uses-newly-released-quant-loader-sold-russian-underground",
          "https://www.bleepingcomputer.com/news/security/worlds-largest-spam-botnet-finds-a-new-way-to-avoid-detection-for-now/"
        ]
      },
      "related": [
        {
          "dest-uuid": "e6005ce5-3e3d-4dfb-8de7-3da45e89e549",
          "tags": [
            "estimative-language:likelihood-probability=\"likely\""
          ],
          "type": "similar"
        }
      ],
      "uuid": "2d1aadfb-03c1-4580-b6ac-f12c6941067d",
      "value": "Quant Loader"
    },
    {
      "description": "The Secure Shell Protocol (SSH) is a very popular protocol used for secure data communication. It is widely used in the Unix world to manage remote servers, transfer files, etc. The modified SSH daemon described here, Linux/SSHDoor.A, is designed to steal usernames and passwords and allows remote access to the server via either an hardcoded password or SSH key.",
      "meta": {
        "refs": [
          "https://www.welivesecurity.com/2013/01/24/linux-sshdoor-a-backdoored-ssh-daemon-that-steals-passwords/"
        ]
      },
      "related": [
        {
          "dest-uuid": "275d65b9-0894-4c9b-a255-83daddb2589c",
          "tags": [
            "estimative-language:likelihood-probability=\"likely\""
          ],
          "type": "similar"
        }
      ],
      "uuid": "f258f96c-8281-4b24-8aa7-4e23d1a5540e",
      "value": "SSHDoor"
    },
    {
      "description": "(Dragos Inc.) The team identifies this malware as TRISIS because it targets Schneider Electric’s Triconex safety instrumented system (SIS) enabling the replacement of logic in final control elements.  TRISIS is highly targeted and likely does not pose an immediate threat to other Schneider Electric customers, let alone other SIS products. (FireEye Inc.) This malware, which we call TRITON, is an attack framework built to interact with Triconex Safety Instrumented System (SIS) controllers. We have not attributed the incident to a threat actor, though we believe the activity is consistent with a nation state preparing for an attack.  TRITON is one of a limited number of publicly identified malicious software families targeted at industrial control systems (ICS). It follows Stuxnet which was used against Iran in 2010 and Industroyer which we believe was deployed by Sandworm Team against Ukraine in 2016. ",
      "meta": {
        "refs": [
          "https://www.fireeye.com/blog/threat-research/2017/12/attackers-deploy-new-ics-attack-framework-triton.html",
          "https://dragos.com/blog/trisis/TRISIS-01.pdf"
        ],
        "synonyms": [
          "TRITON"
        ]
      },
      "uuid": "8a45d1a5-8157-4303-a47a-352282065059",
      "value": "TRISIS"
    },
    {
      "description": "macOS adware strain ",
      "meta": {
        "refs": [
          "http://go.cybereason.com/rs/996-YZT-709/images/Cybereason-Lab-Analysis-OSX-Pirrit-4-6-16.pdf",
          "https://www2.cybereason.com/research-osx-pirrit-mac-adware",
          "https://www.cybereason.com/hubfs/Content%20PDFs/OSX.Pirrit%20Part%20III%20The%20DaVinci%20Code.pdf"
        ],
        "synonyms": [
          "OSX/Pirrit"
        ]
      },
      "uuid": "e2b7ddc2-2fce-4ef9-9054-609e74a8775e",
      "value": "OSX.Pirrit"
    },
    {
      "description": "GratefulPOS has the following functions\n1. Access arbitrary processes on the target POS system\n2. Scrape track 1 and 2 payment card data from the process(es)\n3. Exfiltrate the payment card data via lengthy encoded and obfuscated DNS queries to a hardcoded domain registered and controlled by the perpetrators, similar to that described by Paul Rascagneres in his analysis of FrameworkPOS in 2014[iii], and more recently by Luis Mendieta of Anomoli in analysis of a precursor to this sample.",
      "meta": {
        "refs": [
          "https://community.rsa.com/community/products/netwitness/blog/2017/12/08/gratefulpos-credit-card-stealing-malware-just-in-time-for-the-shopping-season"
        ]
      },
      "related": [
        {
          "dest-uuid": "7d9362e5-e3cf-4640-88a2-3faf31952963",
          "tags": [
            "estimative-language:likelihood-probability=\"likely\""
          ],
          "type": "similar"
        }
      ],
      "uuid": "4cfe3f22-96b8-4d3d-a6cc-85835d9471e2",
      "value": "GratefulPOS"
    },
    {
      "description": "Prilex malware steals the information of the infected ATM’s users. In this case, it was a Brazilian bank, but consider the implications of such an attack in your region, whether you’re a customer or the bank.",
      "meta": {
        "refs": [
          "http://blog.trendmicro.com/trendlabs-security-intelligence/dissecting-prilex-cutlet-maker-atm-malware-families/"
        ]
      },
      "uuid": "523e8772-0610-424c-bcfb-9123bcb8328f",
      "value": "PRILEX"
    },
    {
      "description": "Cutlet Maker is an ATM malware designed to empty the machine of all its banknotes. Interestingly, while its authors have been advertising its sale, their competitors have already cracked the program, allowing anybody to use it for free.",
      "meta": {
        "refs": [
          "http://blog.trendmicro.com/trendlabs-security-intelligence/dissecting-prilex-cutlet-maker-atm-malware-families/"
        ]
      },
      "uuid": "c03e7054-6013-4f69-994d-7cdaa41588ed",
      "value": "CUTLET MAKER"
    },
    {
      "description": "According to a report Li shared with Bleeping Computer today, the Mirai Satori variant is quite different from all previous pure Mirai variants.Previous Mirai versions infected IoT devices and then downloaded a Telnet scanner component that attempted to find other victims and infect them with the Mirai bot.The Satori variant does not use a scanner but uses two embedded exploits that will try to connect to remote devices on ports 37215 and 52869.Effectively, this makes Satori an IoT worm, being able to spread by itself without the need for separate components.",
      "meta": {
        "refs": [
          "https://www.bleepingcomputer.com/news/security/satori-botnet-has-sudden-awakening-with-over-280-000-active-bots/",
          "https://blog.fortinet.com/2017/12/12/rise-of-one-more-mirai-worm-variant"
        ],
        "synonyms": [
          "Okiru"
        ]
      },
      "related": [
        {
          "dest-uuid": "e77cf495-632a-4459-aad1-cdf29d73683f",
          "tags": [
            "estimative-language:likelihood-probability=\"likely\""
          ],
          "type": "similar"
        },
        {
          "dest-uuid": "9e5d83a8-1181-43fe-a77f-28c8c75ffbd0",
          "tags": [
            "estimative-language:likelihood-probability=\"likely\""
          ],
          "type": "similar"
        }
      ],
      "uuid": "1ad4697b-3388-48ed-8621-85abebf5dbbf",
      "value": "Satori"
    },
    {
      "description": "PowerSpritz is a Windows executable that hides both its legitimate payload and malicious PowerShell command using a non-standard implementation of the already rarely used Spritz encryption algorithm (see the Attribution section for additional analysis of the Spritz implementation). This malicious downloader has been observed being delivered via spearphishing attacks using the TinyCC link shortener service to redirect to likely attacker-controlled servers hosting the malicious PowerSpritz payload.",
      "meta": {
        "refs": [
          "https://www.proofpoint.com/sites/default/files/pfpt-us-wp-north-korea-bitten-by-bitcoin-bug.pdf"
        ]
      },
      "uuid": "5629bc84-58eb-42d9-adc6-cd0eeb08ccaf",
      "value": "PowerSpritz"
    },
    {
      "description": "PowerRatankba is used for the same purpose as Ratankba: as a first stage reconnaissance tool and for the deployment of further stage implants on targets that are deemed interesting by the actor. Similar to its predecessor, PowerRatankba utilizes HTTP for its C&C communication.",
      "meta": {
        "refs": [
          "https://www.proofpoint.com/sites/default/files/pfpt-us-wp-north-korea-bitten-by-bitcoin-bug.pdf"
        ]
      },
      "related": [
        {
          "dest-uuid": "606f778a-8b99-4880-8da8-b923651d627b",
          "tags": [
            "estimative-language:likelihood-probability=\"likely\""
          ],
          "type": "similar"
        }
      ],
      "uuid": "1f1be19e-d1b5-408b-90a0-03ad27cc8924",
      "value": "PowerRatankba"
    },
    {
      "description": "In one instance we observed, one of the initial malware delivered to the victim, RATANKBA, connects to a legitimate but compromised website from which a hack tool (nbt_scan.exe) is also downloaded. The domain also serves as one of the campaign’s platform for C&C communication.\nThe threat actor uses RATANKBA to survey the lay of the land as it looks into various aspects of the host machine where it has been initially downloaded—the machine that has been victim of the watering hole attack. Information such as the running tasks, domain, shares, user information, if the host has default internet connectivity, and so forth.",
      "meta": {
        "refs": [
          "http://blog.trendmicro.com/trendlabs-security-intelligence/ratankba-watering-holes-against-enterprises/"
        ]
      },
      "uuid": "64b3c66b-fc70-4b5a-83a9-866cde2ccb0b",
      "value": "Ratankba"
    },
    {
      "description": "USBStealer serves as a network tool that extracts sensitive information from air-gapped networks. We have not seen this component since mid 2015.",
      "meta": {
        "refs": [
          "https://www.welivesecurity.com/2017/12/21/sednit-update-fancy-bear-spent-year/"
        ]
      },
      "related": [
        {
          "dest-uuid": "af2ad3b7-ab6a-4807-91fd-51bcaff9acbb",
          "tags": [
            "estimative-language:likelihood-probability=\"likely\""
          ],
          "type": "similar"
        }
      ],
      "uuid": "44909efb-7cd3-42e3-b225-9f3e96b5f362",
      "value": "USBStealer"
    },
    {
      "description": "Downdelph is a lightweight downloader developed in the Delphi programming language. As we already mentioned in our white paper, its period of activity was from November 2013 to September 2015 and there have been no new variants seen since.",
      "meta": {
        "refs": [
          "https://www.welivesecurity.com/2017/12/21/sednit-update-fancy-bear-spent-year/"
        ]
      },
      "related": [
        {
          "dest-uuid": "08d20cd2-f084-45ee-8558-fa6ef5a18519",
          "tags": [
            "estimative-language:likelihood-probability=\"likely\""
          ],
          "type": "similar"
        },
        {
          "dest-uuid": "e6a077cb-42cc-4193-9006-9ceda8c0dff2",
          "tags": [
            "estimative-language:likelihood-probability=\"likely\""
          ],
          "type": "similar"
        }
      ],
      "uuid": "837a295c-15ff-41c0-9b7e-5f2fb502b00a",
      "value": "Downdelph"
    },
    {
      "description": "Monero-mining malware",
      "meta": {
        "refs": [
          "https://www.welivesecurity.com/2017/09/28/monero-money-mining-malware/"
        ]
      },
      "related": [
        {
          "dest-uuid": "c57a4168-cd09-4611-a665-bbcede80f42b",
          "tags": [
            "estimative-language:likelihood-probability=\"likely\""
          ],
          "type": "similar"
        }
      ],
      "uuid": "89bd2020-2594-45c4-8957-522c0ac41370",
      "value": "CoinMiner"
    },
    {
      "description": "A fully-featured backdoor, designed to perversely spy on Mac users",
      "meta": {
        "refs": [
          "https://objective-see.com/blog/blog_0x25.html#FruitFly"
        ]
      },
      "related": [
        {
          "dest-uuid": "a517cdd1-6c82-4b29-bdd2-87e281227597",
          "tags": [
            "estimative-language:likelihood-probability=\"likely\""
          ],
          "type": "similar"
        }
      ],
      "uuid": "6a6525b9-4656-4973-ab45-588592395d0c",
      "value": "FruitFly"
    },
    {
      "description": "Iranian macOS exfiltration agent, targeting the 'defense industrial base' and human rights advocates.",
      "meta": {
        "refs": [
          "https://objective-see.com/blog/blog_0x25.html#MacDownloader"
        ],
        "synonyms": [
          "iKitten"
        ]
      },
      "related": [
        {
          "dest-uuid": "910d3c78-1a9e-4600-a3ea-4aa5563f0f13",
          "tags": [
            "estimative-language:likelihood-probability=\"likely\""
          ],
          "type": "similar"
        }
      ],
      "uuid": "14f08f6f-7f58-48a8-8469-472244ffb571",
      "value": "MacDownloader"
    },
    {
      "description": "The open-source macOS backdoor, 'Empye', maliciously packaged into a macro'd Word document",
      "meta": {
        "refs": [
          "https://objective-see.com/blog/blog_0x25.html#Empyre"
        ],
        "synonyms": [
          "Empye"
        ]
      },
      "uuid": "cf55bbb8-37eb-4cc6-ac14-7b42b950c687",
      "value": "Empyre"
    },
    {
      "description": "A fully-featured macOS backdoor, designed to collect and exfiltrate sensitive user data such as 1Password files, browser login data, and keychains.",
      "meta": {
        "refs": [
          "https://objective-see.com/blog/blog_0x25.html#Proton"
        ]
      },
      "uuid": "a495d254-7092-4a63-9872-3a82c13fe2dd",
      "value": "Proton"
    },
    {
      "description": "Adware which hijacks a macOS user's homepage to redirect search queries.",
      "meta": {
        "refs": [
          "https://objective-see.com/blog/blog_0x25.html"
        ]
      },
      "related": [
        {
          "dest-uuid": "aa1bf4e5-9c44-42a2-84e5-7526e4349405",
          "tags": [
            "estimative-language:likelihood-probability=\"likely\""
          ],
          "type": "similar"
        }
      ],
      "uuid": "4e2f0af2-6d2d-4a49-adc9-fae3745fcb72",
      "value": "Mughthesec"
    },
    {
      "description": "A macOS crypto-currency miner, distributed via a trojaned 'CS-GO' hack.",
      "meta": {
        "refs": [
          "https://objective-see.com/blog/blog_0x25.html"
        ]
      },
      "related": [
        {
          "dest-uuid": "70059ec2-9315-4af7-b65b-2ec35676a7bb",
          "tags": [
            "estimative-language:likelihood-probability=\"likely\""
          ],
          "type": "similar"
        }
      ],
      "uuid": "29e52693-b325-4c14-93de-8f2ff9dca8bf",
      "value": "Pwnet"
    },
    {
      "description": "A macOS crypto-currency mining trojan.",
      "meta": {
        "refs": [
          "https://objective-see.com/blog/blog_0x25.html"
        ]
      },
      "related": [
        {
          "dest-uuid": "74360d1e-8f85-44d1-8ce7-e76afb652142",
          "tags": [
            "estimative-language:likelihood-probability=\"likely\""
          ],
          "type": "similar"
        }
      ],
      "uuid": "5bc62523-dc80-46b4-b5cb-9caf44c11552",
      "value": "CpuMeaner"
    },
    {
      "description": "The Travle sample found during our investigation was a DLL with a single exported function (MSOProtect). The malware name Travle was chosen given a string found in early samples of this family: “Travle Path Failed!”. This typo was replaced with correct word “Travel” in newer releases. We believe that Travle could be a successor to the NetTraveler family.",
      "meta": {
        "refs": [
          "https://securelist.com/travle-aka-pylot-backdoor-hits-russian-speaking-targets/83455/"
        ],
        "synonyms": [
          "PYLOT"
        ]
      },
      "uuid": "9d689318-2bc1-4bfb-92ee-a81fea35434f",
      "value": "Travle"
    },
    {
      "description": "Digmine is coded in AutoIt, and sent to would-be victims posing as a video file but is actually an AutoIt executable script. If the user’s Facebook account is set to log in automatically, Digmine will manipulate Facebook Messenger in order to send a link to the file to the account’s friends. The abuse of Facebook is limited to propagation for now, but it wouldn’t be implausible for attackers to hijack the Facebook account itself down the line. This functionality’s code is pushed from the command-and-control (C&C) server, which means it can be updated.",
      "meta": {
        "refs": [
          "https://blog.trendmicro.com/trendlabs-security-intelligence/digmine-cryptocurrency-miner-spreading-via-facebook-messenger/"
        ]
      },
      "uuid": "d248a27c-d036-4032-bc70-803a1b0c8148",
      "value": "Digmine"
    },
    {
      "description": "TSCookie itself only serves as a downloader. It expands functionality by downloading modules from C&C servers. The sample that was examined downloaded a DLL file which has exfiltrating function among many others (hereafter “TSCookieRAT”). Downloaded modules only runs on memory.",
      "meta": {
        "refs": [
          "http://blog.jpcert.or.jp/.s/2018/03/malware-tscooki-7aa0.html"
        ]
      },
      "related": [
        {
          "dest-uuid": "43a56ed7-8092-4b36-998c-349b02b3bd0d",
          "tags": [
            "estimative-language:likelihood-probability=\"likely\""
          ],
          "type": "similar"
        },
        {
          "dest-uuid": "d1482c9e-6af3-11e8-aa8e-279274bd10c7",
          "tags": [
            "estimative-language:likelihood-probability=\"likely\""
          ],
          "type": "similar"
        }
      ],
      "uuid": "a71ed71f-b8f4-416d-9c57-910a42e59430",
      "value": "TSCookie"
    },
    {
      "description": "Exforel backdoor malware, VirTool:WinNT/Exforel.A, backdoor implemented at the Network Driver Interface Specification (NDIS) level.",
      "meta": {
        "refs": [
          "http://news.softpedia.com/news/Exforel-Backdoor-Implemented-at-NDIS-Level-to-Be-More-Stealthy-Experts-Say-313567.shtml"
        ]
      },
      "uuid": "3119554e-236e-11e8-ae2e-b7063732fd07",
      "value": "Exforel"
    },
    {
      "description": "W32.Rotinom is a worm that spreads by copying itself to removable drives. ",
      "meta": {
        "refs": [
          "https://www.symantec.com/security_response/writeup.jsp?docid=2011-011117-0057-99"
        ]
      },
      "uuid": "5f4be30a-2373-11e8-bbab-774ff49fd040",
      "value": "Rotinom"
    },
    {
      "description": "You probably have heard the recent news about a widespread attack that was carried out using a 0-Day exploit for Internet Explorer as one of the vectors. This exploit is also known as the \"Aurora Exploit\". The code has recently gone public and it was also added to the Metasploit framework.\nThis exploit was used to deliver a malicious payload, known by the name of Trojan.Hydraq, the main purpose of which was to steal information from the compromised computer and report it back to the attackers.\nThe exploit code makes use of known techniques to exploit a vulnerability that exists in the way Internet Explorer handles a deleted object. The final purpose of the exploit itself is to access an object that was previously deleted, causing the code to reference a memory location over which the attacker has control and in which the attacker dropped his malicious code.",
      "meta": {
        "refs": [
          "https://www.symantec.com/connect/blogs/trojanhydraq-incident-analysis-aurora-0-day-exploit",
          "https://www.symantec.com/connect/blogs/hydraq-aurora-attackers-back",
          "https://www.symantec.com/connect/blogs/hydraq-attack-mythical-proportions"
        ],
        "synonyms": [
          "Hydraq"
        ]
      },
      "related": [
        {
          "dest-uuid": "73a4793a-ce55-4159-b2a6-208ef29b326f",
          "tags": [
            "estimative-language:likelihood-probability=\"likely\""
          ],
          "type": "similar"
        },
        {
          "dest-uuid": "bab647d7-c9d6-4697-8fd2-1295c7429e1f",
          "tags": [
            "estimative-language:likelihood-probability=\"likely\""
          ],
          "type": "similar"
        },
        {
          "dest-uuid": "2f899e3e-1a46-43ea-8e68-140603ce943d",
          "tags": [
            "estimative-language:likelihood-probability=\"likely\""
          ],
          "type": "similar"
        }
      ],
      "uuid": "70c31066-237a-11e8-8eff-37ef1ad0c703",
      "value": "Aurora"
    },
    {
      "description": "Oldest Cheshire Cat malware compiled in 2002. It's a very old family of malware.\nThe time stamps may be forged but the malware does have support for very old operating systems. The 2002 implant retrieves a handle for an asr2892 drives that they never got their hands on. It checks for a NE header which is a header type used before PE headers even existed. References to 16bit or DOS on a non 9x platform. This malware implant IS REALLY for old systems.\nThe malware is for espionage - it's very carefully made to stay hidden. Newer versions install as icon handler shell extension for .lnk files. Shell in this case means the program manager because windows explorer was not yet a thing. It sets up COM server objects. It looks like it was written in pure C, but made to look like C++.\nA sensitive implant as well: it checks for all kinds of old MS platforms including Windows NT, win95, win98, winME and more. It checks the patch level as well. A lot of effort was put into adapting this malware to a lot of different operating systems with very granular decision chains.",
      "meta": {
        "refs": [
          "https://www.youtube.com/watch?v=u2Ry9HTBbZI",
          "https://malware-research.org/prepare-father-of-stuxnet-news-are-coming/",
          "https://www.peerlyst.com/posts/hack-lu-2016-recap-interesting-malware-no-i-m-not-kidding-by-marion-marschalek-claus-cramon"
        ]
      },
      "uuid": "7af226a0-237d-11e8-b438-075460988010",
      "value": "Cheshire Cat"
    },
    {
      "description": "Downloader-FGO is a trojan that comes hidden in malicious programs. Once you install the source (carrier) program, this trojan attempts to gain \"root\" access (administrator level access) to your computer without your knowledge",
      "meta": {
        "refs": [
          "https://www.solvusoft.com/en/malware/trojans/downloader-fgo/"
        ],
        "synonyms": [
          "Win32:Malware-gen",
          "Generic30.ASYL (Trojan horse)",
          "TR/Agent.84480.85",
          "Trojan.Generic.8627031",
          "Trojan:Win32/Sisproc",
          "SB/Malware",
          "Trj/CI.A",
          "Mal/Behav-112",
          "Trojan.Spuler",
          "TROJ_KAZY.SM1",
          "Win32/FakePPT_i"
        ],
        "uuid": "c565a3a4-2384-11e8-99e9-ebd8ea5c3c3e"
      },
      "uuid": "1a3f876f-0f52-497f-b3ff-b995e2d42c15",
      "value": "Downloader-FGO"
    },
    {
      "description": "Newly discovered spying malware designed to steal data from infected systems was likely built from the same cyber-weaponry factory that produced two other notorious cyberespionage software Flame and Gauss, a security vendor says.\nKaspersky Lab released a technical paper Monday outlining the discovery of the malware the vendor has dubbed \"miniFlame.\"\nWhile capable of working with Flame and Gauss, miniFlame is a \"small, fully functional espionage module designed for data theft and direct access to infected systems,\" Kaspersky said.",
      "meta": {
        "refs": [
          "https://securelist.com/miniflame-aka-spe-elvis-and-his-friends-5/31730/",
          "https://www.csoonline.com/article/2132422/malware-cybercrime/cyberespionage-malware--miniflame--discovered.html"
        ]
      },
      "uuid": "16c57264-239f-11e8-9469-0738871e7aa4",
      "value": "miniFlame"
    },
    {
      "description": "PE_GHOTEX.A-O is a portable executable (PE is the standard executable format for 32-bit Windows files) virus. PE viruses infect executable Windows files by incorporating their code into these files such that they are executed when the infected files are opened.",
      "meta": {
        "refs": [
          "https://www.trendmicro.com/vinfo/dk/threat-encyclopedia/archive/malware/pe_ghotex.a-o"
        ]
      },
      "uuid": "231b7572-239f-11e8-8404-df420a5d403b",
      "value": "GHOTEX"
    },
    {
      "description": "Trojan:Win32/Shipup.G is a trojan that modifies the Autorun feature for certain devices.",
      "meta": {
        "refs": [
          "https://www.microsoft.com/en-us/wdsi/threats/malware-encyclopedia-description?Name=Trojan:Win32/Shipup.G",
          "https://www.microsoft.com/en-us/wdsi/threats/malware-encyclopedia-description?Name=Trojan%3AWin32%2FShipup.K",
          "https://www.microsoft.com/en-us/wdsi/threats/malware-encyclopedia-description?Name=Worm:Win32/Shipup.A",
          "https://www.sophos.com/en-us/threat-center/threat-analyses/viruses-and-spyware/W32~ShipUp-F/detailed-analysis.aspx",
          "https://www.sophos.com/en-us/threat-center/threat-analyses/viruses-and-spyware/Troj~ShipUp-A/detailed-analysis.aspx"
        ]
      },
      "uuid": "4613b76c-4966-44b6-bcd5-f74fa64deb18",
      "value": "Shipup"
    },
    {
      "description": "Neuron consists of both client and server components. The Neuron client and Neuron service are written using the .NET framework with some codebase overlaps.\nThe Neuron client is used to infect victim endpoints and extract sensitive information from local client machines. The Neuron server is used to infect network infrastructure such as mail and web servers, and acts as local Command & Control (C2) for the client component. Establishing a local C2 limits interaction with the target network and remote hosts. It also reduces the log footprint of actor infrastructure and enables client interaction to appear more convincing as the traffic is contained within the target network. ",
      "meta": {
        "refs": [
          "https://www.ncsc.gov.uk/content/files/protected_files/article_files/Turla%20group%20using%20Neuron%20and%20Nautilus%20tools%20alongside%20Snake%20malware_0.pdf"
        ]
      },
      "related": [
        {
          "dest-uuid": "101c2c0e-c082-4b5a-b820-2da789e839d9",
          "tags": [
            "estimative-language:likelihood-probability=\"likely\""
          ],
          "type": "similar"
        }
      ],
      "uuid": "5c2eeaec-25e3-11e8-9d28-7f64aba5b173",
      "value": "Neuron"
    },
    {
      "description": "Nautilus is very similar to Neuron both in the targeting of mail servers and how client communications are performed. This malware is referred to as Nautilus due to its embedded internal DLL name “nautilus-service.dll”, again sharing some resemblance to Neuron.\nThe  Nautilus  service  listens  for  HTTP  requests  from  clients  to  process  tasking requests such as executing commands, deleting files and writing files to disk",
      "meta": {
        "refs": [
          "https://www.ncsc.gov.uk/content/files/protected_files/article_files/Turla%20group%20using%20Neuron%20and%20Nautilus%20tools%20alongside%20Snake%20malware_0.pdf"
        ]
      },
      "related": [
        {
          "dest-uuid": "d8295eba-60ef-4900-8091-d694180de565",
          "tags": [
            "estimative-language:likelihood-probability=\"likely\""
          ],
          "type": "similar"
        }
      ],
      "uuid": "73cb7ecc-25e3-11e8-a97b-c35ec4e7dcf8",
      "value": "Nautilus"
    },
    {
      "description": "Gamut was found to be downloaded by a Trojan Downloader that arrives as an attachment from a spam email message. The bot installation is quite simple. After the malware binary has been downloaded, it launches itself from its current directory, usually the Windows %Temp% folder and installs itself as a Windows service.\nThe malware utilizes an anti-VM (virtual machine) trick and terminates itself if it detects that it is running in a virtual machine environment. The bot uses INT 03h trap sporadically in its code, an anti-debugging technique which prevents its code from running within a debugger environment. It can also determine if it is being debugged by using the Kernel32 API - IsDebuggerPresent function.",
      "meta": {
        "refs": [
          "https://www.bleepingcomputer.com/news/security/necurs-and-gamut-botnets-account-for-97-percent-of-the-internets-spam-emails/",
          "https://www.trustwave.com/Resources/SpiderLabs-Blog/Gamut-Spambot-Analysis/"
        ]
      },
      "uuid": "492879ac-285b-11e8-a06e-33f548e66e42",
      "value": "Gamut Botnet"
    },
    {
      "description": "CORALDECK is an exfiltration tool that searches for specified files and exfiltrates them in password protected archives using hardcoded HTTP POST headers. CORALDECK has been observed dropping and using Winrar to exfiltrate data in password protected RAR files as well as WinImage and zip archives",
      "meta": {
        "refs": [
          "https://www2.fireeye.com/rs/848-DID-242/images/rpt_APT37.pdf"
        ],
        "synonyms": [
          "APT.InfoStealer.Win.CORALDECK",
          "FE_APT_InfoStealer_Win_CORALDECK_1"
        ]
      },
      "related": [
        {
          "dest-uuid": "8ab98e25-1672-4b5f-a2fb-e60f08a5ea9e",
          "tags": [
            "estimative-language:likelihood-probability=\"likely\""
          ],
          "type": "similar"
        }
      ],
      "uuid": "becf81e5-f989-4093-a67d-d55a0483885f",
      "value": "CORALDECK"
    },
    {
      "description": "DOGCALL is a backdoor commonly distributed as an encoded binary file downloaded and decrypted by shellcode following the exploitation of weaponized documents. DOGCALL is capable of capturing screenshots, logging keystrokes, evading analysis with anti-virtual machine detections, and leveraging cloud storage APIs such as Cloud, Box, Dropbox, and Yandex. DOGCALL was used to target South Korean Government and military organizations in March and April 2017. The malware is typically dropped using an HWP exploit in a lure document. The wiper tool, RUHAPPY, was found on some of the systems targeted by DOGCALL. While DOGCALL is primarily an espionage tool, RUHAPPY is a destructive wiper tool meant to render systems inoperable.",
      "meta": {
        "refs": [
          "https://www2.fireeye.com/rs/848-DID-242/images/rpt_APT37.pdf",
          "https://www.bleepingcomputer.com/news/security/report-ties-north-korean-attacks-to-new-malware-linked-by-word-macros/"
        ],
        "synonyms": [
          "FE_APT_RAT_DOGCALL",
          "FE_APT_Backdoor_Win32_DOGCALL_1",
          "APT.Backdoor.Win.DOGCALL"
        ]
      },
      "related": [
        {
          "dest-uuid": "0852567d-7958-4f4b-8947-4f840ec8d57d",
          "tags": [
            "estimative-language:likelihood-probability=\"likely\""
          ],
          "type": "similar"
        }
      ],
      "uuid": "a5e851b4-e046-43b6-bc6e-c6c008e3c5aa",
      "value": "DOGCALL"
    },
    {
      "description": "GELCAPSULE is a downloader traditionally dropped or downloaded by an exploit document. GELCAPSULE has been observed downloading SLOWDRIFT to victim systems.",
      "meta": {
        "refs": [
          "https://www2.fireeye.com/rs/848-DID-242/images/rpt_APT37.pdf"
        ],
        "synonyms": [
          "FE_APT_Downloader_Win32_GELCAPSULE_1"
        ]
      },
      "uuid": "ac008bbd-f415-458e-96bf-be7d158df2d8",
      "value": "GELCAPSULE"
    },
    {
      "description": "HAPPYWORK is a malicious downloader that can download and execute a second-stage payload, collect system information, and beacon it to the command and control domains. The collected system information includes: computer name, user name, system manufacturer via registry, IsDebuggerPresent state, and execution path. In November 2016, HAPPYWORK targeted government and financial targets in South Korea.",
      "meta": {
        "refs": [
          "https://www2.fireeye.com/rs/848-DID-242/images/rpt_APT37.pdf"
        ],
        "synonyms": [
          "FE_APT_Downloader_HAPPYWORK",
          "FE_APT_Exploit_HWP_Happy",
          "Downloader.APT.HAPPYWORK"
        ]
      },
      "related": [
        {
          "dest-uuid": "211cfe9f-2676-4e1c-a5f5-2c8091da2a68",
          "tags": [
            "estimative-language:likelihood-probability=\"likely\""
          ],
          "type": "similar"
        }
      ],
      "uuid": "656cd201-d57a-4a2f-a201-531eb4922a72",
      "value": "HAPPYWORK"
    },
    {
      "description": "Karae backdoors are typically used as first-stage malware after an initial compromise. The backdoors can collect system information, upload and download files, and may be used to retrieve a second-stage payload. The malware uses public cloud-based storage providers for command and control. In March 2016, KARAE malware was distributed through torrent file-sharing websites for South Korean users. During this campaign, the malware used a YouTube video downloader application as a lure.",
      "meta": {
        "refs": [
          "https://www2.fireeye.com/rs/848-DID-242/images/rpt_APT37.pdf"
        ],
        "synonyms": [
          "FE_APT_Backdoor_Karae_enc",
          "FE_APT_Backdoor_Karae",
          "Backdoor.APT.Karae"
        ]
      },
      "related": [
        {
          "dest-uuid": "3c02fb1f-cbdb-48f5-abaf-8c81d6e0c322",
          "tags": [
            "estimative-language:likelihood-probability=\"likely\""
          ],
          "type": "similar"
        }
      ],
      "uuid": "70ca8408-bc45-4d39-acd2-9190ba15ea97",
      "value": "KARAE"
    },
    {
      "description": "MILKDROP is a launcher that sets a persistence registry key and launches a backdoor.",
      "meta": {
        "refs": [
          "https://www2.fireeye.com/rs/848-DID-242/images/rpt_APT37.pdf"
        ],
        "synonyms": [
          "FE_Trojan_Win32_MILKDROP_1"
        ]
      },
      "uuid": "1064c911-44e6-4c84-8e11-f476a8b06ce8",
      "value": "MILKDROP"
    },
    {
      "description": "POORAIM malware is designed with basic backdoor functionality and leverages AOL Instant Messenger for command and control communications. POORAIM includes the following capabilities: System information enumeration, File browsing, manipulation and exfiltration, Process enumeration, Screen capture, File execution, Exfiltration of browser favorites, and battery status. Exfiltrated data is sent via files over AIM. POORAIM has been involved in campaigns against South Korean media organizations and sites relating to North Korean refugees and defectors since early 2014. Compromised sites have acted as watering holes to deliver newer variants of POORAIM.",
      "meta": {
        "refs": [
          "https://www2.fireeye.com/rs/848-DID-242/images/rpt_APT37.pdf"
        ],
        "synonyms": [
          "Backdoor.APT.POORAIM"
        ]
      },
      "related": [
        {
          "dest-uuid": "53d47b09-09c2-4015-8d37-6633ecd53f79",
          "tags": [
            "estimative-language:likelihood-probability=\"likely\""
          ],
          "type": "similar"
        }
      ],
      "uuid": "fe97ace3-9a80-42af-9eae-1f9245927e5d",
      "value": "POORAIM"
    },
    {
      "description": "RICECURRY is a Javascript based profiler used to fingerprint a victim's web browser and deliver malicious code in return. Browser, operating system, and Adobe Flash version are detected by RICECURRY, which may be a modified version of PluginDetect.",
      "meta": {
        "refs": [
          "https://www2.fireeye.com/rs/848-DID-242/images/rpt_APT37.pdf"
        ],
        "synonyms": [
          "Exploit.APT.RICECURRY"
        ]
      },
      "uuid": "6f37edf6-f5e6-4749-82f9-2aa7c30582c4",
      "value": "RICECURRY"
    },
    {
      "description": "RUHAPPY is a destructive wiper tool seen on systems targeted by DOGCALL. It attempts to overwrite the MBR, causing the system not to boot. When victims' systems attempt to boot, the string 'Are you Happy?' is displayed. The malware is believed to be tied to the developers of DOGCALL and HAPPYWORK based on similar PDB paths in all three.",
      "meta": {
        "refs": [
          "https://www2.fireeye.com/rs/848-DID-242/images/rpt_APT37.pdf"
        ],
        "synonyms": [
          "FE_APT_Trojan_Win32_RUHAPPY_1"
        ]
      },
      "uuid": "96296d57-e9d9-42f1-b08c-c8636369b9aa",
      "value": "RUHAPPY"
    },
    {
      "description": "SHUTTERSPEED is a backdoor that can collect system information, acquire screenshots, and download/execute an arbitrary executable. SHUTTERSPEED typically requires an argument at runtime in order to execute fully. Observed arguments used by SHUTTERSPEED include: 'help', 'console', and 'sample'. The spear phishing email messages contained documents exploiting RTF vulnerability CVE-2017-0199. Many of the compromised domains in the command and control infrastructure are linked to South Korean companies. Most of these domains host a fake webpage pertinent to targets.",
      "meta": {
        "refs": [
          "https://www2.fireeye.com/rs/848-DID-242/images/rpt_APT37.pdf"
        ],
        "synonyms": [
          "FE_APT_Backdoor_SHUTTERSPEED",
          "APT.Backdoor.SHUTTERSPEED"
        ]
      },
      "related": [
        {
          "dest-uuid": "4189a679-72ed-4a89-a57c-7f689712ecf8",
          "tags": [
            "estimative-language:likelihood-probability=\"likely\""
          ],
          "type": "similar"
        }
      ],
      "uuid": "d909efe3-abc3-4be0-9640-e4727542fa2b",
      "value": "SHUTTERSPEED"
    },
    {
      "description": "SLOWDRIFT is a launcher that communicates via cloud based infrastructure. It sends system information to the attacker command and control and then downloads and executes additional payloads.Lure documents distributing SLOWDRIFT were not tailored for specific victims, suggesting that TEMP.Reaper is attempting to widen its target base across multiple industries and in the private sector. SLOWDRIFT was seen being deployed against academic and strategic targets in South Korea using lure emails with documents leveraging the HWP exploit. Recent SLOWDRIFT samples were uncovered in June 2017 with lure documents pertaining to cyber crime prevention and news stories. These documents were last updated by the same actor who developed KARAE, POORAIM and ZUMKONG.",
      "meta": {
        "refs": [
          "https://www2.fireeye.com/rs/848-DID-242/images/rpt_APT37.pdf"
        ],
        "synonyms": [
          "FE_APT_Downloader_Win_SLOWDRIFT_1",
          "FE_APT_Downloader_Win_SLOWDRIFT_2",
          "APT.Downloader.SLOWDRIFT"
        ]
      },
      "related": [
        {
          "dest-uuid": "414dc555-c79e-4b24-a2da-9b607f7eaf16",
          "tags": [
            "estimative-language:likelihood-probability=\"likely\""
          ],
          "type": "similar"
        }
      ],
      "uuid": "e5a9a2ec-348e-4a2f-98dd-16c3e8845576",
      "value": "SLOWDRIFT"
    },
    {
      "description": "SOUNDWAVE is a windows based audio capturing utility. Via command line it accepts the -l switch (for listen probably), captures microphone input for 100 minutes, writing the data out to a log file in this format: C:\\Temp\\HncDownload\\YYYYMMDDHHMMSS.log.",
      "meta": {
        "refs": [
          "https://www2.fireeye.com/rs/848-DID-242/images/rpt_APT37.pdf"
        ],
        "synonyms": [
          "FE_APT_HackTool_Win32_SOUNDWAVE_1"
        ]
      },
      "uuid": "6a0e3c75-5a59-4747-8fec-2e344a328575",
      "value": "SOUNDWAVE"
    },
    {
      "description": "ZUMKONG is a credential stealer capable of harvesting usernames and passwords stored by Internet Explorer and Chrome browsers. Stolen credentials are emailed to the attacker via HTTP POST requests to mail[.]zmail[.]ru.",
      "meta": {
        "refs": [
          "https://www2.fireeye.com/rs/848-DID-242/images/rpt_APT37.pdf"
        ],
        "synonyms": [
          "FE_APT_Trojan_Zumkong",
          "Trojan.APT.Zumkong"
        ]
      },
      "uuid": "6f1b9155-5de4-4ef7-9f42-60007599c477",
      "value": "ZUMKONG"
    },
    {
      "description": "WINERACK is backdoor whose primary features include user and host information gathering, process creation and termination, filesystem and registry manipulation, as well as the creation of a reverse shell that utilizes statically-linked Wine cmd.exe code to emulate Windows command prompt commands. Other capabilities include the enumeration of files, directories, services, active windows and processes.",
      "meta": {
        "refs": [
          "https://www2.fireeye.com/rs/848-DID-242/images/rpt_APT37.pdf"
        ],
        "synonyms": [
          "FE_APT_Backdoor_WINERACK",
          "Backdoor.APT.WINERACK"
        ]
      },
      "related": [
        {
          "dest-uuid": "49abab73-3c5c-476e-afd5-69b5c732d845",
          "tags": [
            "estimative-language:likelihood-probability=\"likely\""
          ],
          "type": "similar"
        }
      ],
      "uuid": "49025073-4cd3-43b8-b893-e80a1d3adc04",
      "value": "WINERACK"
    },
    {
      "description": "The RoyalCli backdoor appears to be an evolution of BS2005 and uses familiar encryption and encoding routines. The name RoyalCli was chosen by us due to a debugging path left in the binary: 'c:\\users\\wizard\\documents\\visual studio 2010\\Projects\\RoyalCli\\Release\\RoyalCli.pdb' RoyalCli and BS2005 both communicate with the attacker's command and control (C2) through Internet Explorer (IE) by using the COM interface IWebBrowser2. Due to the nature of the technique, this results in C2 data being cached to disk by the IE process; we'll get to this later.",
      "meta": {
        "refs": [
          "https://www.nccgroup.trust/uk/about-us/newsroom-and-events/blogs/2018/march/apt15-is-alive-and-strong-an-analysis-of-royalcli-and-royaldns/"
        ]
      },
      "related": [
        {
          "dest-uuid": "92d87656-5e5b-410c-bdb6-bf028324dc72",
          "tags": [
            "estimative-language:likelihood-probability=\"likely\""
          ],
          "type": "similar"
        }
      ],
      "uuid": "ac04d0b0-c6b5-4125-acd7-c58dfe7ad4cf",
      "value": "RoyalCli"
    },
    {
      "meta": {
        "refs": [
          "https://www.nccgroup.trust/uk/about-us/newsroom-and-events/blogs/2018/march/apt15-is-alive-and-strong-an-analysis-of-royalcli-and-royaldns/"
        ]
      },
      "uuid": "7b20b78a-df6e-40c7-9a3a-363f040cfad7",
      "value": "RoyalDNS"
    },
    {
      "meta": {
        "refs": [
          "https://www.us-cert.gov/sites/default/files/publications/MAR-10135536.11.WHITE.pdf"
        ]
      },
      "related": [
        {
          "dest-uuid": "d31f1c73-d14b-41e2-bb16-81ee1d886e43",
          "tags": [
            "estimative-language:likelihood-probability=\"likely\""
          ],
          "type": "similar"
        }
      ],
      "uuid": "3784c74-691a-4110-94f6-66e60224aa92",
      "value": "SHARPKNOT"
    },
    {
      "description": "KillDisk, along with the multipurpose, cyberespionage-related BlackEnergy, was used in cyberattacks in late December 2015 against Ukraine’s energy sector as well as its banking, rail, and mining industries. The malware has since metamorphosed into a threat used for digital extortion, affecting Windows and Linux platforms. The note accompanying the ransomware versions, like in the case of Petya, was a ruse: Because KillDisk also overwrites and deletes files (and don’t store the encryption keys on disk or online), recovering the scrambled files was out of the question. The new variant we found, however, does not include a ransom note.",
      "meta": {
        "refs": [
          "https://blog.trendmicro.com/trendlabs-security-intelligence/new-killdisk-variant-hits-financial-organizations-in-latin-america/"
        ],
        "synonyms": [
          "KillDisk"
        ]
      },
      "related": [
        {
          "dest-uuid": "e81f3e3f-966c-4c99-8d4b-fc0a1d3bb027",
          "tags": [
            "estimative-language:likelihood-probability=\"likely\""
          ],
          "type": "similar"
        }
      ],
      "uuid": "aef0fdd4-38b6-11e8-afdd-3b6145112467",
      "value": "KillDisk Wiper"
    },
    {
      "description": "A new MBR bootlocker called DiskWriter, or UselessDisk, has been discovered that overwrites the MBR of a victim's computer and then displays a ransom screen on reboot instead of booting into Windows. This ransom note asks for $300 in bitcoins in order to gain access to Windows again. Might be a wiper.",
      "meta": {
        "refs": [
          "https://www.bleepingcomputer.com/news/security/the-diskwriter-or-uselessdisk-bootlocker-may-be-a-wiper/"
        ],
        "synonyms": [
          "DiskWriter"
        ]
      },
      "uuid": "b5112fe0-38b6-11e8-af9f-6381b5e5403f",
      "value": "UselessDisk"
    },
    {
      "description": "During a recent Incident Response (IR) engagement, Talos identified a new malware family that was being used to compromise SSH servers exposed to the internet. This malware, which we have named GoScanSSH, was written using the Go programming language, and exhibited several interesting characteristics. This is not the first malware family that Talos has observed that was written using Go. However, it is relatively uncommon to see malware written in this programming language. In this particular case, we also observed that the attacker created unique malware binaries for each host that was infected with the GoScanSSH malware. Additionally, the GoScanSSH command and control (C2) infrastructure was observed leveraging the Tor2Web proxy service in an attempt to make tracking the attacker-controlled infrastructure more difficult and resilient to takedowns. ",
      "meta": {
        "refs": [
          "http://blog.talosintelligence.com/2018/03/goscanssh-analysis.html",
          "https://www.bleepingcomputer.com/news/security/goscanssh-malware-avoids-government-and-military-servers/"
        ]
      },
      "uuid": "8c0a7e1e-3cc4-11e8-8f03-2f71e72f737b",
      "value": "GoScanSSH"
    },
    {
      "description": "We recently found that the malware family ROVNIX is capable of being distributed via macro downloader. This malware technique was previously seen in the DRIDEX malware, which was notable for using the same routines. DRIDEX is also known as the successor of the banking malware CRIDEX.",
      "meta": {
        "refs": [
          "https://blog.trendmicro.com/trendlabs-security-intelligence/rovnix-infects-systems-with-password-protected-macros/"
        ],
        "synonyms": [
          "ROVNIX"
        ]
      },
      "related": [
        {
          "dest-uuid": "8d984309-b7fa-4ccf-a6b7-da17283aae2f",
          "tags": [
            "estimative-language:likelihood-probability=\"likely\""
          ],
          "type": "similar"
        }
      ],
      "uuid": "a4036a28-3d94-11e8-ad9f-97ada3c6d5fb",
      "value": "Rovnix"
    },
    {
      "description": "Once Orangeworm has infiltrated a victim’s network, they deploy Trojan.Kwampirs, a backdoor Trojan that provides the attackers with remote access to the compromised computer. When executed, Kwampirs decrypts and extracts a copy of its main DLL payload from its resource section. Before writing the payload to disk, it inserts a randomly generated string into the middle of the decrypted payload in an attempt to evade hash-based detections.",
      "meta": {
        "refs": [
          "https://www.symantec.com/blogs/threat-intelligence/orangeworm-targets-healthcare-us-europe-asia"
        ]
      },
      "related": [
        {
          "dest-uuid": "2fc93875-eebb-41ff-a66e-84471c6cd5a3",
          "tags": [
            "estimative-language:likelihood-probability=\"likely\""
          ],
          "type": "similar"
        }
      ],
      "uuid": "d1e548b8-4793-11e8-8dea-6beff82cac0a",
      "value": "Kwampirs"
    },
    {
      "description": "A crimeware kit dubbed the Rubella Macro Builder has recently been gaining popularity among members of a top-tier Russian hacking forum. Despite being relatively new and unsophisticated, the kit has a clear appeal for cybercriminals: it’s cheap, fast, and can defeat basic static antivirus detection.",
      "meta": {
        "refs": [
          "https://www.flashpoint-intel.com/blog/rubella-macro-builder/"
        ]
      },
      "uuid": "b7be6732-4ed5-11e8-8b82-dff39eb7a396",
      "value": "Rubella Macro Builder"
    },
    {
      "description": "Researchers at Imperva's Incapsula said a new piece malware called Kitty leaves a note for cat lovers. It attacks the Drupal content management system (CMS) to illegally mine cryptocurrency Monero.",
      "meta": {
        "refs": [
          "https://www.zdnet.com/article/hello-kitty-malware-targets-drupal-to-mine-for-cryptocurrency/",
          "https://threatpost.com/kitty-cryptomining-malware-cashes-in-on-drupalgeddon-2-0/131668/",
          "https://cryptovest.com/news/hello-kitty-new-malware-me0ws-its-way-into-mining-monero/"
        ]
      },
      "uuid": "85d5da28-51f7-11e8-bbeb-af367d720136",
      "value": "kitty Malware"
    },
    {
      "description": "We discovered a malware family called Maikspy — a multi-platform spyware that can steal users’ private data. The spyware targets Windows and Android users, and first posed as an adult game named after a popular U.S.-based adult film actress. Maikspy, which is an alias that combines the name of the adult film actress and spyware, has been around since 2016.",
      "meta": {
        "refs": [
          "https://blog.trendmicro.com/trendlabs-security-intelligence/maikspy-spyware-poses-as-adult-game-targets-windows-and-android-users/"
        ]
      },
      "uuid": "d83ec444-535c-11e8-ae83-831d0a85d77a",
      "value": "Maikspy"
    },
    {
      "description": "backdoor trojan popular found prevalently in China",
      "meta": {
        "refs": [
          "https://www.bleepingcomputer.com/news/gaming/chinese-police-arrest-15-people-who-hid-malware-inside-pubg-cheat-apps/"
        ]
      },
      "uuid": "6aef5a32-5381-11e8-ac5a-bb46d8986552",
      "value": "Huigezi malware"
    },
    {
      "description": "Facebook, Chrome, and cryptocurrency users should be on the lookout for a new malware strain named FacexWorm that infects victims for the purpose of stealing passwords, stealing cryptocurrency funds, running cryptojacking scripts, and spamming Facebook users. This new strain was spotted in late April by Trend Micro researchers and appears to be related to two other Facebook Messenger spam campaigns, one that took place last August, and another one from December 2017, the latter spreading the Digmine malware. Researchers say FacexWorm's modus operandi is similar to the previous two campaigns, but with the addition of new techniques aimed at cryptocurrency users.",
      "meta": {
        "refs": [
          "https://www.bleepingcomputer.com/news/security/facexworm-spreads-via-facebook-messenger-malicious-chrome-extension/"
        ]
      },
      "uuid": "86ac8c80-5382-11e8-b893-4f1651951472",
      "value": "FacexWorm"
    },
    {
      "description": "implant used in Operation GhostSecret",
      "meta": {
        "refs": [
          "https://www.bleepingcomputer.com/news/security/north-korean-hackers-are-up-to-no-good-again/"
        ]
      },
      "related": [
        {
          "dest-uuid": "bc67677c-c0e7-4fb1-8619-7f43fa3ff886",
          "tags": [
            "estimative-language:likelihood-probability=\"likely\""
          ],
          "type": "similar"
        }
      ],
      "uuid": "d9431c02-5391-11e8-931f-4beceb8bd697",
      "value": "Bankshot"
    },
    {
      "description": "downloader used in Operation GhostSecret",
      "meta": {
        "refs": [
          "https://www.bleepingcomputer.com/news/security/north-korean-hackers-are-up-to-no-good-again/"
        ]
      },
      "uuid": "dafba168-5391-11e8-87e4-0f93b75d6ac0",
      "value": "Proxysvc"
    },
    {
      "description": "backdoor used in Operation GhostSecret",
      "meta": {
        "refs": [
          "https://www.bleepingcomputer.com/news/security/north-korean-hackers-are-up-to-no-good-again/"
        ]
      },
      "uuid": "db36cf9a-5391-11e8-b53a-97adedf48055",
      "value": "Escad"
    },
    {
      "description": "A new in-development screenlocker/wiper called StalinLocker, or StalinScreamer, was discovered by MalwareHunterTeam that gives you 10 minutes to enter a code or it will try to delete the contents of the drives on the computer. While running, it will display screen that shows Stalin while playing the USSR anthem and displaying a countdown until files are deleted.",
      "meta": {
        "refs": [
          "https://www.bleepingcomputer.com/news/security/stalinlocker-deletes-your-files-unless-you-enter-the-right-code/"
        ],
        "synonyms": [
          "StalinScreamer"
        ]
      },
      "uuid": "50eb8c54-5828-11e8-8d6b-232bb9329fc0",
      "value": "StalinLocker"
    },
    {
      "description": "Advanced, likely state-sponsored or state-affiliated modular malware. The code of this malware overlaps with versions of the BlackEnergy malware. Targeted devices are Linksys, MikroTik, NETGEAR and TP-Link networking equipment in the small and home office (SOHO) space, as well as QNAP network-attached storage (NAS) systems.",
      "meta": {
        "refs": [
          "https://blog.talosintelligence.com/2018/05/VPNFilter.html",
          "https://securingtomorrow.mcafee.com/consumer/consumer-threat-notices/new-vpnfilter-malware-infects-routers/",
          "https://www.fortinet.com/blog/threat-research/defending-against-the-new-vpnfilter-botnet.html"
        ]
      },
      "uuid": "895d769e-b288-4977-a4e1-7d64eb134bf9",
      "value": "VPNFilter"
    },
    {
      "description": "Iron Backdoor uses a virtual machine detection code taken directly from HackingTeam’s Soldier implant leaked source code. Iron Backdoor is also using the DynamicCall module from HackingTeam core library. Backdoor was used to drop cryptocurrency miners.",
      "meta": {
        "refs": [
          "https://www.intezer.com/iron-cybercrime-group-under-the-scope-2/"
        ]
      },
      "uuid": "1740ec4-d730-40d6-a3b8-32d5fe7f21cf",
      "value": "Iron Backdoor"
    },
    {
      "description": "Brambul malware is a malicious Windows 32-bit SMB worm that functions as a service dynamic link library file or a portable executable file often dropped and installed onto victims’ networks by dropper malware. When executed, the malware attempts to establish contact with victim systems and IP addresses on victims’ local subnets. If successful, the application attempts to gain unauthorized access via the SMB protocol (ports 139 and 445) by launching brute-force password attacks using a list of embedded passwords. Additionally, the malware generates random IP addresses for further attacks.",
      "meta": {
        "refs": [
          "https://www.us-cert.gov/ncas/alerts/TA18-149A"
        ]
      },
      "related": [
        {
          "dest-uuid": "d97ae60e-612a-4feb-908a-8c4d32e9d763",
          "tags": [
            "estimative-language:likelihood-probability=\"likely\""
          ],
          "type": "similar"
        }
      ],
      "uuid": "4c057ade-6989-11e8-9efd-ab33ed427468",
      "value": "Brambul"
    },
    {
      "description": "PLEAD has two kinds – RAT (Remote Access Tool) and downloader. The RAT operates based on commands that are provided from C&C servers. On the other hand, PLEAD downloader downloads modules and runs it on memory in the same way as TSCookie does.",
      "meta": {
        "refs": [
          "https://blog.jpcert.or.jp/2018/06/plead-downloader-used-by-blacktech.html"
        ]
      },
      "related": [
        {
          "dest-uuid": "43a56ed7-8092-4b36-998c-349b02b3bd0d",
          "tags": [
            "estimative-language:likelihood-probability=\"likely\""
          ],
          "type": "similar"
        },
        {
          "dest-uuid": "a71ed71f-b8f4-416d-9c57-910a42e59430",
          "tags": [
            "estimative-language:likelihood-probability=\"likely\""
          ],
          "type": "similar"
        }
      ],
      "uuid": "d1482c9e-6af3-11e8-aa8e-279274bd10c7",
      "value": "PLEAD"
    },
    {
      "description": "The group behind BabaYaga —believed to be Russian-speaking hackers— uses this malware to inject sites with special keyboards to drive SEO traffic to hidden pages on compromised sites. These pages are then used to redirect users to affiliate marketing links, where if the user purchases advertised goods, the hackers also make a profit.\nThe malware per-se is comprised of two modules —one that injects the spam content inside the compromised sites, and a backdoor module that gives attackers control over an infected site at any time.\nThe intricacies of both modules are detailed in much more depth in this 26-page report authored by Defiant (formerly known as WordFence), the security firm which dissected the malware's more recent versions.\n\"[BabaYaga] is relatively well-written, and it demonstrates that the author has some understanding of software development challenges, like code deployment, performance and management,\" Defiant researchers say. \"It can also infect Joomla and Drupal sites, or even generic PHP sites, but it is most fully developed around Wordpress.\"",
      "meta": {
        "refs": [
          "https://www.bleepingcomputer.com/news/security/lol-babayaga-wordpress-malware-updates-your-site/"
        ]
      },
      "uuid": "65c0dff4-6b23-11e8-899f-8fcb21ad9649",
      "value": "BabaYaga"
    },
    {
      "description": "Except for the malware's binary file, very little is known of who's behind it, how it spreads, or in what types of campaigns has this been used.\n\n\"Our telemetry indicates that the malicious actors behind this malware have been active at least since 2013, yet the cyber-espionage tool was never analyzed nor detected until discovered by ESET products on compromised computers in Ukraine and Russia,\" said ESET researcher Zuzana Hromcová, who recently penned an in-depth report about this new threat.\n\n\"All infection vectors are possible, including installation facilitated by physical access to the machine,\" Hromcová added.\n\nTypical to malware used in highly-targeted attacks, the malware has been stripped of most clues that could lead researchers back to its author. With the exception of one file (dating to October 13, 2013), all compilation dates have been stripped and replaced with zeros, giving little clues regarding its timeline and lifespan.\n\nFurthermore, the malware is some clever piece of coding in itself, as it's comprised of two modules, both with their own set of spying features, but which can also help each other in exfiltrating data.",
      "meta": {
        "refs": [
          "https://www.bleepingcomputer.com/news/security/invisimole-is-a-complex-spyware-that-can-take-pictures-and-record-audio/"
        ]
      },
      "related": [
        {
          "dest-uuid": "22755fda-497e-4ef0-823e-5cb6d8701420",
          "tags": [
            "estimative-language:likelihood-probability=\"likely\""
          ],
          "type": "similar"
        }
      ],
      "uuid": "10f50ef8-6e3b-11e8-a648-d73fb4d2f48e",
      "value": "InvisiMole"
    },
    {
      "description": "Roaming Mantis malware is designed for distribution through a simple, but very efficient trick based on a technique known as DNS hijacking. When a user attempts to access any website via a compromised router, they will be redirected to a malicious website. For example, if a user were to navigate to www.securelist.com using a web browser, the browser would be redirected to a rogue server which has nothing to do with the security research blog. As long as the browser displays the original URL, users are likely to believe the website is genuine. The web page from the rogue server displays the popup message: To better experience the browsing, update to the latest chrome version.",
      "meta": {
        "refs": [
          "https://securelist.com/roaming-mantis-uses-dns-hijacking-to-infect-android-smartphones/85178/"
        ]
      },
      "related": [
        {
          "dest-uuid": "31d2ce1f-44bf-4738-a41d-ddb43466cd82",
          "tags": [
            "estimative-language:likelihood-probability=\"likely\""
          ],
          "type": "similar"
        }
      ],
      "uuid": "f35f219a-6eed-11e8-980a-93bb96299951",
      "value": "Roaming Mantis"
    },
    {
      "description": "PLEAD is referred to both as a name of malware including TSCookie and its attack campaign. PLEAD has two kinds – RAT (Remote Access Tool) and downloader. The RAT operates based on commands that are provided from C&C servers.　On the other hand, PLEAD downloader downloads modules and runs it on memory in the same way as TSCookie does.",
      "meta": {
        "refs": [
          "https://blog.jpcert.or.jp/2018/06/plead-downloader-used-by-blacktech.html"
        ]
      },
      "uuid": "7cda6406-6eef-11e8-a2ad-9340096d5711",
      "value": "PLEAD Downloader"
    },
    {
      "description": "The malware's purpose is to intercept content recorded in the Windows clipboard, look for strings resembling Bitcoin and Ethereum addresses, and replace them with ones owned by the malware's authors. ClipboardWalletHijacker's end-plan is to hijack BTC and ETH transactions, so victims unwittingly send funds to the malware's authors.",
      "meta": {
        "refs": [
          "https://www.bleepingcomputer.com/news/security/clipboard-hijacker-targeting-bitcoin-and-ethereum-users-infects-over-300-0000-pcs/",
          "https://blog.360totalsecurity.com/en/new-cryptominer-hijacks-your-bitcoin-transaction-over-300000-computers-have-been-attacked/"
        ]
      },
      "uuid": "9f926c84-72cb-11e8-a1f2-676d779700ba",
      "value": "ClipboardWalletHijacker"
    },
    {
      "description": "Trojan malware",
      "meta": {
        "refs": [
          "https://www.us-cert.gov/ncas/analysis-reports/AR18-165A"
        ]
      },
      "uuid": "8981aaca-72dc-11e8-8649-838c1b2613c5",
      "value": "TYPEFRAME"
    },
    {
      "description": "The Winter Olympics this year is being held in Pyeongchang, South Korea. The Guardian, a UK Newspaper reported an article that suggested the Olympic computer systems suffered technical issues during the opening ceremony. Officials at the games confirmed some technical issues to non-critical systems and they completed recovery within around 12 hours. Sunday 11th February the Olympic games officials confirmed a cyber attack occurred but did not comment or speculate further.\nTalos have identified the samples, with moderate confidence, used in this attack. The infection vector is currently unknown as we continue to investigate. The samples identified, however, are not from adversaries looking for information from the games but instead they are aimed to disrupt the games. The samples analysed appear to perform only destructive functionality. There does not appear to be any exfiltration of data. Analysis shows that actors are again favouring legitimate pieces of software as PsExec functionality is identified within the sample. The destructive nature of this malware aims to render the machine unusable by deleting shadow copies, event logs and trying to use PsExec & WMI to further move through the environment. This is something we have witnessed previously with BadRabbit and Nyetya.",
      "meta": {
        "refs": [
          "https://blog.talosintelligence.com/2018/02/olympic-destroyer.html",
          "https://www.bleepingcomputer.com/news/security/malware-that-hit-pyeongchang-olympics-deployed-in-new-attacks/"
        ]
      },
      "related": [
        {
          "dest-uuid": "f3ba8a50-0105-4aa9-90b2-01df15f50b28",
          "tags": [
            "estimative-language:likelihood-probability=\"likely\""
          ],
          "type": "similar"
        }
      ],
      "uuid": "76d5c7a2-73c3-11e8-bd92-db4d715af093",
      "value": "Olympic Destroyer"
    },
    {
      "description": "The malware in question is configured with the following three exported functions: ServiceMain,Rundll32Call, DllEntryPoint. The ServiceMain exported function indicates that this DLL is expected to be loaded as a service. If this function is successfully loaded, it will ultimately spawn a new instance of itself with the Rundll32Call export via a call to rundll32.exe. The Rundll32Call exported function begins by creating a named event named ‘RunOnce’. This event ensures that only a single instance of DDKong is executed at a given time. If this is the only instance of DDKong running at the time, the malware continues. If it’s not, it dies. This ensures that only a single instance of DDKong is executed at a given time. DDKong attempts to decode an embedded configuration using a single byte XOR key of 0xC3. After this configuration is decoded and parsed, DDKONG proceeds to send a beacon to the configured remote server via a raw TCP connection. The packet has a header of length 32 and an optional payload. In the beacon, no payload is provided, and as such, the length of this packet is set to zero. After it sends the beacon, the malware expects a response command of either 0x4 or 0x6. Both responses instruct the malware to download and load a remote plugin. In the event 0x4 is specified, the malware is instructed to load the exported ‘InitAction’ function. If 0x6 is specified, the malware is instructed to load the exported ‘KernelDllCmdAction’ function. Prior to downloading the plugin, the malware downloads a buffer that is concatenated with the embedded configuration and ultimately provided to the plugin at runtime. As we can see in the above text, two full file paths are included in this buffer, providing us with insight into the original malware family’s name, as well as the author. After this buffer is collected, the malware downloads the plugin and loads the appropriate function. This plugin provides the attacker with the ability to both list files and download/upload files on the victim machine.",
      "meta": {
        "refs": [
          "https://researchcenter.paloaltonetworks.com/2018/06/unit42-rancor-targeted-attacks-south-east-asia-using-plaintee-ddkong-malware-families/"
        ]
      },
      "related": [
        {
          "dest-uuid": "cae8384d-b01b-4f9c-a31b-f693e12ea6b2",
          "tags": [
            "estimative-language:likelihood-probability=\"likely\""
          ],
          "type": "similar"
        }
      ],
      "uuid": "57dd0828-79d7-11e8-a7d8-57db14e1ef24",
      "value": "DDKONG"
    },
    {
      "description": "This sample is configured with three exported functions: Add, Sub, DllEntryPoint. The DLL expects the export named ‘Add’ to be used when initially loaded. When this function is executed PLAINTEE executes a command in a new process to add persistence. Next, the malware calls the ‘Sub’ function which begins by spawning a mutex named ‘microsoftfuckedupb’ to ensure only a single instance is running at a given time. In addition, PLAINTEE will create a unique GUID via a call to CoCreateGuid() to be used as an identifier for the victim. The malware then proceeds to collect general system enumeration data about the infected machine and enters a loop where it will decode an embedded config blob and send an initial beacon to the C2 server. The configuration blob is encoded using a simple single-byte XOR scheme. The first byte of the string is used as the XOR key to in turn decode the remainder of the data. The malware then proceeds to beacon to the configured port via a custom UDP protocol. The network traffic is encoded in a similar fashion, with a random byte being selected as the first byte, which is then used to decode the remainder of the packet via XOR. This beacon is continuously sent out until a valid response is obtained from the C2 server (there is no sleep timer set). After the initial beacon, there is a two second delay in between all other requests made. This response is expected to have a return command of 0x66660002 and to contain the same GUID that was sent to the C2 server. Once this response is received, the malware spawns several new threads, with different Command parameters, with the overall objective of loading and executing a new plugin that is to be received from the C2 server. During a file analysis of PLAINTEE in WildFire, we observed the attackers download and execute a plugin during the runtime for that sample. PLAINTEE expects the downloaded plugin to be a DLL with an export function of either ‘shell’ or ‘file’. The plugin uses the same network protocol as PLAINTEE and so we were able to trivially decode further commands that were sent.  The following commands were observed: tasklist, ipconfig /all. The attacker performed these two commands 33 seconds apart. As automated commands are typically performed more quickly this indicates that they may have been sent manually by the attacker.",
      "meta": {
        "refs": [
          "https://researchcenter.paloaltonetworks.com/2018/06/unit42-rancor-targeted-attacks-south-east-asia-using-plaintee-ddkong-malware-families/"
        ]
      },
      "related": [
        {
          "dest-uuid": "66087a9c-b5ac-4d6d-b79e-c0294728c876",
          "tags": [
            "estimative-language:likelihood-probability=\"likely\""
          ],
          "type": "similar"
        }
      ],
      "uuid": "58b24db2-79d7-11e8-9b1b-bbdbc798af4f",
      "value": "PLAINTEE"
    },
    {
      "description": "Koadic, or COM Command & Control, is a Windows post-exploitation rootkit similar to other penetration testing tools such as Meterpreter and Powershell Empire. The major difference is that Koadic does most of its operations using Windows Script Host",
      "meta": {
        "refs": [
          "https://github.com/zerosum0x0/koadic",
          "https://researchcenter.paloaltonetworks.com/2018/06/unit42-sofacy-groups-parallel-attacks/"
        ]
      },
      "related": [
        {
          "dest-uuid": "3b5faa15-e87e-4aaf-b791-2c5e593793e6",
          "tags": [
            "estimative-language:likelihood-probability=\"likely\""
          ],
          "type": "similar"
        }
      ],
      "uuid": "f9e0b922-253c-40fa-a6d2-e60ec9c6980b",
      "value": "Koadic"
    },
    {
      "description": "In early May, Unit 42 discovered an attack campaign against at least one defense company in Russia and one unidentified organization in South Korea delivering a variant of Bisonal malware. While not previously publicly documented, the variant has been in the wild since at least 2014. There are three primary differences between it and older Bisonal malware including a different cipher and encryption for C2 communication, and a large rewrite of the code for both network communication and maintaining persistence. To date, we have only collected 14 samples of this variant, indicating it may be sparingly used. The adversary behind these attacks lured the targets into launching the Microsoft Windows executable malware by masquerading it as a PDF file (using a fake PDF icon) and reusing publicly available data for the decoy PDF file’s contents.  Attacks using Bisonal have been blogged about in the past. In 2013, both COSEINC and FireEye revealed attacks using Bisonal against Japanese organizations . In October 2017, AhnLab published a report called “Operation Bitter Biscuit,” an attack campaign against South Korea, Japan, India and Russia using Bisonal and its successors, Bioazih and Dexbia. ",
      "meta": {
        "refs": [
          "https://researchcenter.paloaltonetworks.com/2018/07/unit42-bisonal-malware-used-attacks-russia-south-korea/",
          "https://camal.coseinc.com/publish/2013Bisonal.pdf"
        ]
      },
      "related": [
        {
          "dest-uuid": "52d98d2f-db62-430d-8658-5cadaeff6cd7",
          "tags": [
            "estimative-language:likelihood-probability=\"likely\""
          ],
          "type": "similar"
        }
      ],
      "uuid": "23f6da78-873a-4ab0-9167-c8b0563627a5",
      "value": "Bisonal"
    },
    {
      "description": "Sekur has been CARBON SPIDER’s primary tool for several years, although usage over the last year appears to have declined. It contains all the functionality you would expect from a RAT, allowing the adversary to execute commands, manage the file system, manage processes, and collect data. In addition, it can record videos of victim sessions, log keystrokes, enable remote desktop, or install Ammyy Admin or VNC modules. From July 2014 on, samples were compiled with the capability to target Epicor POS systems and to collect credit card data.",
      "meta": {
        "refs": [
          "https://www.crowdstrike.com/blog/arrests-put-new-focus-on-carbon-spider-adversary-group/"
        ]
      },
      "uuid": "ddbd9db5-7875-437b-b7c5-a17d2892d218",
      "value": "Sekur"
    },
    {
      "description": "Agent ORM began circulating alongside Skeur in campaigns throughout the second half of 2015. The malware collects basic system information and is able to take screenshots of victim systems. It is used to download next-stage payloads when systems of interest are identified. It is strongly suspected that Agent ORM has been deprecated in favor of script-based first-stage implants (VB Flash, JS Flash, and Bateleur).",
      "meta": {
        "refs": [
          "https://www.crowdstrike.com/blog/arrests-put-new-focus-on-carbon-spider-adversary-group/"
        ],
        "synonyms": [
          "Tosliph",
          "DRIFTPIN"
        ]
      },
      "uuid": "c1159097-3dad-48ab-91cf-c055182f5785",
      "value": "Agent ORM"
    },
    {
      "description": "VB Flash was first observed being deployed alongside Agent ORM in September 2015. It is likely that this was developed as a replacement to Agent ORM and contained similar capabilities. The first observed instance of VB Flash included comments and was easy to analyze—later versions soon began to integrate multiple layers of obfuscation. Several versions of VB Flash were developed including ones that utilized Google Forms, Google Macros, and Google Spreadsheets together to make a command-and-control (C2) channel. This variant would POST victim data to a specified Google form, then make a request to a Google macro script, receiving an address for a Google Spreadsheet from which to request commands.",
      "meta": {
        "refs": [
          "https://www.crowdstrike.com/blog/arrests-put-new-focus-on-carbon-spider-adversary-group/"
        ],
        "synonyms": [
          "HALFBAKED"
        ]
      },
      "related": [
        {
          "dest-uuid": "0ced8926-914e-4c78-bc93-356fb90dbd1f",
          "tags": [
            "estimative-language:likelihood-probability=\"likely\""
          ],
          "type": "similar"
        },
        {
          "dest-uuid": "71ac10de-1103-40a7-b65b-f97dab9769bf",
          "tags": [
            "estimative-language:likelihood-probability=\"likely\""
          ],
          "type": "similar"
        }
      ],
      "uuid": "2815a353-cd56-4ed0-8581-812b94f7a326",
      "value": "VB Flash"
    },
    {
      "description": "JS Flash capabilities closely resemble those of VB Flash and leverage interesting techniques in deployment via batch scripts embedded as OLE objects in malicious documents. Many iterations of JS Flash were observed being tested before deployment, containing minor changes to obfuscation and more complex additions, such as the ability to download TinyMet (a cutdown of the Metasploit Meterpreter payload). PowerShell was also used heavily for the execution of commands and arbitrary script execution. No JS Flash samples were observed being deployed after November 2017.",
      "meta": {
        "refs": [
          "https://www.crowdstrike.com/blog/arrests-put-new-focus-on-carbon-spider-adversary-group/"
        ],
        "synonyms": [
          "JavaScript variant of HALFBAKED"
        ]
      },
      "uuid": "bf03a7ae-3c5e-47b9-84c6-27756297f1b5",
      "value": "JS Flash"
    },
    {
      "description": "Bateleur deployments began not long after JS Flash and were also written in JavaScript. Deployments were more infrequent and testing was not observed. It is likely that Bateleur was run in parallel as an alternative tool and eventually replaced JS Flash as CARBON SPIDER’s first stage tool of choice. Although much simpler in design than JS Flash, all executing out of a single script with more basic obfuscation, Bateleur has a wealth of capabilities—including the ability to download arbitrary scripts and executables, deploy TinyMet, execute commands via PowerShell, deploy a credential stealer, and collect victim system information such as screenshots.",
      "meta": {
        "refs": [
          "https://www.crowdstrike.com/blog/arrests-put-new-focus-on-carbon-spider-adversary-group/"
        ]
      },
      "related": [
        {
          "dest-uuid": "fb75a753-24ba-4b58-b7ed-2e39b0c68c65",
          "tags": [
            "estimative-language:likelihood-probability=\"likely\""
          ],
          "type": "similar"
        }
      ],
      "uuid": "81faf0c1-0595-436b-a66a-05d8b435bccd",
      "value": "Bateleur"
    },
    {
      "description": "A tool for testing and exploiting vulnerabilities in JBoss Application Servers.",
      "meta": {
        "refs": [
          "https://www.sophos.com/en-us/medialibrary/PDFs/technical-papers/SamSam-The-Almost-Six-Million-Dollar-Ransomware.pdf"
        ]
      },
      "uuid": "509fc49c-9bd8-11e8-ade9-af561325f046",
      "value": "JexBoss"
    },
    {
      "description": "“Provides TCP tunneling over HTTP and bolts a SOCKS4/5 proxy on top of it, so, reGeorg is a fully-functional SOCKS proxy and gives ability to analyze target internal network.”",
      "meta": {
        "refs": [
          "https://www.sophos.com/en-us/medialibrary/PDFs/technical-papers/SamSam-The-Almost-Six-Million-Dollar-Ransomware.pdf"
        ]
      },
      "related": [
        {
          "dest-uuid": "9ee0eb87-7648-4581-b301-7472a48946ad",
          "tags": [
            "estimative-language:likelihood-probability=\"likely\""
          ],
          "type": "similar"
        }
      ],
      "uuid": "2c62f08a-9bd9-11e8-9e20-db9ec0d2b277",
      "value": "reGeorg"
    },
    {
      "description": "An Active Directory and Windows system management software, which can be used for remote administration of servers and workstations.",
      "meta": {
        "refs": [
          "https://www.sophos.com/en-us/medialibrary/PDFs/technical-papers/SamSam-The-Almost-Six-Million-Dollar-Ransomware.pdf"
        ]
      },
      "uuid": "511d1000-9bd8-11e8-8477-8f5bcff04fb0",
      "value": "Hyena"
    },
    {
      "description": "Imports and exports data from Active Directory Lightweight Directory Services (AD LDS) using files that store data in the comma-separated value (CSV) format.",
      "meta": {
        "refs": [
          "https://www.sophos.com/en-us/medialibrary/PDFs/technical-papers/SamSam-The-Almost-Six-Million-Dollar-Ransomware.pdf"
        ]
      },
      "uuid": "521721a8-9bd8-11e8-b26e-efd4142476e4",
      "value": "csvde.exe"
    },
    {
      "description": "A tool to brute-force Remote Desktop Protocol (RDP) passwords.",
      "meta": {
        "refs": [
          "https://www.sophos.com/en-us/medialibrary/PDFs/technical-papers/SamSam-The-Almost-Six-Million-Dollar-Ransomware.pdf"
        ]
      },
      "uuid": "49ebf3e4-9bda-11e8-b1c1-8bdbfc744293",
      "value": "NLBrute"
    },
    {
      "description": "Used to create new RDP user accounts.",
      "meta": {
        "refs": [
          "https://www.sophos.com/en-us/medialibrary/PDFs/technical-papers/SamSam-The-Almost-Six-Million-Dollar-Ransomware.pdf"
        ]
      },
      "uuid": "52be6512-9bd8-11e8-8bab-f7d8a88482ed",
      "value": "xDedic RDP Patch"
    },
    {
      "description": "Used to profile servers for potential sale on the dark net",
      "meta": {
        "refs": [
          "https://www.sophos.com/en-us/medialibrary/PDFs/technical-papers/SamSam-The-Almost-Six-Million-Dollar-Ransomware.pdf"
        ]
      },
      "uuid": "52dae6ce-9bd8-11e8-a230-7bca2e015ba5",
      "value": "xDedic SysScan"
    },
    {
      "description": "A PsExec-like tool, which executes commands through Windows Management Instrumentation (WMI).",
      "meta": {
        "refs": [
          "https://www.sophos.com/en-us/medialibrary/PDFs/technical-papers/SamSam-The-Almost-Six-Million-Dollar-Ransomware.pdf"
        ]
      },
      "uuid": "52f7f890-9bd8-11e8-a731-ab637e0833b4",
      "value": "Wmiexec"
    },
    {
      "description": "Allows a user to be logged in both locally and remotely at the same time.",
      "meta": {
        "refs": [
          "https://www.sophos.com/en-us/medialibrary/PDFs/technical-papers/SamSam-The-Almost-Six-Million-Dollar-Ransomware.pdf"
        ]
      },
      "uuid": "5316eb7e-9bd8-11e8-8587-eb328b3dd314",
      "value": "RDPWrap"
    },
    {
      "description": "A light-weight telnet-replacement that lets you execute processes on other systems, complete with full interactivity for console applications, without having to manually install client software. When a command is executed on a remote computer using PsExec, then the service PSEXESVC will be installed on that system, which means that an executable called psexesvc.exe will execute the commands.",
      "meta": {
        "refs": [
          "https://www.sophos.com/en-us/medialibrary/PDFs/technical-papers/SamSam-The-Almost-Six-Million-Dollar-Ransomware.pdf"
        ]
      },
      "related": [
        {
          "dest-uuid": "ff6caf67-ea1f-4895-b80e-4bb0fc31c6db",
          "tags": [
            "estimative-language:likelihood-probability=\"likely\""
          ],
          "type": "similar"
        }
      ],
      "uuid": "6dd05630-9bd8-11e8-a8b9-47ce338a4367",
      "value": "PsExec"
    },
    {
      "description": "A PsExec-like tool, which lets you launch Windows programs on remote Windows computers without needing to install software on the remote computer first. When the PAExec service is running on the remote computer, the name of the source system is added to service’s name, e.g., paexec-<id>-<source computer name>.exe, which can help to identify the entry point of the attack.",
      "meta": {
        "refs": [
          "https://www.sophos.com/en-us/medialibrary/PDFs/technical-papers/SamSam-The-Almost-Six-Million-Dollar-Ransomware.pdf"
        ]
      },
      "uuid": "6e76f29c-9bd8-11e8-97ae-8f7b8be65f0c",
      "value": "PAExec"
    },
    {
      "description": "This Malware Analysis Report (MAR) is the result of analytic efforts between Department of Homeland Security (DHS) and the Federal Bureau of Investigation (FBI). Working with U.S. Government partners, DHS and FBI identified Trojan malware variants used by the North Korean government. This malware variant has been identified as KEYMARBLE. The U.S. Government refers to malicious cyber activity by the North Korean government as HIDDEN COBRA. For more information on HIDDEN COBRA activity.",
      "meta": {
        "refs": [
          "https://www.us-cert.gov/ncas/analysis-reports/AR18-221A"
        ]
      },
      "related": [
        {
          "dest-uuid": "0c213d7f-8c71-4341-aeb0-13be71fbf4e5",
          "tags": [
            "estimative-language:likelihood-probability=\"likely\""
          ],
          "type": "similar"
        }
      ],
      "uuid": "f7f53bb8-37ed-4bbe-9809-ca1594431536",
      "value": "KEYMARBLE"
    },
    {
      "description": "The BISKVIT Trojan is a multi-component malware written in C#. We dubbed this malware BISKVIT based on the namespaces used in the code, which contain the word “biscuit”.  Unfortunately, there is already an existing unrelated malware called BISCUIT, so BISKVIT is used instead, which is the Russian translation of biscuit.",
      "meta": {
        "refs": [
          "https://www.fortinet.com/blog/threat-research/russian-army-exhibition-decoy-leads-to-new-biskvit-malware.html"
        ]
      },
      "uuid": "69ed8a69-8b33-4195-9b21-a1f4cd76acde",
      "value": "BISKVIT"
    },
    {
      "description": "This family of malware uses stealth to hide its presence on your PC. Trojans in this family can do different things, including: -Downloading and running other files -Contacting remote hosts -Disabling security features\nMembers of the family can also change search results, which can generate money for the hackers who use Sirefef.",
      "meta": {
        "refs": [
          "https://www.microsoft.com/en-us/wdsi/threats/malware-encyclopedia-description?Name=Win32%2Fsirefef"
        ],
        "synonyms": [
          "Win32/Sirefef"
        ]
      },
      "uuid": "641464a6-b690-11e8-976e-bffc9a17c6a4",
      "value": "Sirefef"
    },
    {
      "description": "A Dutch security researcher has lifted the veil on a massive website hacking campaign that has infected 7,339 Magento stores with a script that collects payment card data from people shopping on the sites.\nThe script is what industry experts call a \"payment card scraper\" or \"skimmer.\" Hackers breach sites and modify their source code to load the script along with its legitimate files.\nThe script usually loads on store checkout pages and secretly records payment card details entered in payment forms, data that it later sends to a server under the hacker's control.",
      "meta": {
        "refs": [
          "https://www.bleepingcomputer.com/news/security/magentocore-malware-found-on-7-339-magento-stores/"
        ]
      },
      "uuid": "df05f528-bb57-11e8-9fd4-8320e14151f2",
      "value": "MagentoCore Malware"
    },
    {
      "description": "Threat actors deploy a tool, called NotPetya, with the purpose of encrypting data on victims' machines and rendering it unusable. The malware was spread through tax software that companies and individuals require for filing taxes in Ukraine. Australia, Estonia, Denmark, Lithuania, Ukraine, the United Kingdom, and the United States issued statements attributing NotPetya to Russian state-sponsored actors. In June 2018, the United States sanctioned Russian organizations believed to have assisted the Russian state-sponsored actors with the operation.",
      "meta": {
        "cfr-suspected-state-sponsor": "Russian Federation",
        "cfr-suspected-victims": [
          "Rosneft",
          "Cie de Saint-Gobain",
          "Mondelez",
          "The government of Ukraine",
          "WPP Plc.",
          "SNCF",
          "Port of Rosario",
          "Maersk",
          "Merck",
          "Kyivenergo"
        ],
        "cfr-target-category": [
          "Government",
          "Private sector"
        ],
        "cfr-type-of-incident": "Data destruction",
        "refs": [
          "https://www.cfr.org/interactive/cyber-operations/notpetya"
        ],
        "synonyms": [
          "Not Petya"
        ]
      },
      "related": [
        {
          "dest-uuid": "e8af6388-6575-4812-94a8-9df1567294c5",
          "tags": [
            "estimative-language:likelihood-probability=\"likely\""
          ],
          "type": "similar"
        },
        {
          "dest-uuid": "6f736038-4f74-435b-8904-6870ee0e23ba",
          "tags": [
            "estimative-language:likelihood-probability=\"likely\""
          ],
          "type": "similar"
        }
      ],
      "uuid": "00c31914-bc0e-11e8-8241-3ff3b5e4671d",
      "value": "NotPetya"
    },
    {
      "description": "Xbash is a malware family that is targeting Linux and Microsoft Windows servers. We can tie this malware, which we have named Xbash, to the Iron Group, a threat actor group known for previous ransomware attacks.",
      "meta": {
        "refs": [
          "https://researchcenter.paloaltonetworks.com/2018/09/unit42-xbash-combines-botnet-ransomware-coinmining-worm-targets-linux-windows/"
        ]
      },
      "uuid": "10c981cc-4ef1-4719-8ed7-c5e4c2f6c7a3",
      "value": "Xbash"
    },
    {
      "description": "rootkit for the Unified Extensible Firmware Interface (UEFI). Used by APT28. The researchers named the rootkit LoJax, after the malicious samples of the LoJack anti-theft software that were discovered earlier this year.",
      "meta": {
        "refs": [
          "https://www.bleepingcomputer.com/news/security/apt28-uses-lojax-first-uefi-rootkit-seen-in-the-wild/",
          "https://www.bleepingcomputer.com/news/security/lojax-command-and-control-domains-still-active/"
        ]
      },
      "uuid": "6d53a74e-c8a5-11e8-a123-332e4eaac9bb",
      "value": "LoJax"
    },
    {
      "description": "The new piece of malware, which received the name Chainshot, is used in the early stages of an attack to activate a downloader for the final payload in a malicious chain reaction.",
      "meta": {
        "refs": [
          "https://www.bleepingcomputer.com/news/security/new-chainshot-malware-found-by-cracking-512-bit-rsa-key/"
        ]
      },
      "uuid": "a032460e-c54c-11e8-9965-43b7b6469a65",
      "value": "Chainshot"
    },
    {
      "description": "The researchers named this campaign CroniX, a moniker that derives from the malware's use of Cron to achieve persistence and Xhide to launch executables with fake process names. The cryptocurrency minted on victim's computers is Monero (XMR), the coin of choice in cryptojacking activities. To make sure that rival activity does not revive, CroniX deletes the binaries of other cryptominers present on the system. Another action CroniX takes to establish supremacy on the machine is to check the names of the processes and kill those that swallow 60% of the CPU or more.",
      "meta": {
        "refs": [
          "https://www.bleepingcomputer.com/news/security/cronix-cryptominer-kills-rivals-to-reign-supreme/"
        ]
      },
      "uuid": "55d29d1c-c550-11e8-9904-47c1d86af7c5",
      "value": "CroniX"
    },
    {
      "description": "Treasury has identified a sophisticated cyber-enabled ATM cash out campaign we are calling FASTCash. FASTCash has been active since late 2016 targeting banks in Africa and Asia to remotely compromise payment switch application servers within banks to facilitate fraudulent transactions, primarily involving ATMs, to steal cash equivalent to tens of millions of dollars. FBI has attributed malware used in this campaign to the North Korean government. We expect FASTCash to continue targeting retail payment systems vulnerable to remote exploitation.",
      "uuid": "e306fe62-c708-11e8-89f2-073e396e5403",
      "value": "FASTCash"
    },
    {
      "description": "ZEBROCY is a tool used by APT28, which has been observed since late 2015. The communications module used by ZEBROCY transmits using HTTP. The implant has key logging and file exfiltration functionality and utilises a file collection capability that identifies files with particular extensions.",
      "meta": {
        "refs": [
          "https://www.ncsc.gov.uk/alerts/indicators-compromise-malware-used-apt28"
        ]
      },
      "uuid": "8a2ae47a-c7b2-11e8-b223-ab4d8f78f3ef",
      "value": "ZEBROCY"
    },
    {
      "meta": {
        "refs:": [
          "https://malware.dontneedcoffee.com/2017/10/coalabot-http-ddos-bot.html"
        ]
      },
      "uuid": "92628a72-c874-11e8-a094-ebbb3bd1f412",
      "value": "CoalaBot"
    },
    {
      "description": "DanderSpritz consists entirely of plugins to gather intelligence, use exploits and examine already controlled machines. It is written in Java and provides a graphical windows interface similar to botnets administrative panels as well as a Metasploit-like console interface. It also includes its own backdoors and plugins for not-FuzzBunch-controlled victims\nDanderSpritz is the framework for controlling infected machines, different from FuZZbuNch as the latter provides a limited toolkit for the post-exploitation stage with specific functions such as DisableSecurity and EnableSecurity for DarkPulsar.\nFor DanderSpritz works for a larger range of backdoors, using PeedleCheap in the victim to enable operators launching plugins. PeddleCheap is a plugin of DanderSpritz which can be used to configure implants and connect to infected machines. Once a connection is established all DanderSpritz post-exploitation features become available.",
      "meta": {
        "refs": [
          "https://securelist.com/darkpulsar/88199/"
        ],
        "synonyms": [
          "Dander Spritz"
        ]
      },
      "uuid": "7e4898fa-d5d1-11e8-89bc-a36f56275b1e",
      "value": "DanderSpritz"
    },
    {
      "description": "DarkPulsar is a very interesting administrative module for controlling a passive backdoor named ‘sipauth32.tsp’ that provides remote control.",
      "meta": {
        "refs": [
          "https://securelist.com/darkpulsar/88199/"
        ],
        "synonyms": [
          "Dark Pulsar"
        ]
      },
      "uuid": "7e9f46aa-d5d1-11e8-b782-e71d52d8ac7c",
      "value": "DarkPulsar"
    },
    {
      "description": "EasyFun 2.2.0 Exploit for WDaemon / IIS MDaemon/WorldClient pre 9.5.6\nWordClient / IIS6.0 exploit",
      "meta": {
        "refs": [
          "https://github.com/misterch0c/shadowbroker"
        ]
      },
      "uuid": "d6e1753a-d5d7-11e8-8006-07bea975cf2d",
      "value": "EASYFUN"
    },
    {
      "description": "an exploit for IMail 7.04 to 8.05",
      "meta": {
        "refs": [
          "https://github.com/misterch0c/shadowbroker"
        ]
      },
      "uuid": "d74d5ee4-d5d7-11e8-9950-f7ab0161fc92",
      "value": "ETCETERABLUE"
    },
    {
      "description": "IIS6 exploit",
      "meta": {
        "refs": [
          "https://github.com/misterch0c/shadowbroker"
        ]
      },
      "uuid": "d7942766-d5d7-11e8-ba22-db5901eb11e7",
      "value": "EXPIREDPAYCHECK"
    },
    {
      "description": "NBT/SMB exploit for Windows NT4.0, 2000, XP SP1 & SP2, 2003 SP1 & Base Release",
      "meta": {
        "refs": [
          "https://github.com/misterch0c/shadowbroker"
        ]
      },
      "uuid": "d7dcf838-d5d7-11e8-89da-ebbfd391066b",
      "value": "EAGERLEVER"
    },
    {
      "meta": {
        "refs": [
          "https://github.com/misterch0c/shadowbroker"
        ]
      },
      "uuid": "d8744882-d5d7-11e8-810b-87f6397c9f5f",
      "value": "ESSAYKEYNOTE"
    },
    {
      "meta": {
        "refs": [
          "https://github.com/misterch0c/shadowbroker"
        ]
      },
      "uuid": "d8d06be4-d5d7-11e8-b34c-93aec8a36b50",
      "value": "EVADEFRED"
    },
    {
      "description": "Utility to test for a predefined list of named pipes, mostly AV detection. User can add checks for custom named pipes.",
      "meta": {
        "refs": [
          "https://github.com/misterch0c/shadowbroker"
        ]
      },
      "uuid": "d93894ee-d5d7-11e8-b360-572c0c441c8f",
      "value": "NAMEDPIPETOUCH"
    },
    {
      "description": "GhostMiner is a new cryptocurrency mining malware. By the end of March 2018, a new variant of mining malware was detected targeting MSSQL, phpMyAdmin, and Oracle WebLogic servers. The sample uses Powershell to execute code with volatile resources and scans the server's processes to detect and stop other miners that might have been running prior to execution.\nThe fileless malware has become more popular in the last years. The malicious code runs directly in main memory without writing any file on disk, where an antivirus engine could detect it.",
      "meta": {
        "refs": [
          "https://www.alienvault.com/forums/discussion/17301/alienvault-labs-threat-intelligence-update-for-usm-anywhere-march-25-march-31-2018"
        ]
      },
      "uuid": "0a339826-d5f8-11e8-b520-5b93fe65a08e",
      "value": "GhostMiner"
    },
    {
      "description": "August contains stealing functionality targeting credentials and sensitive documents from the infected computer.",
      "meta": {
        "refs": [
          "https://www.proofpoint.com/uk/threat-insight/post/august-in-december-new-information-stealer-hits-the-scene"
        ],
        "synonyms": [
          "August Stealer"
        ]
      },
      "uuid": "9972d4c4-d6c6-11e8-867e-87b4a45aa76d",
      "value": "August"
    },
    {
      "description": "China Chopper is a publicly available, well-documented web shell, in widespread use since 2012.",
      "meta": {
        "refs": [
          "https://www.ncsc.gov.uk/content/files/protected_files/article_files/Joint%20report%20on%20publicly%20available%20hacking%20tools%20%28NCSC%29.pdf"
        ]
      },
      "uuid": "1ac4a966-0c74-46d5-b7e1-a40f4c681bc8",
      "value": "China Chopper"
    },
    {
      "description": "The PNG_dropper family primarily uses a modified version of the publicly available tool JPEGView.exe (version 1.0.32.1 – both x86 and x64 bit versions).  Carbon Black Threat Research also observed where PNG_dropper malware was seen compiled into a modified version of the 7-Zip File Manager Utility (version 9.36.0.0 – x64 bit). ",
      "meta": {
        "refs": [
          "https://www.carbonblack.com/2017/08/18/threat-analysis-carbon-black-threat-research-dissects-png-dropper/",
          "https://www.nccgroup.trust/uk/about-us/newsroom-and-events/blogs/2018/november/turla-png-dropper-is-back/"
        ],
        "synonyms": [
          "PNG_Dropper",
          "PNGDropper"
        ]
      },
      "uuid": "6ab71ed6-e5c7-4545-a46e-6445e78758ed",
      "value": "PNG Dropper"
    },
    {
      "description": "A mobile spyware that turned into a banking trojan with ransomware capabilities managed to launch over 70,000 attacks in the course of just three months.",
      "meta": {
        "refs": [
          "https://www.bleepingcomputer.com/news/security/rotexy-mobile-trojan-launches-70k-attacks-in-three-months/"
        ],
        "synonyms": [
          "SMSThief"
        ]
      },
      "uuid": "43dec915-2511-4275-8007-685402ffab08",
      "value": "Rotexy"
    },
    {
      "description": "A recently discovered cryptomining operation forces access to Windows servers to use their CPU cycles for mining Monero coins. Detected six months ago, the activity went through multiple stages of evolution.\nSince it was spotted in mid-June, the malware received two updates and the number of attacks keeps increasing.\nThe researchers at CheckPoint analyzed the new threat and gave it the name KingMiner. They found that it targets Microsoft IIS and SQL Servers in particular and runs a brute-force attack to gain access. Once in, the malware determines the CPU architecture and checks for older versions of itself to remove them.",
      "meta": {
        "refs": [
          "https://www.bleepingcomputer.com/news/security/new-kingminer-threat-shows-cryptominer-evolution/"
        ]
      },
      "uuid": "a9467439-48d8-4f68-9519-560bb6430f0c",
      "value": "KingMiner"
    },
    {
      "description": "Toolkit - building kit for crafting documents used to deliver attacks",
      "meta": {
        "refs": [
          "https://medium.com/@quoscient/golden-chickens-uncovering-a-malware-as-a-service-maas-provider-and-two-new-threat-actors-using-61cf0cb87648"
        ]
      },
      "uuid": "a315f2be-0cd7-4a2b-876d-d6a772de9dca",
      "value": "Taurus"
    },
    {
      "meta": {
        "refs": [
          "https://medium.com/@quoscient/golden-chickens-uncovering-a-malware-as-a-service-maas-provider-and-two-new-threat-actors-using-61cf0cb87648"
        ]
      },
      "uuid": "dbbc8e91-a6c4-441f-8424-6bc096edf944",
      "value": "Terra Loader"
    },
    {
      "description": "In 2018, CTU researchers observed several GOLD KINGSWOOD campaigns involving SpicyOmelette, a tool used by the group during initial exploitation of an organization. This sophisticated JavaScript remote access tool is generally delivered via phishing, and it uses multiple defense evasion techniques to hinder prevention and detection activities. GOLD KINGSWOOD delivered SpicyOmelette through a phishing email containing a shortened link that appeared to be a PDF document attachment. When clicked, the link used the Google AppEngine to redirect the system to a GOLD KINGSWOOD-controlled Amazon Web Services (AWS) URL that installed a signed JavaScript file, which was SpicyOmelette.",
      "meta": {
        "refs": [
          "https://medium.com/@quoscient/golden-chickens-uncovering-a-malware-as-a-service-maas-provider-and-two-new-threat-actors-using-61cf0cb87648",
          "https://www.secureworks.com/blog/cybercriminals-increasingly-trying-to-ensnare-the-big-financial-fish"
        ]
      },
      "uuid": "48753e22-6c22-409c-b274-68f822c7ef57",
      "value": "SpicyOmelette"
    },
    {
      "description": "When LamePyre runs on the system, users see the generic Automator icon in the menu bar, which is typical for any script of this sort.\nThe script decodes a payload written in Python and runs it on the victim host. It then starts to take pictures and upload them to the attacker's command and control (C2) server.",
      "meta": {
        "refs": [
          "https://www.bleepingcomputer.com/news/security/new-lamepyre-macos-malware-sends-screenshots-to-attacker/"
        ],
        "synonyms": [
          "OSX.LamePyre"
        ]
      },
      "uuid": "ca044d42-000e-4366-ace9-e536f8c57440",
      "value": "LamePyre"
    },
    {
      "meta": {
        "refs": [
          "https://www.bleepingcomputer.com/news/security/new-lamepyre-macos-malware-sends-screenshots-to-attacker/"
        ]
      },
      "uuid": "34688253-fea5-4770-bf96-55f45077c347",
      "value": "DarthMiner"
    },
    {
      "meta": {
        "refs": [
          "https://www.bleepingcomputer.com/news/security/new-lamepyre-macos-malware-sends-screenshots-to-attacker/"
        ]
      },
      "uuid": "0147c0fd-ed74-4d38-a823-130542d894a3",
      "value": "OSX.BadWord"
    },
    {
<<<<<<< HEAD
      "description": "The initial Trojan horse infection (the fake Flash Player installer) component of OSX/Shlayer leverages shell scripts to download additional malware or adware onto the infected system.\nThe primary goal of OSX/Shlayer is to download and install adware onto an infected Mac.\nAlthough \"adware\" may not sound like a big deal, it can be a lot more harmful than the name implies; be sure to watch our aforementioned interview with Amit Serper to learn more about one particular example of malicious Mac adware.\nAt least one variant of the malware also appears to exhibit an interesting behavior: It checks whether one of several Mac anti-virus products is installed.",
      "meta": {
        "refs": [
          "https://www.intego.com/mac-security-blog/osxshlayer-new-mac-malware-comes-out-of-its-shell/"
        ]
      },
      "uuid": "6e60cb73-0bcc-45bf-b14f-633aa7ffc8b4",
      "value": "OSX/Shlayer"
    },
    {
      "meta": {
        "refs": [
          "https://www.virusbulletin.com/blog/2019/02/malspam-security-products-miss-banking-and-email-phishing-emotet-and-bushaloader/"
        ]
      },
      "uuid": "4473f19e-ad0f-4191-bb7f-a28ef7ae3be3",
      "value": "Bushaloader"
=======
      "description": "Backdoor",
      "meta": {
        "refs": [
          "https://blog.trendmicro.com/trendlabs-security-intelligence/chessmaster-adds-updated-tools-to-its-arsenal/",
          "https://www.fireeye.com/blog/threat-research/2018/09/apt10-targeting-japanese-corporations-using-updated-ttps.html"
        ],
        "synonyms": [
          "UPPERCUT"
        ]
      },
      "uuid": "588b97ff-3434-4aa1-a5fd-815e1bb0178b",
      "value": "ANEL"
>>>>>>> ad0ef66b
    }
  ],
  "version": 109
}<|MERGE_RESOLUTION|>--- conflicted
+++ resolved
@@ -7511,7 +7511,6 @@
       "value": "OSX.BadWord"
     },
     {
-<<<<<<< HEAD
       "description": "The initial Trojan horse infection (the fake Flash Player installer) component of OSX/Shlayer leverages shell scripts to download additional malware or adware onto the infected system.\nThe primary goal of OSX/Shlayer is to download and install adware onto an infected Mac.\nAlthough \"adware\" may not sound like a big deal, it can be a lot more harmful than the name implies; be sure to watch our aforementioned interview with Amit Serper to learn more about one particular example of malicious Mac adware.\nAt least one variant of the malware also appears to exhibit an interesting behavior: It checks whether one of several Mac anti-virus products is installed.",
       "meta": {
         "refs": [
@@ -7529,7 +7528,8 @@
       },
       "uuid": "4473f19e-ad0f-4191-bb7f-a28ef7ae3be3",
       "value": "Bushaloader"
-=======
+    },
+    {
       "description": "Backdoor",
       "meta": {
         "refs": [
@@ -7542,7 +7542,6 @@
       },
       "uuid": "588b97ff-3434-4aa1-a5fd-815e1bb0178b",
       "value": "ANEL"
->>>>>>> ad0ef66b
     }
   ],
   "version": 109
