{
  "authors": [
    "Various",
    "raw-data"
  ],
  "category": "tool",
  "description": "remote administration tool or remote access tool (RAT), also called sometimes remote access trojan, is a piece of software or programming that allows a remote \"operator\" to control a system as if they have physical access to that system.",
  "name": "RAT",
  "source": "MISP Project",
  "type": "rat",
  "uuid": "312f8714-45cb-11e7-b898-135207cdceb9",
  "values": [
    {
      "description": "TeamViewer is a proprietary computer software package for remote control, desktop sharing, online meetings, web conferencing and file transfer between computers.",
      "meta": {
        "refs": [
          "https://www.teamviewer.com"
        ]
      },
      "uuid": "8ee3c015-3088-4a5f-8c94-602c27d767c0",
      "value": "TeamViewer"
    },
    {
      "description": "JadeRAT is just one example of numerous mobile surveillanceware families we've seen in recent months, indicating that actors are continuing to incorporate mobile tools in their attack chains. Threat actor, using a tool called JadeRAT, targets the mobile phones of ethnic minorities in China, notably Uighurs, for the purpose of espionage.   ",
      "meta": {
        "cfr-suspected-state-sponsor": "China",
        "cfr-suspected-victims": [
          "Ethnic minorities in China"
        ],
        "cfr-target-category": [
          "Government",
          "Civil society"
        ],
        "cfr-type-of-incident": "Espionage",
        "refs": [
          "https://blog.lookout.com/mobile-threat-jaderat",
          "https://www.cfr.org/interactive/cyber-operations/jaderat"
        ]
      },
      "related": [
        {
          "dest-uuid": "8804e02c-a139-4c3d-8901-03302ca1faa0",
          "tags": [
            "estimative-language:likelihood-probability=\"likely\""
          ],
          "type": "similar"
        }
      ],
      "uuid": "1cc8963b-5ad4-4e19-8e9a-57b0ff1ef926",
      "value": "JadeRAT"
    },
    {
      "description": "Back Orifice (often shortened to BO) is a computer program designed for remote system administration. It enables a user to control a computer running the Microsoft Windows operating system from a remote location.",
      "meta": {
        "refs": [
          "http://www.cultdeadcow.com/tools/bo.html",
          "http://www.symantec.com/avcenter/warn/backorifice.html"
        ],
        "synonyms": [
          "BO"
        ]
      },
      "uuid": "20204b13-8ad1-4147-9328-0a9a7ac010b6",
      "value": "Back Orifice"
    },
    {
      "description": "NetBus or Netbus is a software program for remotely controlling a Microsoft Windows computer system over a network. It was created in 1998 and has been very controversial for its potential of being used as a backdoor.",
      "meta": {
        "date": "1998",
        "refs": [
          "http://www.symantec.com/avcenter/warn/backorifice.html",
          "https://www.f-secure.com/v-descs/netbus.shtml"
        ],
        "synonyms": [
          "NetBus"
        ]
      },
      "uuid": "81ff6e46-0ba4-458b-b3b0-750e86404cae",
      "value": "Netbus"
    },
    {
      "description": "Poison Ivy is a RAT which was freely available and first released in 2005.",
      "meta": {
        "refs": [
          "https://www.fireeye.com/content/dam/fireeye-www/global/en/current-threats/pdfs/rpt-poison-ivy.pdf",
          "https://www.f-secure.com/v-descs/backdoor_w32_poisonivy.shtml"
        ],
        "synonyms": [
          "Poison Ivy",
          "Backdoor.Win32.PoisonIvy",
          "Gen:Trojan.Heur.PT"
        ]
      },
      "related": [
        {
          "dest-uuid": "b42378e0-f147-496f-992a-26a49705395b",
          "tags": [
            "estimative-language:likelihood-probability=\"likely\""
          ],
          "type": "similar"
        },
        {
          "dest-uuid": "2abe89de-46dd-4dae-ae22-b49a593aff54",
          "tags": [
            "estimative-language:likelihood-probability=\"likely\""
          ],
          "type": "similar"
        },
        {
          "dest-uuid": "e336aeba-b61a-44e0-a0df-cd52a5839db5",
          "tags": [
            "estimative-language:likelihood-probability=\"likely\""
          ],
          "type": "similar"
        },
        {
          "dest-uuid": "7789fc1b-3cbc-4a1c-8ef0-8b06760f93e7",
          "tags": [
            "estimative-language:likelihood-probability=\"likely\""
          ],
          "type": "similar"
        },
        {
          "dest-uuid": "c82c904f-b3b4-40a2-bf0d-008912953104",
          "tags": [
            "estimative-language:likelihood-probability=\"likely\""
          ],
          "type": "used-by"
        }
      ],
      "uuid": "4e104fef-8a2c-4679-b497-6e86d7d47db0",
      "value": "PoisonIvy"
    },
    {
      "description": "Sub7, or SubSeven or Sub7Server, is a Trojan horse program.[1] Its name was derived by spelling NetBus backwards (\"suBteN\") and swapping \"ten\" with \"seven\". Sub7 was created by Mobman. Mobman has not maintained or updated the software since 2004, however an author known as Read101 has carried on the Sub7 legacy.",
      "meta": {
        "date": "1999",
        "refs": [
          "https://www.symantec.com/security_response/writeup.jsp?docid=2001-020114-5445-99"
        ],
        "synonyms": [
          "SubSeven",
          "Sub7Server"
        ]
      },
      "uuid": "d7369f05-65ce-4e10-916f-41f2f6d4ab59",
      "value": "Sub7"
    },
    {
      "description": "Beast is a Windows-based backdoor trojan horse, more commonly known in the hacking community as a Remote Administration Tool or a \"RAT\". It is capable of infecting versions of Windows from 95 to 10.",
      "meta": {
        "date": "2002",
        "refs": [
          "https://en.wikipedia.org/wiki/Beast_(Trojan_horse)"
        ]
      },
      "uuid": "268a4f81-dbfd-4b20-9a54-24eba7a4c781",
      "value": "Beast Trojan"
    },
    {
      "description": "Bifrost is a discontinued backdoor trojan horse family of more than 10 variants which can infect Windows 95 through Windows 10 (although on modern Windows systems, after Windows XP, its functionality is limited). Bifrost uses the typical server, server builder, and client backdoor program configuration to allow a remote attacker, who uses the client, to execute arbitrary code on the compromised machine (which runs the server whose behavior can be controlled by the server editor).",
      "meta": {
        "date": "2004",
        "refs": [
          "https://www.revolvy.com/main/index.php?s=Bifrost%20(trojan%20horse)&item_type=topic",
          "http://malware-info.blogspot.lu/2008/10/bifrost-trojan.html"
        ]
      },
      "uuid": "eb62bac0-68fd-4b17-af4f-89c6900ee414",
      "value": "Bifrost"
    },
    {
      "description": "Blackshades is the name of a malicious trojan horse used by hackers to control computers remotely. The malware targets computers using Microsoft Windows -based operating systems.[2] According to US officials, over 500,000 computer systems have been infected worldwide with the software.",
      "meta": {
        "date": "2010",
        "refs": [
          "https://krebsonsecurity.com/2014/05/blackshades-trojan-users-had-it-coming/"
        ]
      },
      "related": [
        {
          "dest-uuid": "8c3202d5-1671-46ec-9d42-cb50dbe2f667",
          "tags": [
            "estimative-language:likelihood-probability=\"likely\""
          ],
          "type": "similar"
        }
      ],
      "uuid": "3a1fc564-3705-4cc0-8f80-13c58d470d34",
      "value": "Blackshades"
    },
    {
      "description": "DarkComet is a Remote Administration Tool (RAT) which was developed by Jean-Pierre Lesueur (known as DarkCoderSc), an independent programmer and computer security coder from the United Kingdom. Although the RAT was developed back in 2008, it began to proliferate at the start of 2012.",
      "meta": {
        "date": "2008",
        "refs": [
          "https://blog.malwarebytes.com/threat-analysis/2012/06/you-dirty-rat-part-1-darkcomet/",
          "https://blogs.cisco.com/security/talos/darkkomet-rat-spam"
        ],
        "synonyms": [
          "Dark Comet"
        ]
      },
      "related": [
        {
          "dest-uuid": "9ad11139-e928-45cf-a0b4-937290642e92",
          "tags": [
            "estimative-language:likelihood-probability=\"likely\""
          ],
          "type": "similar"
        },
        {
          "dest-uuid": "5086a6e0-53b2-4d96-9eb3-a0237da2e591",
          "tags": [
            "estimative-language:likelihood-probability=\"likely\""
          ],
          "type": "similar"
        }
      ],
      "uuid": "8a21ae06-d257-48a0-989b-1c9aebedabc2",
      "value": "DarkComet"
    },
    {
      "description": "Backdoor.Lanfiltrator is a backdoor Trojan that gives an attacker unauthorized access to a compromised computer. The detection is used for a family of Trojans that are produced by the Backdoor.Lanfiltrator generator.",
      "meta": {
        "date": "2002",
        "refs": [
          "https://www.symantec.com/security_response/writeup.jsp?docid=2002-121116-0350-99"
        ]
      },
      "uuid": "826e73f8-2241-4c99-848d-8597d685cfd3",
      "value": "Lanfiltrator"
    },
    {
      "description": "Win32.HsIdir is an advanced remote administrator tool systems was done by the original author HS32-Idir, it is the development of the release made since 2006 Copyright © 2006-2010 HS32-Idir.",
      "meta": {
        "refs": [
          "http://lexmarket.su/thread-27692.html",
          "https://www.nulled.to/topic/129749-win32hsidir-rat/"
        ]
      },
      "uuid": "569d539f-f949-4156-8896-108ea8352fbc",
      "value": "Win32.HsIdir"
    },
    {
      "description": "Optix Pro is a configurable remote access tool or Trojan, similar to SubSeven or BO2K",
      "meta": {
        "date": "2002",
        "refs": [
          "https://en.wikipedia.org/wiki/Optix_Pro",
          "https://www.symantec.com/security_response/writeup.jsp?docid=2002-090416-0521-99",
          "https://www.symantec.com/security_response/attacksignatures/detail.jsp?asid=20208"
        ]
      },
      "uuid": "4ce3247b-203a-42a8-aaa0-05558c50894e",
      "value": "Optix Pro"
    },
    {
      "description": "Back Orifice 2000 (often shortened to BO2k) is a computer program designed for remote system administration. It enables a user to control a computer running the Microsoft Windows operating system from a remote location. The name is a pun on Microsoft BackOffice Server software. Back Orifice 2000 is a new version of the famous Back Orifice backdoor trojan (hacker's remote access tool). It was created by the Cult of Dead Cow hackers group in July 1999. Originally the BO2K was released as a source code and utilities package on a CD-ROM. There are reports that some files on that CD-ROM were infected with CIH virus, so the people who got that CD might get infected and spread not only the compiled backdoor, but also the CIH virus. ",
      "meta": {
        "date": "1998",
        "refs": [
          "https://en.wikipedia.org/wiki/Back_Orifice_2000",
          "https://home.mcafee.com/VirusInfo/VirusProfile.aspx?key=10229",
          "https://www.symantec.com/security_response/writeup.jsp?docid=2000-121814-5417-99",
          "https://www.f-secure.com/v-descs/bo2k.shtml"
        ],
        "synonyms": [
          "BO2k"
        ]
      },
      "uuid": "91f8a1d8-c816-45e1-8c26-17a7305ca375",
      "value": "Back Orifice 2000"
    },
    {
      "description": "The software consists of a server and client application for the Virtual Network Computing (VNC) protocol to control another ",
      "meta": {
        "refs": [
          "https://www.realvnc.com/"
        ],
        "synonyms": [
          "VNC Connect",
          "VNC Viewer"
        ]
      },
      "uuid": "e1290288-84d4-4b32-858d-db4ed612de44",
      "value": "RealVNC"
    },
    {
      "description": "Backdoor:Java/Adwind is a Java archive (.JAR) file that drops a malicious component onto the machines and runs as a backdoor. When active, it is capable of stealing user information and may also be used to distribute other malware. ",
      "meta": {
        "date": "2011",
        "refs": [
          "https://securelist.com/securelist/files/2016/02/KL_AdwindPublicReport_2016.pdf",
          "https://www.f-secure.com/v-descs/backdoor_java_adwind.shtml",
          "https://blog.fortinet.com/2016/08/16/jbifrost-yet-another-incarnation-of-the-adwind-rat",
          "https://www.ncsc.gov.uk/content/files/protected_files/article_files/Joint%20report%20on%20publicly%20available%20hacking%20tools%20%28NCSC%29.pdf"
        ],
        "synonyms": [
          "UNRECOM",
          "UNiversal REmote COntrol Multi-Platform",
          "Frutas",
          "AlienSpy",
          "Unrecom",
          "Jsocket",
          "JBifrost"
        ]
      },
      "related": [
        {
          "dest-uuid": "ab4694d6-7043-41f2-b328-d93bec9c1b22",
          "tags": [
            "estimative-language:likelihood-probability=\"likely\""
          ],
          "type": "similar"
        },
        {
          "dest-uuid": "ce1a9641-5bb8-4a61-990a-870e9ef36ac1",
          "tags": [
            "estimative-language:likelihood-probability=\"likely\""
          ],
          "type": "similar"
        },
        {
          "dest-uuid": "dadccdda-a4c2-4021-90b9-61a394e602be",
          "tags": [
            "estimative-language:likelihood-probability=\"likely\""
          ],
          "type": "similar"
        },
        {
          "dest-uuid": "8eb9d4aa-257a-45eb-8c65-95c18500171c",
          "tags": [
            "estimative-language:likelihood-probability=\"likely\""
          ],
          "type": "similar"
        }
      ],
      "uuid": "b76d9845-815c-4e77-9538-6b737269da2f",
      "value": "Adwind RAT"
    },
    {
      "meta": {
        "refs": [
          "https://www.virustotal.com/en/file/b31812e5b4c63c5b52c9b23e76a5ea9439465ab366a9291c6074bfae5c328e73/analysis/1359376345/"
        ]
      },
      "uuid": "eff22ed3-81fc-4055-bd1d-76e1f191f487",
      "value": "Albertino Advanced RAT"
    },
    {
      "description": "The malware is a Remote Access Trojan (RAT), known as Arcom RAT, and it is sold on underground forums for $2000.00.",
      "meta": {
        "refs": [
          "https://www.symantec.com/security_response/writeup.jsp?docid=2012-112912-5237-99",
          "http://blog.trendmicro.com/trendlabs-security-intelligence/tsunami-warning-leads-to-arcom-rat/"
        ]
      },
      "uuid": "cd167b01-dc63-4576-b4a1-5ee707aa392b",
      "value": "Arcom"
    },
    {
      "description": "BlackNix rat is a rat coded in delphi. ",
      "meta": {
        "refs": [
          "https://leakforums.net/thread-18123?tid=18123&&pq=1"
        ]
      },
      "uuid": "f3e79212-0e35-40d2-a1d6-37b629a8138e",
      "value": "BlackNix"
    },
    {
      "description": "Blue Banana is a RAT (Remote Administration Tool) created purely in Java",
      "meta": {
        "date": "2012",
        "refs": [
          "https://leakforums.net/thread-123872",
          "https://techanarchy.net/2014/02/blue-banana-rat-config/"
        ]
      },
      "uuid": "9b515229-36f6-4b93-9889-36116a12fd74",
      "value": "Blue Banana"
    },
    {
      "description": "Bozok, like many other popular RATs, is freely available. The author of the Bozok RAT goes by the moniker “Slayer616” and has created another RAT known as Schwarze Sonne, or “SS-RAT” for short. Both of these RATs are free and easy to find — various APT actors have used both in previous targeted attacks.",
      "meta": {
        "date": "2013",
        "refs": [
          "https://www.fireeye.com/blog/threat-research/2013/10/know-your-enemy-tracking-a-rapidly-evolving-apt-actor.html"
        ]
      },
      "related": [
        {
          "dest-uuid": "f9d0e934-879c-4668-b959-6bf7bdc96f5d",
          "tags": [
            "estimative-language:likelihood-probability=\"likely\""
          ],
          "type": "similar"
        }
      ],
      "uuid": "41f45758-0376-42a8-bc07-8f2ffbee3ad2",
      "value": "Bozok"
    },
    {
      "description": "ClientMesh is a Remote Administration Application yhich allows a user to control a number of client PCs from around the world.",
      "meta": {
        "refs": [
          "https://sinister.ly/Thread-ClientMesh-RAT-In-Built-FUD-Crypter-Stable-DDoSer-No-PortForwading-40-Lifetime",
          "https://blog.yakuza112.org/2012/clientmesh-rat-v5-cracked-clean/"
        ]
      },
      "uuid": "03eb6742-9a17-4aed-95e4-d8a0b0abefc3",
      "value": "ClientMesh"
    },
    {
      "description": "CyberGate is a powerful, fully configurable and stable Remote Administration Tool coded in Delphi that is continuously getting developed. Using cybergate you can log the victim's passwords and can also get the screen shots of his computer's screen.",
      "meta": {
        "date": "2011",
        "refs": [
          "http://www.hackersthirst.com/2011/03/cybergate-rat-hacking-facebook-twitter.html",
          "http://www.nbcnews.com/id/41584097/ns/technology_and_science-security/t/cybergate-leaked-e-mails-hint-corporate-hacking-conspiracy/"
        ]
      },
      "related": [
        {
          "dest-uuid": "062d8577-d6e6-4c97-bcac-eb6eb1a50a8d",
          "tags": [
            "estimative-language:likelihood-probability=\"likely\""
          ],
          "type": "similar"
        }
      ],
      "uuid": "c3cf4e88-704b-4d7c-8185-ee780804f3d3",
      "value": "CyberGate"
    },
    {
      "meta": {
        "refs": [
          "http://meinblogzumtesten.blogspot.lu/2013/05/dark-ddoser-v56c-cracked.html"
        ]
      },
      "uuid": "3c026104-6129-4749-9b41-07c28d9e84c4",
      "value": "Dark DDoSeR"
    },
    {
      "description": "In March 2017, Fujitsu Cyber Threat Intelligence uncovered a newly developed remote access tool referred to by its developer as ‘Dark RAT’ – a tool used to steal sensitive information from victims. Offered as a Fully Undetectable build (FUD) the RAT has a tiered price model including 24/7 support and an Android version. Android malware has seen a significant rise in interest and in 2015 this resulted in the arrests of a number of suspects involved in the infamous DroidJack malware.",
      "meta": {
        "date": "2005",
        "refs": [
          "https://www.infosecurity-magazine.com/blogs/the-dark-rat/",
          "http://darkratphp.blogspot.lu/"
        ],
        "synonyms": [
          "DarkRAT"
        ]
      },
      "uuid": "7135cc9c-a7bf-44fc-b74b-80de9edd9438",
      "value": "DarkRat"
    },
    {
      "meta": {
        "refs": [
          "https://sites.google.com/site/greymecompany/greame-rat-project"
        ]
      },
      "uuid": "e880a029-bb01-4a64-baa3-b13fc2af4e9d",
      "value": "Greame"
    },
    {
      "description": "HawkEye is a popular RAT that can be used as a keylogger, it is also able to identify login events and record the destination, username, and password.",
      "meta": {
        "date": "2003",
        "refs": [
          "http://securityaffairs.co/wordpress/54837/hacking/one-stop-shop-hacking.html",
          "https://www.bleepingcomputer.com/news/security/zoho-heavily-used-by-keyloggers-to-transmit-stolen-data/"
        ]
      },
      "uuid": "8414f79c-a879-44b6-b154-4992aa12dff1",
      "value": "HawkEye"
    },
    {
      "description": "jRAT is the cross-platform remote administrator tool that is coded in Java, Because its coded in Java it gives jRAT possibilities to run on all operation systems, Which includes Windows, Mac OSX and Linux distributions.",
      "meta": {
        "date": "2012",
        "refs": [
          "https://www.rekings.com/shop/jrat/"
        ],
        "synonyms": [
          "JacksBot"
        ]
      },
      "related": [
        {
          "dest-uuid": "f2a9f583-b4dd-4669-8808-49c8bbacc376",
          "tags": [
            "estimative-language:likelihood-probability=\"likely\""
          ],
          "type": "similar"
        }
      ],
      "uuid": "1df62d96-88f8-473c-94a2-252eb360ba62",
      "value": "jRAT"
    },
    {
      "description": "jSpy is a Java RAT. ",
      "meta": {
        "date": "2013",
        "refs": [
          "https://leakforums.net/thread-479505"
        ]
      },
      "related": [
        {
          "dest-uuid": "ff24997d-1f17-4f00-b9b8-b3392146540f",
          "tags": [
            "estimative-language:likelihood-probability=\"likely\""
          ],
          "type": "similar"
        }
      ],
      "uuid": "669a0e4d-9760-49fc-bdf5-0471f84e0c76",
      "value": "jSpy"
    },
    {
      "description": "Just saying that this is a very badly coded RAT by the biggest skid in this world, that is XilluX. The connection is very unstable, the GUI is always flickering because of the bad Multi-Threading and many more bugs.",
      "meta": {
        "refs": [
          "https://leakforums.net/thread-284656"
        ]
      },
      "uuid": "aad1038d-4d50-4a3e-88f3-cd9d154dc45c",
      "value": "LuxNET"
    },
    {
      "description": "NJRat is a remote access trojan (RAT), first spotted in June 2013 with samples dating back to November 2012. It was developed and is supported by Arabic speakers and mainly used by cybercrime groups against targets in the Middle East. In addition to targeting some governments in the region, the trojan is used to control botnets and conduct other typical cybercrime activity. It infects victims via phishing attacks and drive-by downloads and propagates through infected USB keys or networked drives. It can download and execute additional malware, execute shell commands, read and write registry keys, capture screenshots, log keystrokes, and spy on webcams.",
      "meta": {
        "date": "2012",
        "refs": [
          "https://www.cyber.nj.gov/threat-profiles/trojan-variants/njrat"
        ],
        "synonyms": [
          "Njw0rm"
        ]
      },
      "related": [
        {
          "dest-uuid": "c01ef312-dfd6-403f-a8b5-67fc11a550a7",
          "tags": [
            "estimative-language:likelihood-probability=\"likely\""
          ],
          "type": "similar"
        }
      ],
      "uuid": "7fb493bb-756b-42a2-8f6d-59e254f4f2cc",
      "value": "NJRat"
    },
    {
      "description": "Remote administrator tool that has been developed for Windows operation system. With advanced features and stable structure, Pandora’s structure is based on advanced client / server architecture. was configured using modern technology.",
      "meta": {
        "date": "2002",
        "refs": [
          "https://www.rekings.com/pandora-rat-2-2/"
        ]
      },
      "uuid": "59485642-d233-4167-9f51-bd1d74285c23",
      "value": "Pandora"
    },
    {
      "description": "Unlike Zeus, Predator Pain and Limitless are relatively simple keyloggers. They indiscriminately steal web credentials and mail client credentials, as well as capturing keystrokes and screen captures. The output is human readable, which is good if you are managing a few infected machines only, but the design doesn’t scale well when there are a lot of infected machines and logs involved.",
      "meta": {
        "refs": [
          "http://blog.trendmicro.com/trendlabs-security-intelligence/predator-pain-and-limitless-behind-the-fraud/",
          "https://www.trendmicro.de/cloud-content/us/pdfs/security-intelligence/white-papers/wp-predator-pain-and-limitless.pdf"
        ],
        "synonyms": [
          "PredatorPain"
        ]
      },
      "related": [
        {
          "dest-uuid": "31615066-dbff-4134-b467-d97a337b408b",
          "tags": [
            "estimative-language:likelihood-probability=\"likely\""
          ],
          "type": "similar"
        }
      ],
      "uuid": "42a97a5d-ee33-492a-b20f-758ecdbf1aed",
      "value": "Predator Pain"
    },
    {
      "description": "Remote administration tool",
      "meta": {
        "date": "2007",
        "refs": [
          "http://punisher-rat.blogspot.lu/"
        ]
      },
      "uuid": "e49af83c-fd2f-4540-92dc-97c7b84a9458",
      "value": "Punisher RAT"
    },
    {
      "description": "This is tool that allow you to control your computer form anywhere in world with full support to unicode language.  ",
      "meta": {
        "refs": [
          "https://www.rekings.com/spygate-rat-3-2/",
          "https://www.symantec.com/security_response/attacksignatures/detail.jsp%3Fasid%3D27950",
          "http://spygate-rat.blogspot.lu/"
        ]
      },
      "uuid": "1c3df89a-1f30-4ccb-acb4-5dee4b470b55",
      "value": "SpyGate"
    },
    {
      "description": "RAT",
      "meta": {
        "refs": [
          "http://small-net-rat.blogspot.lu/"
        ],
        "synonyms": [
          "SmallNet"
        ]
      },
      "uuid": "1dd0c7f8-a6fb-4912-9de9-deb43f384fdb",
      "value": "Small-Net"
    },
    {
      "description": "Vantom is a free RAT with good option and very stable.",
      "meta": {
        "refs": [
          "https://www.rekings.com/vantom-rat/"
        ]
      },
      "uuid": "6e5a1fcb-f730-4d8d-890a-ef133782a7d2",
      "value": "Vantom"
    },
    {
      "description": "Xena RAT is a fully-functional, stable, state-of-the-art RAT, coded in a native language called Delphi, it has almost no dependencies.",
      "meta": {
        "refs": [
          "https://leakforums.net/thread-497480"
        ]
      },
      "uuid": "b9d5ab11-dd6f-49ba-8117-ce16f71ff11c",
      "value": "Xena"
    },
    {
      "description": "This malware has been used in targeted attacks as well as traditional cybercrime. During our investigation we found that the majority of XtremeRAT activity is associated with spam campaigns that typically distribute Zeus variants and other banking-focused malware. ",
      "meta": {
        "date": "2010",
        "refs": [
          "https://www.fireeye.com/blog/threat-research/2014/02/xtremerat-nuisance-or-threat.html"
        ]
      },
      "uuid": "3b6b55fb-595c-40c5-bbc5-dbe244b15026",
      "value": "XtremeRAT"
    },
    {
      "description": "NetWire has a built-in keylogger that can capture inputs from peripheral devices such as USB card readers.",
      "meta": {
        "date": "2012",
        "refs": [
          "https://www.secureworks.com/blog/netwire-rat-steals-payment-card-data"
        ]
      },
      "uuid": "e3113a0e-a65b-4119-8bc2-1c8d9d18c2db",
      "value": "Netwire"
    },
    {
      "description": "Gh0st RAT is a Trojan horse for the Windows platform that the operators of GhostNet used to hack into some of the most sensitive computer networks on Earth. It is a cyber spying computer program. .",
      "meta": {
        "date": "2001",
        "refs": [
          "https://www.volexity.com/blog/2017/03/23/have-you-been-haunted-by-the-gh0st-rat-today/"
        ]
      },
      "related": [
        {
          "dest-uuid": "225fa6cf-dc9c-4b86-873b-cdf1d9dd3738",
          "tags": [
            "estimative-language:likelihood-probability=\"likely\""
          ],
          "type": "similar"
        },
        {
          "dest-uuid": "c82c904f-b3b4-40a2-bf0d-008912953104",
          "tags": [
            "estimative-language:likelihood-probability=\"likely\""
          ],
          "type": "used-by"
        }
      ],
      "uuid": "255a59a7-db2d-44fc-9ca9-5859b65817c3",
      "value": "Gh0st RAT"
    },
    {
      "description": "Plasma RAT’s stub is fairly advanced, having many robust features. Some of the features include botkilling, Cryptocurrencies Mining (CPU and GPU), persistence, anti-analysis, torrent seeding, AV killer, 7 DDoS methods and a keylogger. The RAT is coded in VB.Net. There is also a Botnet version of it (Plasma HTTP), which is pretty similar to the RAT version.",
      "meta": {
        "refs": [
          "http://www.zunzutech.com/blog/security/analysis-of-plasma-rats-source-code/"
        ]
      },
      "uuid": "af534ddb-d0c6-47c0-82be-058c8bd5c6e1",
      "value": "Plasma RAT"
    },
    {
      "description": "Babylon is a highly advanced remote administration tool with no dependencies. The server is developed in C++ which is an ideal language for high performance and the client is developed in C#(.Net Framework 4.5)",
      "meta": {
        "refs": [
          "https://www.rekings.com/babylon-rat/"
        ]
      },
      "uuid": "ad1c9a50-3cd2-446a-ab31-9ecb62980d61",
      "value": "Babylon"
    },
    {
      "description": "RAT",
      "meta": {
        "refs": [
          "http://www.imminentmethods.info/"
        ]
      },
      "uuid": "f52a5252-ef53-4935-81c8-96fffcd1b952",
      "value": "Imminent Monitor"
    },
    {
      "description": "DroidJack is a RAT (Remote Access Trojan/Remote Administration Tool) nature of remote accessing, monitoring and managing tool (Java based) for Android mobile OS. You can use it to perform a complete remote control to any Android devices infected with DroidJack through your PC. It comes with powerful function and user-friendly operation – even allows attackers to fully take over the mobile phone and steal, record the victim’s private data wilfully.",
      "meta": {
        "refs": [
          "http://droidjack.net/"
        ]
      },
      "uuid": "7f032293-bfa2-4595-803d-c84519190861",
      "value": "DroidJack"
    },
    {
      "description": "Quasar is a fast and light-weight remote administration tool coded in C#. Providing high stability and an easy-to-use user interface",
      "meta": {
        "date": "2014",
        "refs": [
          "https://github.com/quasar/QuasarRAT",
          "https://researchcenter.paloaltonetworks.com/2017/10/unit42-tracking-subaat-targeted-phishing-attacks-point-leader-threat-actors-repository/",
          "https://www.ncsc.gov.uk/content/files/protected_files/article_files/Joint%20report%20on%20publicly%20available%20hacking%20tools%20%28NCSC%29.pdf"
        ]
      },
      "related": [
        {
          "dest-uuid": "05252643-093b-4070-b62f-d5836683a9fa",
          "tags": [
            "estimative-language:likelihood-probability=\"likely\""
          ],
          "type": "similar"
        }
      ],
      "uuid": "6efa425c-3731-44fd-9224-2a62df061a2d",
      "value": "Quasar RAT"
    },
    {
      "description": "Dendroid is malware that affects Android OS and targets the mobile platform. It was first discovered in early of 2014 by Symantec and appeared in the underground for sale for $300. Some things were noted in Dendroid, such as being able to hide from emulators at the time. When first discovered in 2014 it was one of the most sophisticated Android remote administration tools known at that time. It was one of the first Trojan applications to get past Google's Bouncer and caused researchers to warn about it being easier to create Android malware due to it. It also seems to have follow in the footsteps of Zeus and SpyEye by having simple-to-use command and control panels. The code appeared to be leaked somewhere around 2014. It was noted that an apk binder was included in the leak, which provided a simple way to bind Dendroid to legitimate applications.",
      "meta": {
        "date": "2014",
        "refs": [
          "https://github.com/qqshow/dendroid",
          "https://github.com/nyx0/Dendroid"
        ]
      },
      "related": [
        {
          "dest-uuid": "317a2c10-d489-431e-b6b2-f0251fddc88e",
          "tags": [
            "estimative-language:likelihood-probability=\"likely\""
          ],
          "type": "similar"
        }
      ],
      "uuid": "ea3a8c25-4adb-4538-bf11-55259bdba15f",
      "value": "Dendroid"
    },
    {
      "description": "A Java R.A.T. program",
      "meta": {
        "date": "2016",
        "refs": [
          "https://github.com/shotskeber/Ratty"
        ]
      },
      "related": [
        {
          "dest-uuid": "da032a95-b02a-4af2-b563-69f686653af4",
          "tags": [
            "estimative-language:likelihood-probability=\"likely\""
          ],
          "type": "similar"
        }
      ],
      "uuid": "a51f07ae-ab2c-45ee-aa9c-1db7873e7bb4",
      "value": "Ratty"
    },
    {
      "description": "Java RAT",
      "meta": {
        "refs": [
          "http://level23hacktools.com/forum/showthread.php?t=27971",
          "https://leakforums.net/thread-405562?tid=405562&&pq=1"
        ]
      },
      "uuid": "48b6886b-67a9-4815-92a2-1b7aca24d4ac",
      "value": "RaTRon"
    },
    {
      "meta": {
        "date": "2006",
        "refs": [
          "http://arabian-attacker.software.informer.com/"
        ]
      },
      "uuid": "f966a936-19f9-4b6b-95b3-0ff102e26303",
      "value": "Arabian-Attacker RAT"
    },
    {
      "description": "Androrat is a client/server application developed in Java Android for the client side and in Java/Swing for the Server.",
      "meta": {
        "refs": [
          "https://latesthackingnews.com/2015/05/31/how-to-hack-android-phones-with-androrat/",
          "https://github.com/wszf/androrat"
        ]
      },
      "uuid": "ce70bf96-0629-4c7d-8ed8-2315fab0ed42",
      "value": "Androrat"
    },
    {
      "description": "Remote Administrator",
      "meta": {
        "refs": [
          "http://adzok.com/"
        ]
      },
      "uuid": "3560c833-3d28-4888-b0b8-1951ecac57a2",
      "value": "Adzok"
    },
    {
      "meta": {
        "date": "2010",
        "refs": [
          "https://github.com/mwsrc/Schwarze-Sonne-RAT"
        ],
        "synonyms": [
          "SS-RAT",
          "Schwarze Sonne"
        ]
      },
      "uuid": "99860df7-565d-47e4-a086-c4af1623b626",
      "value": "Schwarze-Sonne-RAT"
    },
    {
      "meta": {
        "refs": [
          "https://www.indetectables.net/viewtopic.php?t=24245"
        ]
      },
      "uuid": "729f1b02-ce0c-41a4-8d4e-c7c1f5475c4b",
      "value": "Cyber Eye RAT"
    },
    {
      "uuid": "9501172b-a81a-49bb-90ce-31f2fb78a130",
      "value": "Batch NET"
    },
    {
      "meta": {
        "refs": [
          "https://leakforums.net/thread-530663"
        ]
      },
      "uuid": "62c5b489-8750-4fab-aca3-b233af789831",
      "value": "RWX RAT"
    },
    {
      "description": "Spy-Net is a software that allow you to control any computer in world using Windows Operating System.He is back using new functions and good options to give you full control of your remote computer.Stable and fast, this software offer to you a good interface, creating a easy way to use all his functions",
      "meta": {
        "date": "2010",
        "refs": [
          "http://spynet-rat-officiel.blogspot.lu/"
        ]
      },
      "uuid": "66bfd62e-6626-4104-af37-a44244204ac8",
      "value": "Spynet"
    },
    {
      "meta": {
        "refs": [
          "https://leakforums.net/thread-559871"
        ]
      },
      "uuid": "b9d7d5b8-7cf4-4650-a88a-5f4e991c45d6",
      "value": "CTOS"
    },
    {
      "meta": {
        "refs": [
          "https://github.com/mwsrc/Virus-RAT-v8.0-Beta"
        ]
      },
      "uuid": "9107fc0d-6705-4fc2-b621-e5ac42afef90",
      "value": "Virus RAT"
    },
    {
      "meta": {
        "refs": [
          "http://www.atelierweb.com/products/"
        ]
      },
      "uuid": "c51188d6-d489-4a18-a9a8-e38365f0bc10",
      "value": "Atelier Web Remote Commander"
    },
    {
      "description": "A distributed, parallelized (Map Reduce) wrapper around Apache™ RAT to allow it to complete on large code repositories of multiple file types where Apache™ RAT hangs forev",
      "meta": {
        "refs": [
          "https://github.com/chrismattmann/drat"
        ]
      },
      "uuid": "5ee39172-7ba3-477c-9772-88841b4be691",
      "value": "drat"
    },
    {
      "description": "MoSucker is a powerful backdoor - hacker's remote access tool.",
      "meta": {
        "refs": [
          "https://www.f-secure.com/v-descs/mosuck.shtml"
        ]
      },
      "uuid": "611ed43b-b869-4419-a487-6f7393125eb3",
      "value": "MoSucker"
    },
    {
      "meta": {
        "date": "2002",
        "refs": [
          "http://www.grayhatforum.org/thread-4373-post-5213.html#pid5213",
          "http://www.spy-emergency.com/research/T/Theef_Download_Creator.html",
          "http://www.spy-emergency.com/research/T/Theef.html"
        ]
      },
      "uuid": "f5154f40-46c1-4a0d-9814-cb5e5adf201b",
      "value": "Theef"
    },
    {
      "description": "ProRat is a Microsoft Windows based backdoor trojan, more commonly known as a Remote Administration Tool. As with other trojan horses it uses a client and server. ProRat opens a port on the computer which allows the client to perform numerous operations on the server (the machine being controlled). ",
      "meta": {
        "date": "2002",
        "refs": [
          "http://prorat.software.informer.com/",
          "http://malware.wikia.com/wiki/ProRat"
        ]
      },
      "uuid": "cae67963-63d2-4c8b-8358-a03556f20b7b",
      "value": "ProRat"
    },
    {
      "meta": {
        "refs": [
          "https://sites.google.com/site/greymecompany/setro-rat-project"
        ]
      },
      "uuid": "6b1b2415-b42f-41c4-8c35-077844a9c4dc",
      "value": "Setro"
    },
    {
      "meta": {
        "refs": [
          "http://www.connect-trojan.net/2015/03/indetectables-rat-v.0.5-beta.html"
        ]
      },
      "uuid": "36912ecf-9411-44fa-b14d-ec3b6896b0e2",
      "value": "Indetectables RAT"
    },
    {
      "meta": {
        "refs": [
          "https://luminosity.link/"
        ]
      },
      "uuid": "0f2c6cd4-675a-4c41-acf5-1b0bc3625375",
      "value": "Luminosity Link"
    },
    {
      "meta": {
        "date": "2015",
        "refs": [
          "https://orcustechnologies.com/"
        ]
      },
      "uuid": "30a1a10e-4155-43a6-854a-3b43bc2a3f9c",
      "value": "Orcus"
    },
    {
      "meta": {
        "refs": [
          "http://www.connect-trojan.net/2014/10/blizzard-rat-lite-v1.3.1.html"
        ]
      },
      "uuid": "a7e4c2ff-6747-48e4-99c4-5c638c167fc0",
      "value": "Blizzard"
    },
    {
      "meta": {
        "refs": [
          "https://www.rekings.com/kazybot-lite-php-rat/",
          "http://telussecuritylabs.com/threats/show/TSL20150122-06"
        ]
      },
      "uuid": "6c553273-f3f8-4e66-b764-9a9ae83a2f35",
      "value": "Kazybot"
    },
    {
      "meta": {
        "date": "2014",
        "refs": [
          "http://www.connect-trojan.net/2015/01/bx-rat-v1.0.html"
        ]
      },
      "uuid": "f6cc85de-81da-4276-a87c-45e3a00b67b5",
      "value": "BX"
    },
    {
      "uuid": "b7095617-3320-4118-9f28-7d4356e2571a",
      "value": "death"
    },
    {
      "meta": {
        "refs": [
          "https://rubear.me/threads/sky-wyder-2016-cracked.127/"
        ]
      },
      "uuid": "866f97d7-faa9-49e2-b704-7406c1ee2565",
      "value": "Sky Wyder"
    },
    {
      "meta": {
        "date": "2017",
        "refs": [
          "https://www.rekings.com/darktrack-4-alien/",
          "http://news.softpedia.com/news/free-darktrack-rat-has-the-potential-of-being-the-best-rat-on-the-market-508179.shtml"
        ]
      },
      "uuid": "f60dc9e3-2053-446c-89a0-ad69906de6e4",
      "value": "DarkTrack"
    },
    {
      "description": "Free, Open-Source Remote Administration Tool. xRAT 2.0 is a fast and light-weight Remote Administration Tool coded in C# (using .NET Framework 2.0).",
      "meta": {
        "date": "2017",
        "refs": [
          "https://github.com/c4bbage/xRAT"
        ]
      },
      "uuid": "509aff15-ba17-4582-b1a0-b0ed89df01d8",
      "value": "xRAT"
    },
    {
      "meta": {
        "refs": [
          "http://sakhackingarticles.blogspot.lu/2014/08/biodox-rat.html"
        ]
      },
      "uuid": "43e91752-23f5-41c6-baa3-74d6fc0f2cad",
      "value": "Biodox"
    },
    {
      "description": "Offense RAT is a free renote administration tool made in Delphi 9.",
      "meta": {
        "refs": [
          "https://leakforums.net/thread-31386?tid=31386&&pq=1"
        ]
      },
      "uuid": "a9caa398-ba8b-4a64-8970-67761c7efc76",
      "value": "Offence"
    },
    {
      "meta": {
        "date": "2009",
        "refs": [
          "https://leakforums.net/thread-36962"
        ]
      },
      "related": [
        {
          "dest-uuid": "e38b8876-5780-4574-9adf-304e9d659bdb",
          "tags": [
            "estimative-language:likelihood-probability=\"likely\""
          ],
          "type": "similar"
        },
        {
          "dest-uuid": "e87d9df4-b464-4458-ae1f-31cea40d5f96",
          "tags": [
            "estimative-language:likelihood-probability=\"likely\""
          ],
          "type": "similar"
        }
      ],
      "uuid": "d5d3f9de-21b5-482e-b716-5f2f13182990",
      "value": "Apocalypse"
    },
    {
      "meta": {
        "date": "2013",
        "refs": [
          "https://leakforums.net/thread-363920"
        ]
      },
      "uuid": "0d756293-6cbc-4973-8df8-7d6ab0cd51e0",
      "value": "JCage"
    },
    {
      "description": "Nuclear RAT (short for Nuclear Remote Administration Tool) is a backdoor trojan horse that infects Windows NT family systems (Windows 2000, XP, 2003).",
      "meta": {
        "refs": [
          "http://malware.wikia.com/wiki/Nuclear_RAT",
          "http://www.nuclearwintercrew.com/Products-View/21/Nuclear_RAT_2.1.0/"
        ]
      },
      "uuid": "1b0f4481-f205-493a-a167-59669a64b6fc",
      "value": "Nuclear RAT"
    },
    {
      "description": "C++ REMOTE CONTROL PROGRAM",
      "meta": {
        "refs": [
          "http://ozonercp.com/"
        ]
      },
      "uuid": "1a4d6958-45fe-41ca-b545-bdf28fba14fa",
      "value": "Ozone"
    },
    {
      "meta": {
        "refs": [
          "https://github.com/alienwithin/xanity-php-rat"
        ]
      },
      "uuid": "66c3e21d-1cb9-43b4-bd1b-2d9ac839a628",
      "value": "Xanity"
    },
    {
      "meta": {
        "synonyms": [
          "Dark Moon"
        ]
      },
      "uuid": "18a4e501-c6e3-45e9-beee-25421b0c7bcb",
      "value": "DarkMoon"
    },
    {
      "meta": {
        "refs": [
          "http://broad-product.biz/forum/r-a-t-(remote-administration-tools)/xpert-rat-3-0-10-by-abronsius(vb6)/",
          "https://www.nulled.to/topic/18355-xpert-rat-309/",
          "https://trickytamilan.blogspot.lu/2016/03/xpert-rat.html"
        ]
      },
      "uuid": "bdb25a20-4c6c-4fdb-ac05-5f81fb6c15a7",
      "value": "Xpert"
    },
    {
      "description": "This remote access trojan (RAT) has capabilities ranging from manipulating the registry to opening a reverse shell. From stealing credentials stored in browsers to accessing the victims webcam. Through the Command & Control (CnC) server software, the attacker has capabilities to create and configure the malware to spread utilizing physic devices, such as USB drives, but also to use the victim as a pivot point to gain more access laterally throughout the network. This remote access trojan could be classified as a variant of the well known njrat, as they share many similar features such as their display style, several abilities and a general template for communication methods . However, where njrat left off KilerRat has taken over. KilerRat is a very feature rich RAT with an active development force that is rapidly gaining in popularity amongst the middle eastern community and the world.",
      "meta": {
        "refs": [
          "https://www.alienvault.com/blogs/labs-research/kilerrat-taking-over-where-njrat-remote-access-trojan-left-off"
        ],
        "synonyms": [
          "Njw0rm"
        ]
      },
      "related": [
        {
          "dest-uuid": "7fb493bb-756b-42a2-8f6d-59e254f4f2cc",
          "tags": [
            "estimative-language:likelihood-probability=\"likely\""
          ],
          "type": "similar"
        }
      ],
      "uuid": "c01ef312-dfd6-403f-a8b5-67fc11a550a7",
      "value": "Kiler RAT"
    },
    {
      "uuid": "7109e2b0-8c05-4d2b-a37f-c00d799f0c02",
      "value": "Brat"
    },
    {
      "uuid": "32ea7a67-9649-4bd3-b194-f37f04c208ba",
      "value": "MINI-MO"
    },
    {
      "description": "Unlike most attack tools that one can only find in cybercriminal underground markets, Lost Door is very easy to obtain. It’s promoted on social media sites like YouTube and Facebook. Its maker, “OussamiO,” even has his own Facebook page where details on his creation can be found. He also has a dedicated blog (hxxp://lost-door[.]blogspot[.]com/) where tutorial videos and instructions on using the RAT is found. Any cybercriminal or threat actor can purchase and use the RAT to launch attacks.",
      "meta": {
        "date": "2010",
        "refs": [
          "http://lost-door.blogspot.lu/",
          "http://blog.trendmicro.com/trendlabs-security-intelligence/lost-door-rat-accessible-customizable-attack-tool/",
          "https://www.cyber.nj.gov/threat-profiles/trojan-variants/lost-door-rat"
        ],
        "synonyms": [
          "LostDoor"
        ]
      },
      "uuid": "8007f2be-ba4f-445e-8a15-6c2bfe769c49",
      "value": "Lost Door"
    },
    {
      "description": "Loki RAT is a php RAT that means no port forwarding is needed for this RAT, If you dont know how to setup this RAT click on tutorial.",
      "meta": {
        "refs": [
          "https://www.rekings.com/loki-rat-php-rat/"
        ]
      },
      "uuid": "70e6875b-34b5-4f97-8403-210defbc040d",
      "value": "Loki RAT"
    },
    {
      "meta": {
        "refs": [
          "https://github.com/BahNahNah/MLRat"
        ]
      },
      "uuid": "83929545-ef07-469c-ab55-c59155a66cc6",
      "value": "MLRat"
    },
    {
      "meta": {
        "refs": [
          "http://perfect-conexao.blogspot.lu/2014/09/spycronic-1021.html",
          "http://www.connect-trojan.net/2013/09/spycronic-v1.02.1.html",
          "https://ranger-exploit.com/spycronic-v1-02-1/"
        ]
      },
      "uuid": "71289654-0217-44d7-8762-b609b3eace80",
      "value": "SpyCronic"
    },
    {
      "description": "Pupy is an opensource, cross-platform (Windows, Linux, OSX, Android) remote administration and post-exploitation tool mainly written in python ",
      "meta": {
        "date": "2015",
        "refs": [
          "https://github.com/n1nj4sec/pupy"
        ]
      },
      "related": [
        {
          "dest-uuid": "cb69b20d-56d0-41ab-8440-4a4b251614d4",
          "tags": [
            "estimative-language:likelihood-probability=\"likely\""
          ],
          "type": "similar"
        }
      ],
      "uuid": "bdb420be-5882-41c8-b439-02bbef69d83f",
      "value": "Pupy"
    },
    {
      "description": "Nova is a proof of concept demonstrating screen sharing over UDP hole punching.",
      "meta": {
        "date": "2002",
        "refs": [
          "http://novarat.sourceforge.net/"
        ]
      },
      "uuid": "eea78fd1-11ae-432a-9422-d5e774eb8ff2",
      "value": "Nova"
    },
    {
      "meta": {
        "date": "1998",
        "refs": [
          "https://tools.cisco.com/security/center/viewIpsSignature.x?signatureId=9401&signatureSubId=2",
          "https://tools.cisco.com/security/center/viewIpsSignature.x?signatureId=9401&signatureSubId=0&softwareVersion=6.0&releaseVersion=S177",
          "https://www.symantec.com/security_response/attacksignatures/detail.jsp?asid=20292",
          "https://www.symantec.com/security_response/attacksignatures/detail.jsp?asid=20264"
        ],
        "synonyms": [
          "Back Door Y3K RAT",
          "Y3k"
        ]
      },
      "uuid": "62f8b6aa-f3df-4789-9348-b16db59f345e",
      "value": "BD Y3K RAT"
    },
    {
      "description": "Turkojan is a remote administration and spying tool for Microsoft Windows operating systems.",
      "meta": {
        "date": "2003",
        "refs": [
          "http://turkojan.blogspot.lu/"
        ]
      },
      "uuid": "29f7cf0f-b422-4966-9298-c8b4cb54deac",
      "value": "Turkojan"
    },
    {
      "description": "TINY is a set of programs that lets you control a DOS computer from any Java-capable machine over a TCP/IP connection.  It is comparable to programs like VNC, CarbonCopy, and GotoMyPC except that the host machine is a DOS computer rather than a Windows one.",
      "meta": {
        "refs": [
          "http://josh.com/tiny/"
        ]
      },
      "uuid": "c9fd50a0-35c8-4dfd-baeb-8043182e864c",
      "value": "TINY"
    },
    {
      "description": "sharK is an advanced reverse connecting, firewall bypassing remote administration tool written in VB6. With sharK you will be able to administrate every PC (using Windows OS) remotely.",
      "meta": {
        "date": "2008",
        "refs": [
          "https://www.security-database.com/toolswatch/SharK-3-Remote-Administration-Tool.html",
          "http://lpc1.clpccd.cc.ca.us/lpc/mdaoud/CNT7501/NETLABS/Ethical_Hacking_Lab_05.pdf"
        ],
        "synonyms": [
          "SHARK",
          "Shark"
        ]
      },
      "related": [
        {
          "dest-uuid": "503c9910-902f-4bae-8c33-ea29db8bdd7f",
          "tags": [
            "estimative-language:likelihood-probability=\"likely\""
          ],
          "type": "similar"
        }
      ],
      "uuid": "ff471870-7c9a-4122-ba89-489fc819660b",
      "value": "SharK"
    },
    {
      "description": "Backdoor.Snowdoor is a Backdoor Trojan Horse that allows unauthorized access to an infected computer. It creates an open C drive share with its default settings. By default, the Trojan listens on port 5,328.",
      "meta": {
        "refs": [
          "https://www.symantec.com/security_response/writeup.jsp?docid=2003-022018-5040-99"
        ],
        "synonyms": [
          "Backdoor.Blizzard",
          "Backdoor.Fxdoor",
          "Backdoor.Snowdoor",
          "Backdoor:Win32/Snowdoor"
        ]
      },
      "uuid": "ed4590cd-d636-46bc-a92d-d90b9548db51",
      "value": "Snowdoor"
    },
    {
      "meta": {
        "refs": [
          "https://www.nulled.to/topic/155464-paradox-rat/"
        ]
      },
      "uuid": "5d4123f6-c344-45ee-83e9-c5656d38e604",
      "value": "Paradox"
    },
    {
      "description": "Android RAT",
      "meta": {
        "refs": [
          "https://www.rekings.com/spynote-v4-android-rat/"
        ]
      },
      "related": [
        {
          "dest-uuid": "31592c69-d540-4617-8253-71ae0c45526c",
          "tags": [
            "estimative-language:likelihood-probability=\"likely\""
          ],
          "type": "similar"
        }
      ],
      "uuid": "ea727e26-b3de-44f8-86c5-11a912c7a8aa",
      "value": "SpyNote"
    },
    {
      "uuid": "b7b6db54-db6a-463c-a2a2-3a0da1f7fe32",
      "value": "ZOMBIE SLAYER"
    },
    {
      "uuid": "69b002ee-1be8-44e2-9295-8299b97a5773",
      "value": "HTTP WEB BACKDOOR"
    },
    {
      "description": "Net Monitor for Employees lets you see what everyone's doing - without leaving your desk. Monitor the activity of all employees. Plus you can share your screen with your employees PCs, making demos and presentations much easier.",
      "meta": {
        "refs": [
          "https://networklookout.com/help/"
        ]
      },
      "uuid": "376671ff-2131-4150-b1f4-7870f6adf8ae",
      "value": "NET-MONITOR PRO"
    },
    {
      "description": "Affordable remote control software for all your customer support and help desk needs.",
      "meta": {
        "refs": [
          "http://www.dameware.com/dameware-mini-remote-control"
        ],
        "synonyms": [
          "dameware"
        ]
      },
      "uuid": "ba157c90-8f94-45f2-8395-001e76eee506",
      "value": "DameWare Mini Remote Control"
    },
    {
      "description": "Remote Utilities is a free remote access program with some really great features. It works by pairing two remote computers together with what they call an \"Internet ID.\" You can control a total of 10 PCs with Remote Utilities.",
      "meta": {
        "refs": [
          "https://www.remoteutilities.com/"
        ]
      },
      "uuid": "903846e2-5fa7-42c9-98bf-00d05473c9e3",
      "value": "Remote Utilities"
    },
    {
      "description": "Ammyy Admin is a completely portable remote access program that's extremely simple to setup. It works by connecting one computer to another via an ID supplied by the program.",
      "meta": {
        "date": "2011",
        "refs": [
          "http://ammyy-admin.soft32.com/"
        ],
        "synonyms": [
          "Ammyy"
        ]
      },
      "uuid": "9025f09b-a3fe-4711-89b8-bee6037681f8",
      "value": "Ammyy Admin"
    },
    {
      "description": "UltraVNC works a bit like Remote Utilities, where a server and viewer is installed on two PCs, and the viewer is used to control the server.",
      "meta": {
        "refs": [
          "http://www.uvnc.com/"
        ]
      },
      "uuid": "12f03025-467b-49b3-ba7b-2a152e38eae5",
      "value": "Ultra VNC"
    },
    {
      "description": "AeroAdmin is probably the easiest program to use for free remote access. There are hardly any settings, and everything is quick and to the point, which is perfect for spontaneous support.",
      "meta": {
        "refs": [
          "http://www.aeroadmin.com/en/"
        ]
      },
      "uuid": "6dd8f7ac-a90b-4155-843d-b95f1f4e0e81",
      "value": "AeroAdmin"
    },
    {
      "description": "Windows Remote Desktop is the remote access software built into the Windows operating system. No additional download is necessary to use the program.",
      "uuid": "07c792c4-2f78-4eba-a6a3-3ba28e098886",
      "value": "Windows Remote Desktop"
    },
    {
      "description": "RemotePC, for good or bad, is a more simple free remote desktop program. You're only allowed one connection (unless you upgrade) but for many of you, that'll be just fine.",
      "meta": {
        "refs": [
          "https://www.remotepc.com/"
        ]
      },
      "uuid": "e4ae4f4e-a751-4633-a54e-c747508ff3b8",
      "value": "RemotePC"
    },
    {
      "description": "Seecreen (previously called Firnass) is an extremely tiny (500 KB), yet powerful free remote access program that's absolutely perfect for on-demand, instant support.",
      "meta": {
        "refs": [
          "http://seecreen.com/"
        ],
        "synonyms": [
          "Firnass"
        ]
      },
      "uuid": "b9df1fb3-17b7-430b-8c23-f1d321c1265c",
      "value": "Seecreen"
    },
    {
      "description": "Chrome Remote Desktop is an extension for the Google Chrome web browser that lets you setup a computer for remote access from any other Chrome browser.",
      "meta": {
        "refs": [
          "https://chrome.google.com/webstore/detail/chrome-remote-desktop/gbchcmhmhahfdphkhkmpfmihenigjmpp?hl=en"
        ]
      },
      "uuid": "6583d982-a5cb-47e0-a3b0-bc18cadaeb53",
      "value": "Chrome Remote Desktop"
    },
    {
      "description": "AnyDesk is a remote desktop program that you can run portably or install like a regular program.",
      "meta": {
        "refs": [
          "https://anydesk.com/remote-desktop"
        ]
      },
      "uuid": "7d71d21e-68f0-4595-beee-7c353471463d",
      "value": "AnyDesk"
    },
    {
      "description": "LiteManager is another remote access program, and it's strikingly similar to Remote Utilities, which I explain on the first page of this list. However, unlike Remote Utilities, which can control a total of only 10 PCs, LiteManager supports up to 30 slots for storing and connecting to remote computers, and also has lots of useful features.",
      "meta": {
        "refs": [
          "http://www.litemanager.com/"
        ]
      },
      "uuid": "0c8a877b-6c9c-43a7-9688-d90a098d8710",
      "value": "LiteManager"
    },
    {
      "description": "Comodo Unite is another free remote access program that creates a secure VPN between multiple computers. Once a VPN is established, you can remotely have access to applications and files through the client software.",
      "meta": {
        "refs": [
          "https://www.comodo.com/home/download/download.php?prod=comodounite"
        ]
      },
      "uuid": "9b990bc7-ff88-4658-90de-806711462c55",
      "value": "Comodo Unite"
    },
    {
      "description": "ShowMyPC is a portable and free remote access program that's nearly identical to UltraVNC but uses a password to make a connection instead of an IP address.",
      "meta": {
        "refs": [
          "https://showmypc.com/"
        ]
      },
      "uuid": "185adc84-ad02-4559-aacc-50b2d690640c",
      "value": "ShowMyPC"
    },
    {
      "description": "join.me is a remote access program from the producers of LogMeIn that provides quick access to another computer over an internet browser.",
      "meta": {
        "refs": [
          "https://www.join.me/"
        ]
      },
      "uuid": "204b457d-9729-460b-991b-943171c55fa7",
      "value": "join.me"
    },
    {
      "description": "DesktopNow is a free remote access program from NCH Software. After optionally forwarding the proper port number in your router, and signing up for a free account, you can access your PC from anywhere through a web browser.",
      "meta": {
        "refs": [
          "http://www.nchsoftware.com/remotedesktop/index.html"
        ]
      },
      "uuid": "82a2bcba-0f31-4a45-bddb-559db9819fad",
      "value": "DesktopNow"
    },
    {
      "description": "Another free and portable remote access program is BeamYourScreen. This program works like some of the others in this list, where the presenter is given an ID number they must share with another user so they can connect to the presenter's screen.",
      "meta": {
        "refs": [
          "http://www.beamyourscreen.com/"
        ]
      },
      "uuid": "a31bf7d6-70a9-4f5f-a38e-88e173ad444c",
      "value": "BeamYourScreen"
    },
    {
      "uuid": "ef164438-e4bd-4c56-a8e6-e5e64bc8dd5a",
      "value": "Casa RAT"
    },
    {
      "description": "Bandook is a FWB#++ reverse connection rat (Remote Administration Tool), with a small size server when packed 30 KB, and a long list of amazing features",
      "meta": {
        "date": "2005",
        "refs": [
          "http://www.nuclearwintercrew.com/Products-View/57/Bandook_RAT_v1.35__NEW_/"
        ]
      },
      "uuid": "3482922d-b58c-482f-8363-f63f52fcdb43",
      "value": "Bandook RAT"
    },
    {
      "meta": {
        "date": "2009",
        "refs": [
          "http://www.hacktohell.org/2011/05/setting-up-cerberus-ratremote.html"
        ]
      },
      "uuid": "180145d0-f4e3-4ab3-b5bb-ce17f7fec0db",
      "value": "Cerberus RAT"
    },
    {
      "meta": {
        "date": "2010"
      },
      "uuid": "db9bcc9a-27ec-4a58-a481-d978b4954ad7",
      "value": "Syndrome RAT"
    },
    {
      "description": "Snoopy is a Remote Administration Tool. Software for controlling user computer remotely from other computer on local network or Internet.",
      "meta": {
        "date": "2002",
        "refs": [
          "http://www.spy-emergency.com/research/S/Snoopy.html"
        ]
      },
      "uuid": "fffbcd87-f028-4c4a-9e94-312e4e954450",
      "value": "Snoopy"
    },
    {
      "meta": {
        "date": "2010"
      },
      "uuid": "f592c850-4867-4fa1-a303-151b953710d7",
      "value": "5p00f3r.N$ RAT"
    },
    {
      "meta": {
        "date": "2011",
        "synonyms": [
          "P.Storrie RAT"
        ]
      },
      "uuid": "9287c2db-99e6-4d3b-bb32-3054e2e96e39",
      "value": "P. Storrie RAT"
    },
    {
      "meta": {
        "date": "2007"
      },
      "uuid": "832dad3c-6483-4d3c-ad02-8336dea90682",
      "value": "xHacker Pro RAT"
    },
    {
      "description": "Backdoor.NetDevil allows a hacker to remotely control an infected computer.",
      "meta": {
        "refs": [
          "https://www.symantec.com/security_response/writeup.jsp?docid=2002-021310-3452-99"
        ]
      },
      "related": [
        {
          "dest-uuid": "2be434d3-03df-4236-9e7e-130c2efa8b33",
          "tags": [
            "estimative-language:likelihood-probability=\"likely\""
          ],
          "type": "similar"
        }
      ],
      "uuid": "281563d8-14f8-43a8-a0cb-2f0198f7146c",
      "value": "NetDevil"
    },
    {
      "description": "In September of 2015, a DigiTrust client visited a web link that was providing an Adobe Flash Player update. The client, an international retail organization, attempted to download and run what appeared to be a regular update. The computer trying to download this update was a back office system that processed end of day credit card transactions. This system also had the capability of connecting to the corporate network which contained company sales reports.\nDigiTrust experts were alerted to something malicious and blocked the download. The investigation found that what appeared to be an Adobe Flash Player update, was a Remote Access Trojan called NanoCore. If installation had been successful, customer credit card data, personal information, and internal sales information could have been captured and monetized. During the analysis of NanoCore, our experts found that there was much more to this RAT than simply being another Remote Access Trojan.",
      "meta": {
        "refs": [
          "https://www.digitrustgroup.com/nanocore-not-your-average-rat/"
        ]
      },
      "related": [
        {
          "dest-uuid": "a8111fb7-d4c4-4671-a6f9-f62fea8bad60",
          "tags": [
            "estimative-language:likelihood-probability=\"likely\""
          ],
          "type": "similar"
        }
      ],
      "uuid": "6c3c111a-93af-428a-bee0-feacbee0237d",
      "value": "NanoCore"
    },
    {
      "description": "The Zscaler ThreatLabZ research team has been monitoring a new remote access Trojan (RAT) family called Cobian RAT since February 2017. The RAT builder for this family was first advertised on multiple underground forums where cybercriminals often buy and sell exploit and malware kits. This RAT builder caught our attention as it was being offered for free and had lot of similarities to the njRAT/H-Worm family",
      "meta": {
        "date": "2017",
        "refs": [
          "https://www.zscaler.com/blogs/research/cobian-rat-backdoored-rat"
        ]
      },
      "related": [
        {
          "dest-uuid": "aa553bbd-f6e4-4774-9ec5-4607aa2004b8",
          "tags": [
            "estimative-language:likelihood-probability=\"likely\""
          ],
          "type": "similar"
        }
      ],
      "uuid": "8c49da10-2b59-42c4-81e6-75556decdecb",
      "value": "Cobian RAT"
    },
    {
      "description": "NetSupport Manager continues to deliver the very latest in remote access, PC support and desktop management capabilities. From a desktop, laptop, tablet or smartphone, monitor multiple systems in a single action, deliver hands-on remote support, collaborate and even record or play back sessions. When needed, gather real-time hardware and software inventory, monitor services and even view system config remotely to help resolve issues quickly.",
      "meta": {
        "date": "1989",
        "refs": [
          "http://www.netsupportmanager.com/index.asp"
        ]
      },
      "uuid": "d6fe0674-f55b-46ea-bf87-78fa0fa6ac97",
      "value": "Netsupport Manager"
    },
    {
      "meta": {
        "date": "1998"
      },
      "uuid": "2a47361d-584b-493f-80a4-37c74c30cf1b",
      "value": "Vortex"
    },
    {
      "meta": {
        "date": "2002"
      },
      "uuid": "eac2e921-d71e-45fd-abff-4902968f910d",
      "value": "Assassin"
    },
    {
      "meta": {
        "date": "2002",
        "refs": [
          "https://www.symantec.com/security_response/attacksignatures/detail.jsp?asid=20702"
        ],
        "synonyms": [
          "NetDevil"
        ]
      },
      "related": [
        {
          "dest-uuid": "281563d8-14f8-43a8-a0cb-2f0198f7146c",
          "tags": [
            "estimative-language:likelihood-probability=\"likely\""
          ],
          "type": "similar"
        }
      ],
      "uuid": "2be434d3-03df-4236-9e7e-130c2efa8b33",
      "value": "Net Devil"
    },
    {
      "meta": {
        "date": "2002",
        "refs": [
          "http://www.megasecurity.org/trojans/a/a4zeta/A4zeta_b2.html"
        ]
      },
      "uuid": "9a0b6acf-e913-446a-a4cd-35eb9046febe",
      "value": "A4Zeta"
    },
    {
      "meta": {
        "date": "2002",
        "refs": [
          "http://www.connect-trojan.net/2013/04/greek-hackers-rat-1.0.html?m=0"
        ]
      },
      "uuid": "77e7ad24-3412-4536-ae4c-1971317f4231",
      "value": "Greek Hackers RAT"
    },
    {
      "meta": {
        "date": "2002",
        "refs": [
          "http://www.connect-trojan.net/2013/04/greek-hackers-rat-1.0.html?m=0"
        ]
      },
      "uuid": "de4974d1-1a1b-4a67-835b-172ebbdcfafd",
      "value": "MRA RAT"
    },
    {
      "meta": {
        "date": "2002",
        "refs": [
          "http://www.connect-trojan.net/2015/09/sparta-rat-1.2-by-azooz-ejram.html"
        ]
      },
      "uuid": "c1086221-a498-4ec9-ac33-85e4790136ae",
      "value": "Sparta RAT"
    },
    {
      "meta": {
        "date": "2003"
      },
      "uuid": "ff97af70-011c-4d7c-9ae6-1e41ea5dfc12",
      "value": "LokiTech"
    },
    {
      "meta": {
        "date": "2002"
      },
      "uuid": "5c65f5ec-c629-4d12-9078-08a4bb7522eb",
      "value": "MadRAT"
    },
    {
      "meta": {
        "date": "2004",
        "refs": [
          "http://www.connect-trojan.net/2013/07/tequila-bandita-1.3b2.html"
        ]
      },
      "uuid": "831879d3-5492-46b1-b174-491e6b413232",
      "value": "Tequila Bandita"
    },
    {
      "meta": {
        "date": "2004",
        "refs": [
          "http://www.megasecurity.org/trojans/t/toquitobandito/Toquitobandito_all.html"
        ]
      },
      "uuid": "79861bda-8c72-4b90-876e-854b9daf32eb",
      "value": "Toquito Bandito"
    },
    {
      "description": "MofoTro is a new rat coded by Cool_mofo_2.",
      "meta": {
        "date": "2006",
        "refs": [
          "http://www.megasecurity.org/trojans/m/mofotro/Mofotro_beta.html",
          "http://www.megasecurity.org/trojans/m/mofotro/Mofotroresurrection.html",
          "http://www.megasecurity.org/trojans/m/mofotro/Mofotro_beta1.5.html"
        ]
      },
      "uuid": "fa0a7929-3876-4866-9c01-a5d168379816",
      "value": "MofoTro"
    },
    {
      "description": "Written in Delphi",
      "meta": {
        "date": "2007",
        "refs": [
          "http://www.megasecurity.org/trojans/h/hav/Havrat1.2.html"
        ]
      },
      "uuid": "3a2176f2-138d-4939-958c-70992abddca3",
      "value": "Hav-RAT"
    },
    {
      "description": "ComRAT is a remote access tool suspected of being a decedent of Agent.btz and used by Turla.",
      "meta": {
        "date": "2007",
        "refs": [
          "https://attack.mitre.org/wiki/Software/S0126"
        ]
      },
      "related": [
        {
          "dest-uuid": "da5880b4-f7da-4869-85f2-e0aba84b8565",
          "tags": [
            "estimative-language:likelihood-probability=\"likely\""
          ],
          "type": "similar"
        },
        {
          "dest-uuid": "d9cc15f7-0880-4ae4-8df4-87c58338d6b8",
          "tags": [
            "estimative-language:likelihood-probability=\"likely\""
          ],
          "type": "similar"
        },
        {
          "dest-uuid": "da079741-05e6-458c-b434-011263dc691c",
          "tags": [
            "estimative-language:likelihood-probability=\"likely\""
          ],
          "type": "similar"
        }
      ],
      "uuid": "9223bf17-7e32-4833-9574-9ffd8c929765",
      "value": "ComRAT"
    },
    {
      "description": "4H RAT is malware that has been used by Putter Panda since at least 2007.",
      "meta": {
        "date": "2007",
        "refs": [
          "https://attack.mitre.org/wiki/Software/S0065"
        ]
      },
      "related": [
        {
          "dest-uuid": "8e461ca3-0996-4e6e-a0df-e2a5bbc51ebc",
          "tags": [
            "estimative-language:likelihood-probability=\"likely\""
          ],
          "type": "similar"
        }
      ],
      "uuid": "d8aad68d-a68f-42e1-b755-d5f383b73401",
      "value": "4H RAT"
    },
    {
      "description": "",
      "meta": {
        "date": "2007",
        "refs": [
          "http://www.connect-trojan.net/2015/06/dark-net-rat-v.0.3.9.0.html"
        ],
        "synonyms": [
          "Dark NET RAT"
        ]
      },
      "uuid": "ba285e93-d330-4efc-ad00-a84433575e2c",
      "value": "Darknet RAT"
    },
    {
      "meta": {
        "date": "2008"
      },
      "uuid": "b82d0ec7-3918-4252-9c8f-b4d17b14c596",
      "value": "CIA RAT"
    },
    {
      "meta": {
        "date": "2008"
      },
      "uuid": "71a72669-4d7b-49a5-95a3-bbefbb2152bf",
      "value": "Minimo"
    },
    {
      "meta": {
        "date": "2008"
      },
      "uuid": "2b640955-05d4-46f7-9b34-c697f4e927e4",
      "value": "miniRAT"
    },
    {
      "meta": {
        "date": "2008"
      },
      "uuid": "17958627-0c27-4536-8839-5c91d51866bc",
      "value": "Pain RAT"
    },
    {
      "description": "PLUGX is a remote access tool (RAT) used in targeted attacks aimed toward government-related institutions and key industries. It was utilized the same way as Poison Ivy, a RAT involved in a campaign dating back to 2008.",
      "meta": {
        "date": "2005 or 2008",
        "refs": [
          "https://www.lastline.com/labsblog/an-analysis-of-plugx-malware/",
          "https://www.trendmicro.com/vinfo/us/threat-encyclopedia/malware/PLUGX"
        ],
        "synonyms": [
          "Korplug",
          "SOGU",
          "Scontroller"
        ]
      },
      "related": [
        {
          "dest-uuid": "64fa0de0-6240-41f4-8638-f4ca7ed528fd",
          "tags": [
            "estimative-language:likelihood-probability=\"likely\""
          ],
          "type": "similar"
        },
        {
          "dest-uuid": "f4b159ea-97e5-483b-854b-c48a78d562aa",
          "tags": [
            "estimative-language:likelihood-probability=\"likely\""
          ],
          "type": "similar"
        },
        {
          "dest-uuid": "036bd099-fe80-46c2-9c4c-e5c6df8dcdee",
          "tags": [
            "estimative-language:likelihood-probability=\"likely\""
          ],
          "type": "similar"
        }
      ],
      "uuid": "663f8ef9-4c50-499a-b765-f377d23c1070",
      "value": "PlugX"
    },
    {
      "description": "The existence of the UNITEDRAKE RAT first came to light in 2014 as part of a series of classified documents leaked by former NSA contractor Edward Snowden.",
      "meta": {
        "date": "2008",
        "refs": [
          "http://thehackernews.com/2017/09/shadowbrokers-unitedrake-hacking.html",
          "https://www.itnews.com.au/news/shadowbrokers-release-unitedrake-nsa-malware-472771"
        ]
      },
      "uuid": "41d4b98f-8ec2-4e8d-938c-42a776b422ee",
      "value": "UNITEDRAKE"
    },
    {
      "description": "Written in Visual Basic",
      "meta": {
        "date": "2008",
        "refs": [
          "http://www.megasecurity.org/trojans/m/mega/Megatrojan1.0.html"
        ]
      },
      "uuid": "4c053709-5349-4630-8462-dde28c8433eb",
      "value": "MegaTrojan"
    },
    {
      "meta": {
        "date": "2009"
      },
      "uuid": "9b5eb899-fc44-43f5-9a28-cdac4bc6a784",
      "value": "Venomous Ivy"
    },
    {
      "meta": {
        "date": "2010"
      },
      "uuid": "286fc965-b019-49b1-937c-740b95a368bb",
      "value": "Xploit"
    },
    {
      "meta": {
        "date": "2010",
        "refs": [
          "http://anti-virus-soft.com/threats/artic"
        ],
        "synonyms": [
          "Artic"
        ]
      },
      "uuid": "3ff21b18-8be5-45fd-9d42-d5ab9dddfa4c",
      "value": "Arctic R.A.T."
    },
    {
      "meta": {
        "date": "2010",
        "refs": [
          "http://www.connect-trojan.net/2014/02/golden-phoenix-rat-0.2.html"
        ]
      },
      "uuid": "422ff7d4-0106-4e87-8eae-8cbd6c789540",
      "value": "GOlden Phoenix"
    },
    {
      "meta": {
        "date": "2010",
        "refs": [
          "http://www.connect-trojan.net/2014/10/graphicbooting-rat-v0.1-beta.html?m=0"
        ]
      },
      "uuid": "06b18c56-0894-4bca-a373-21e1576ddd7c",
      "value": "GraphicBooting"
    },
    {
      "meta": {
        "date": "2010"
      },
      "uuid": "76313bca-2551-4f0c-b427-e413cbb728b0",
      "value": "Pocket RAT"
    },
    {
      "meta": {
        "date": "2010"
      },
      "related": [
        {
          "dest-uuid": "479353aa-c6d7-47a7-b5f0-3f97fd904864",
          "tags": [
            "estimative-language:likelihood-probability=\"likely\""
          ],
          "type": "similar"
        }
      ],
      "uuid": "ee73e375-3ac2-4ce0-b24b-74fd82d52864",
      "value": "Erebus"
    },
    {
      "meta": {
        "date": "2010",
        "refs": [
          "http://www.connect-trojan.net/2014/10/sharpeye-rat-1.0-beta-1.html",
          "http://www.connect-trojan.net/2014/02/sharpeye-rat-1.0-beta-2.html"
        ]
      },
      "uuid": "c42394f8-5f35-4797-9393-8289ab8ad3ad",
      "value": "SharpEye"
    },
    {
      "meta": {
        "date": "2010"
      },
      "uuid": "58e2e2ee-5c25-4a13-abfc-2a6c85d978fa",
      "value": "VorteX"
    },
    {
      "meta": {
        "date": "2010",
        "refs": [
          "http://www.connect-trojan.net/2014/02/archelaus-rat-beta.html"
        ]
      },
      "uuid": "ccd38085-f3bc-4fb0-ae24-99a45964dd8e",
      "value": "Archelaus Beta"
    },
    {
      "description": "C# RAT (Remote Adminitration Tool) - Educational purposes only",
      "meta": {
        "date": "2011",
        "refs": [
          "https://github.com/hussein-aitlahcen/BlackHole"
        ]
      },
      "related": [
        {
          "dest-uuid": "e6201dc3-01a7-40c5-ba72-02fa470ada53",
          "tags": [
            "estimative-language:likelihood-probability=\"likely\""
          ],
          "type": "similar"
        }
      ],
      "uuid": "2ea1f494-cf18-49fb-a043-36555131dd7c",
      "value": "BlackHole"
    },
    {
      "meta": {
        "date": "2010",
        "refs": [
          "http://ktwox7.blogspot.lu/2010/12/vanguard-remote-administration.html"
        ]
      },
      "uuid": "9de3e8d7-c501-4926-a82f-6e147d66c06d",
      "value": "Vanguard"
    },
    {
      "meta": {
        "date": "2011",
        "refs": [
          "http://www.ibtimes.co.uk/turkish-journalist-baris-pehlivan-jailed-terrorism-was-framed-by-hackers-says-report-1577481"
        ]
      },
      "uuid": "dd2c3283-095d-4895-85cd-6a01e0616968",
      "value": "Ahtapod"
    },
    {
      "description": "Though we have not identified the targets, FINSPY is sold by Gamma Group to multiple nation-state clients, and we assess with moderate confidence that it was being used along with the zero-day to carry out cyber espionage.",
      "meta": {
        "date": "2012",
        "refs": [
          "https://www.fireeye.com/blog/threat-research/2017/04/cve-2017-0199_useda.html"
        ]
      },
      "related": [
        {
          "dest-uuid": "dd4358a4-7a43-42f7-8322-0f941ee61e57",
          "tags": [
            "estimative-language:likelihood-probability=\"likely\""
          ],
          "type": "similar"
        }
      ],
      "uuid": "6ac125c8-6f00-490f-a43b-30b36d715431",
      "value": "FINSPY"
    },
    {
      "description": "Seed is a firewall bypass plus trojan, injects into default browser and has a simple purpose: to be compact (4kb server size) and useful while uploading bigger and full trojans, or even making Seed download them somewhere. Has computer info, process manager, file manager, with download, create folder, delete, execute and upload. And a remote download function. Everything with a easy to use interface, reminds an instant messenger.",
      "meta": {
        "date": "2004 or 2011",
        "refs": [
          "http://www.nuclearwintercrew.com/Products-View/25/Seed_1.1/"
        ]
      },
      "uuid": "4c0ec00c-7fd4-4d8b-b1c9-6a12035fe992",
      "value": "Seed RAT"
    },
    {
      "meta": {
        "date": "2011"
      },
      "uuid": "126d167b-c47e-42a5-91fa-5af157f6df30",
      "value": "SharpBot"
    },
    {
      "meta": {
        "date": "2012",
        "refs": [
          "https://github.com/alienwithin/torCT-PHP-RAT"
        ]
      },
      "uuid": "14210ee4-e0bf-49f9-8d7a-13180dadda6b",
      "value": "TorCT PHP RAT"
    },
    {
      "meta": {
        "date": "2012"
      },
      "uuid": "564dc473-e3a7-466b-afa0-591db218c05e",
      "value": "A32s RAT"
    },
    {
      "meta": {
        "date": "2012"
      },
      "uuid": "6faf9e5a-517f-4f7c-b720-7b7d537f65ef",
      "value": "Char0n"
    },
    {
      "meta": {
        "date": "2012"
      },
      "uuid": "25d23e76-72b1-4d47-9c80-9610a91e4945",
      "value": "Nytro"
    },
    {
      "meta": {
        "date": "2012",
        "refs": [
          "http://www.connect-trojan.net/2013/07/syla-rat-0.3.html"
        ]
      },
      "uuid": "bcbe2297-5ebf-48fe-936c-6f850f23383c",
      "value": "Syla"
    },
    {
      "description": "Cobalt Strike is software for Adversary Simulations and Red Team Operations.",
      "meta": {
        "date": "2012",
        "refs": [
          "https://www.cobaltstrike.com/"
        ]
      },
      "related": [
        {
          "dest-uuid": "3da22160-12d9-4d27-a99f-338e8de3844a",
          "tags": [
            "estimative-language:likelihood-probability=\"likely\""
          ],
          "type": "similar"
        },
        {
          "dest-uuid": "aafea02e-ece5-4bb2-91a6-3bf8c7f38a39",
          "tags": [
            "estimative-language:likelihood-probability=\"likely\""
          ],
          "type": "similar"
        },
        {
          "dest-uuid": "1a1d3ea4-972e-4c48-8d85-08d9db8f1550",
          "tags": [
            "estimative-language:likelihood-probability=\"likely\""
          ],
          "type": "similar"
        }
      ],
      "uuid": "ca44dd5e-fd9e-48b5-99cb-0b2629b9265f",
      "value": "Cobalt Strike"
    },
    {
      "description": "The RAT, which according to compile timestamps first surfaced in November 2012, has been used in targeted intrusions through 2015. Sakula enables an adversary to run interactive commands as well as to download and execute additional components.",
      "meta": {
        "date": "2012",
        "refs": [
          "https://www.secureworks.com/research/sakula-malware-family"
        ],
        "synonyms": [
          "Sakurel",
          "VIPER"
        ]
      },
      "related": [
        {
          "dest-uuid": "96b08451-b27a-4ff6-893f-790e26393a8e",
          "tags": [
            "estimative-language:likelihood-probability=\"likely\""
          ],
          "type": "similar"
        },
        {
          "dest-uuid": "f6c137f0-979c-4ce2-a0e5-2a080a5a1746",
          "tags": [
            "estimative-language:likelihood-probability=\"likely\""
          ],
          "type": "similar"
        },
        {
          "dest-uuid": "e88eb9b1-dc8b-4696-8dcf-0c29924d0f8b",
          "tags": [
            "estimative-language:likelihood-probability=\"likely\""
          ],
          "type": "similar"
        }
      ],
      "uuid": "3eca2d5f-41bf-4ad4-847f-df18befcdc44",
      "value": "Sakula"
    },
    {
      "description": "hcdLoader is a remote access tool (RAT) that has been used by APT18.",
      "meta": {
        "date": "2012",
        "refs": [
          "https://attack.mitre.org/wiki/Software/S0071"
        ]
      },
      "related": [
        {
          "dest-uuid": "9e2bba94-950b-4fcf-8070-cb3f816c5f4e",
          "tags": [
            "estimative-language:likelihood-probability=\"likely\""
          ],
          "type": "similar"
        }
      ],
      "uuid": "12bb8f4f-af29-49a0-8c2c-d28468f28fd8",
      "value": "hcdLoader"
    },
    {
      "meta": {
        "date": "2012",
        "refs": [
          "http://www.connect-trojan.net/2015/01/crimson-rat-3.0.0.html"
        ]
      },
      "related": [
        {
          "dest-uuid": "326af1cd-78e7-45b7-a326-125d2f7ef8f2",
          "tags": [
            "estimative-language:likelihood-probability=\"likely\""
          ],
          "type": "similar"
        },
        {
          "dest-uuid": "858edfb8-793a-430b-8acc-4310e7d2f0d3",
          "tags": [
            "estimative-language:likelihood-probability=\"likely\""
          ],
          "type": "similar"
        },
        {
          "dest-uuid": "a61fc694-a88a-484d-a648-db35b49932fd",
          "tags": [
            "estimative-language:likelihood-probability=\"likely\""
          ],
          "type": "similar"
        }
      ],
      "uuid": "8d8efbc6-d1b7-4ec8-bab3-591edba337d0",
      "value": "Crimson"
    },
    {
      "meta": {
        "date": "2013",
        "refs": [
          "http://hack-defender.blogspot.fr/2015/12/kjw0rm-v05x.html"
        ]
      },
      "related": [
        {
          "dest-uuid": "b3f7a454-3b23-4149-99aa-0132323814d0",
          "tags": [
            "estimative-language:likelihood-probability=\"likely\""
          ],
          "type": "similar"
        }
      ],
      "uuid": "a7bffc6a-5b47-410b-b039-def16050adcb",
      "value": "KjW0rm"
    },
    {
      "meta": {
        "date": "2013",
        "refs": [
          "https://www.youtube.com/watch?v=xXZW4ajVYkI"
        ],
        "synonyms": [
          "Ucul"
        ]
      },
      "uuid": "22f43398-47b2-4851-866a-b9ed0d355bf2",
      "value": "Ghost"
    },
    {
      "meta": {
        "date": "2013"
      },
      "uuid": "21029a2d-85d7-40d0-9b87-8e8c414bf470",
      "value": "9002"
    },
    {
      "meta": {
        "date": "2014"
      },
      "uuid": "ad630149-e7d4-4ca0-9877-ef37743d00a3",
      "value": "Sandro RAT"
    },
    {
      "meta": {
        "date": "2014"
      },
      "uuid": "d0d7dc33-1c12-4a5a-b421-79f4761bd1b1",
      "value": "Mega"
    },
    {
      "meta": {
        "date": "2014"
      },
      "uuid": "af66d0c1-15c9-4a0b-b0cc-4208914707e6",
      "value": "WiRAT"
    },
    {
      "meta": {
        "refs": [
          "https://books.google.fr/books?isbn=2212290136"
        ]
      },
      "related": [
        {
          "dest-uuid": "7bec698a-7e20-4fd3-bb6a-12787770fb1a",
          "tags": [
            "estimative-language:likelihood-probability=\"likely\""
          ],
          "type": "similar"
        }
      ],
      "uuid": "59fb0222-0e7d-4f5f-92ac-e68012fb927d",
      "value": "3PARA RAT"
    },
    {
      "meta": {
        "date": "2014"
      },
      "uuid": "6e754ac7-0ffb-4510-9f70-4b74ab7bc868",
      "value": "BBS RAT"
    },
    {
      "description": "KONNI is a remote access Trojan (RAT) that was first reported in May of 2017, but is believed to have been in use for over 3 years. As Part of our daily threat monitoring, FortiGuard Labs came across a new variant of the KONNI RAT and decided to take a deeper look.",
      "meta": {
        "refs": [
          "https://blog.fortinet.com/2017/08/15/a-quick-look-at-a-new-konni-rat-variant",
          "https://www.cylance.com/en_us/blog/threat-spotlight-konni-stealthy-remote-access-trojan.html",
          "https://vallejo.cc/2017/07/08/analysis-of-new-variant-of-konni-rat/",
          "http://blog.talosintelligence.com/2017/07/konni-references-north-korean-missile-capabilities.html",
          "https://www.bleepingcomputer.com/news/security/report-ties-north-korean-attacks-to-new-malware-linked-by-word-macros/"
        ],
        "synonyms": [
          "KONNI"
        ]
      },
      "related": [
        {
          "dest-uuid": "24ee55e3-697f-482f-8fa8-d05999df40cd",
          "tags": [
            "estimative-language:likelihood-probability=\"likely\""
          ],
          "type": "similar"
        },
        {
          "dest-uuid": "f982fa2d-f78f-4fe1-a86d-d10471a3ebcf",
          "tags": [
            "estimative-language:likelihood-probability=\"likely\""
          ],
          "type": "similar"
        }
      ],
      "uuid": "5b930a23-7d88-481f-8791-abc7b3dd93d2",
      "value": "Konni"
    },
    {
      "description": "Used by Sowbug",
      "meta": {
        "date": "2014",
        "refs": [
          "https://www.symantec.com/connect/blogs/sowbug-cyber-espionage-group-targets-south-american-and-southeast-asian-governments"
        ]
      },
      "uuid": "1a35d040-1e0e-402b-8174-43e5c3c81922",
      "value": "Felismus RAT"
    },
    {
      "description": "Xsser mRAT is a piece of malware that targets iOS devices that have software limitations removed. The app is installed via a rogue repository on Cydia, the most popular third-party application store for jailbroken iPhones. Once the malicious bundle has been installed and executed, it gains persistence - preventing the user from deleting it. The mRAT then makes server-side checks and proceeds to steal data from the user's device and executes remote commands as directed by its command-and-control (C2) server.",
      "meta": {
        "date": "2014",
        "refs": [
          "https://blogs.akamai.com/2014/12/ios-and-android-os-targeted-by-man-in-the-middle-attacks.html",
          "http://malware.wikia.com/wiki/Xsser_mRAT"
        ],
        "synonyms": [
          "mRAT"
        ]
      },
      "uuid": "b1abae3d-e1a1-4c50-a3b0-9509c594a600",
      "value": "Xsser"
    },
    {
      "description": "GovRAT is an old cyberespionage tool, it has been in the wild since 2014 and it was used by various threat actors across the years.",
      "meta": {
        "date": "2015",
        "refs": [
          "http://securityaffairs.co/wordpress/41714/cyber-crime/govrat-platform.html",
          "http://securityaffairs.co/wordpress/51202/cyber-crime/govrat-2-0-attacks.html"
        ]
      },
      "related": [
        {
          "dest-uuid": "9fbb5822-1660-4651-9f57-b6f83a881786",
          "tags": [
            "estimative-language:likelihood-probability=\"likely\""
          ],
          "type": "similar"
        }
      ],
      "uuid": "b6ddc2c6-5890-4c60-9b10-4274d1a9cc22",
      "value": "GovRAT"
    },
    {
      "meta": {
        "date": "2015",
        "refs": [
          "https://www.youtube.com/watch?v=jUg5--68Iqs"
        ]
      },
      "uuid": "2e44066e-bb4f-41f9-86d3-495f83df5195",
      "value": "Rottie3"
    },
    {
      "meta": {
        "date": "2015"
      },
      "uuid": "983d5ac0-2e26-4793-8bab-fce33ae4e46d",
      "value": "Killer RAT"
    },
    {
      "meta": {
        "date": "2015",
        "refs": [
          "https://www.fidelissecurity.com/threatgeek/2016/01/introducing-hi-zor-rat"
        ]
      },
      "related": [
        {
          "dest-uuid": "5967cc93-57c9-404a-8ffd-097edfa7bdfc",
          "tags": [
            "estimative-language:likelihood-probability=\"likely\""
          ],
          "type": "similar"
        }
      ],
      "uuid": "d22a3e65-75e5-4970-b424-bdc06ec33dba",
      "value": "Hi-Zor"
    },
    {
      "description": "Quaverse RAT or QRAT is a fairly new Remote Access Tool (RAT) introduced in May 2015. This RAT is marketed as an undetectable Java RAT. As you might expect from a RAT, the tool is capable of grabbing passwords, key logging and browsing files on the victim's computer. On a regular basis for the past several months, we have observed the inclusion of QRAT in a number of spam campaigns. ",
      "meta": {
        "date": "2015",
        "refs": [
          "https://www.trustwave.com/Resources/SpiderLabs-Blog/Quaverse-RAT--Remote-Access-as-a-Service/"
        ],
        "synonyms": [
          "QRAT"
        ]
      },
      "uuid": "3d7cbe3f-ba90-46f7-89a2-21aa52871404",
      "value": "Quaverse"
    },
    {
      "meta": {
        "date": "2015"
      },
      "uuid": "69d1f7e0-d7df-4e86-bec5-b7df696c5bcf",
      "value": "Heseber"
    },
    {
      "description": "Cardinal is a remote access trojan (RAT) discovered by Palo Alto Networks in 2017 and has been active for over two years. It is delivered via a downloader, known as Carp, and uses malicious macros in Microsoft Excel documents to compile embedded C# programming language source code into an executable that runs and deploys the Cardinal RAT. The malicious Excel files use different tactics to get the victims to execute it. ",
      "meta": {
        "date": "2015",
        "refs": [
          "https://researchcenter.paloaltonetworks.com/2017/04/unit42-cardinal-rat-active-two-years/",
          "https://www.scmagazine.com/cardinal-rats-unique-downloader-allowed-it-to-avoid-detection-for-years/article/651927/",
          "https://www.cyber.nj.gov/threat-profiles/trojan-variants/cardinal",
          "https://unit42.paloaltonetworks.com/cardinal-rat-sins-again-targets-israeli-fin-tech-firms/"
        ]
      },
      "related": [
        {
          "dest-uuid": "e1ca79eb-5629-4267-bb37-3992c7126ef4",
          "tags": [
            "estimative-language:likelihood-probability=\"likely\""
          ],
          "type": "similar"
        }
      ],
      "uuid": "cb23f563-a8b9-4427-9884-594e8d3cc836",
      "value": "Cardinal"
    },
    {
      "description": "Works on all Android, Windows, Linux and Mac devices!",
      "meta": {
        "date": "2015",
        "refs": [
          "https://omnirat.eu/en/"
        ]
      },
      "related": [
        {
          "dest-uuid": "ec936d58-6607-4e33-aa97-0e587bbbdda5",
          "tags": [
            "estimative-language:likelihood-probability=\"likely\""
          ],
          "type": "similar"
        }
      ],
      "uuid": "f091dfcb-07f4-4414-849e-c644e7327d94",
      "value": "OmniRAT"
    },
    {
      "meta": {
        "date": "2015",
        "refs": [
          "https://www.youtube.com/watch?v=qKdoExQFb68"
        ]
      },
      "uuid": "10193e70-8bb7-4e48-b8f0-7692f2052c89",
      "value": "Jfect"
    },
    {
      "description": "Trochilus is a remote access trojan (RAT) first identified in October 2015 when attackers used it to infect visitors of a Myanmar website. It was then used in a 2016 cyber-espionage campaign, dubbed \"the Seven Pointed Dagger,\" managed by another group, \"Group 27,\" who also uses the PlugX trojan. Trochilus is primarily spread via emails with a malicious .RAR attachment containing the malware. The trojan's functionality includes a shellcode extension, remote uninstall, a file manager, and the ability to download and execute, upload and execute, and access the system information. Once present on a system, Trochilus can move laterally in the network for better access. This trojan operates in memory only and does not write to the disk, helping it evade detection. ",
      "meta": {
        "date": "2015",
        "refs": [
          "https://researchcenter.paloaltonetworks.com/2017/03/unit42-trochilus-rat-new-moonwind-rat-used-attack-thai-utility-organizations/",
          "http://securityaffairs.co/wordpress/43889/cyber-crime/new-rat-trochilus.html"
        ]
      },
      "related": [
        {
          "dest-uuid": "5e15e4ca-0e04-4af1-ab2a-779dbcad545d",
          "tags": [
            "estimative-language:likelihood-probability=\"likely\""
          ],
          "type": "similar"
        }
      ],
      "uuid": "8204723f-aefc-4c90-9178-8fe53e8d6f33",
      "value": "Trochilus"
    },
    {
      "description": "Their most commonly used initial attack vector is a simple, yet alarmingly effective, spearphishing attack, infecting unsuspecting victims via a malicious email attachment (usually an executable that has been disguised as something else). From there, Matryoshka runs second stage malware via a dropper and covertly installs a Remote Access Toolkit (RAT). This is done using a reflective loader technique that allows the malware to run in process memory, rather than being written to disk. This not only hides the install of the RAT but also ensures that the RAT will be ‘reinstalled’ after system restart.",
      "meta": {
        "date": "2015",
        "refs": [
          "https://www.alienvault.com/blogs/security-essentials/matryoshka-malware-from-copykittens-group"
        ]
      },
      "related": [
        {
          "dest-uuid": "cb6c49ab-b9ac-459f-b765-05cbe2e63b0d",
          "tags": [
            "estimative-language:likelihood-probability=\"likely\""
          ],
          "type": "similar"
        }
      ],
      "uuid": "33b86249-5455-4698-a5e5-0c9591e673b9",
      "value": "Matryoshka"
    },
    {
      "description": "First discovered by Trend Micro in June, Mangit is a new malware family being marketed on both the Dark web and open internet. Users have the option to rent the trojan's infrastructure for about $600 per 10-day period or buy the source code for about $8,800. Mangit was allegedly developed by  \"Ric\", a Brazilian hacker, who makes himself available via Skype to discuss rental agreements. Once the malware is rented or purchased, the user controls a portion of the Mangit botnet, the trojan, the dropper, an auto-update system, and the server infrastructure to run their attacks. Mangit contains support for nine Brazillian banks including Citibank, HSBC, and Santander. The malware can also be used to steal user PayPal credentials. Mangit has the capability to collect banking credentials, receive SMS texts when a victim is accessing their bank account, and take over victim's browsers. To circumvent two-factor authentication, attackers can use Mangit to lock victim's browsers and push pop-ups to the victim asking for the verification code they just received.",
      "meta": {
        "date": "2016",
        "refs": [
          "http://virusguides.com/newly-discovered-mangit-malware-offers-banking-trojan-service/",
          "https://www.cyber.nj.gov/threat-profiles/trojan-variants/mangit",
          "http://news.softpedia.com/news/new-malware-mangit-surfaces-as-banking-trojan-as-a-service-505458.shtml"
        ]
      },
      "uuid": "05ecfb96-f9ec-4dab-b7d3-86b8cb3fe7b5",
      "value": "Mangit"
    },
    {
      "meta": {
        "date": "2016",
        "refs": [
          "http://www.connect-trojan.net/2016/08/legend-rat-v1.3-by-ahmed-ibrahim.html",
          "http://www.connect-trojan.net/2016/11/legend-rat-v1.9-by-ahmed-ibrahim.html"
        ]
      },
      "uuid": "20336460-828e-4f18-bbe6-14f3579b5f5a",
      "value": "LeGeNd"
    },
    {
      "description": "Revenge v0.1 was a simple tool, according to a researcher known as Rui, who says the malware’s author didn’t bother obfuscating the RAT’s source code. This raised a question mark with the researchers, who couldn’t explain why VirusTotal scanners couldn’t pick it up as a threat right away.Revenge, which was written in Visual Basic, also didn’t feature too many working features, compared to similar RATs. Even Napolean admitted that his tool was still in the early development stages, a reason why he provided the RAT for free.",
      "meta": {
        "date": "2016",
        "refs": [
          "http://www.securitynewspaper.com/2016/08/31/unsophisticated-revenge-rat-released-online-free-exclusive/"
        ]
      },
      "uuid": "80c94c22-b294-4622-8934-e89a235d586f",
      "value": "Revenge-RAT"
    },
    {
      "meta": {
        "date": "2016",
        "refs": [
          "https://twitter.com/malwrhunterteam/status/816993165119016960?lang=en"
        ]
      },
      "uuid": "bf86d7a6-80af-4d22-a092-f822bf7201d2",
      "value": "vjw0rm 0.1"
    },
    {
      "description": "ROKRAT is a remote access trojan (RAT) that leverages a malicious Hangual Word Processor (HWP) document sent in spearphishing emails to infect hosts. The HWP document contains an embedded Encapsulated PostScript (EPS) object. The object exploits an EPS buffer overflow vulnerability and downloads a binary disguised as a .JPG file. The file is then decoded and the ROKRAT executable is initiated. The trojan uses legitimate Twitter, Yandex, and Mediafire websites for its command and control communications and exfiltration platforms, making them difficult to block globally. Additionally, the platforms use HTTPS connections, making it more difficult to gather additional data on its activities. Cisco's Talos Group identified two email campaigns. In one, attackers send potential victims emails from an email server of a private university in Seoul, South Korea with a sender email address of \"kgf2016@yonsei.ac.kr,\" the contact email for the Korea Global Forum, adding a sense of legitimacy to the email. It is likely that the email address was compromised and used by the attackers in this campaign. The second is less sophisticated and sends emails claiming to be from a free Korean mail service with a the subject line, \"Request Help\" and attached malicious HWP filename, \"I'm a munchon person in Gangwon-do, North Korea.\" The ROKRAT developer uses several techniques to hinder analysis, including identifying tools usually used by malware analysts or within sandbox environments. Once it has infected a device, this trojan can execute commands, move a file, remove a file, kill a process, download and execute a file, upload documents, capture screenshots, and log keystrokes. Researchers believe the developer is a native Korean speaker and the campaign is currently targeting Korean-speakers.",
      "meta": {
        "date": "2016",
        "refs": [
          "http://blog.talosintelligence.com/2017/04/introducing-rokrat.html",
          "http://blog.talosintelligence.com/2017/11/ROKRAT-Reloaded.html"
        ],
        "synonyms": [
          "ROKRAT"
        ]
      },
      "uuid": "38e68703-1db4-4b97-80e9-a0afd099da58",
      "value": "rokrat"
    },
    {
      "description": "Travelers applying for a US Visa in Switzerland were recently targeted by cyber-criminals linked to a malware called QRAT. Twitter user @hkashfi posted a Tweet saying that one of his friends received a file (US Travel Docs Information.jar) from someone posing as USTRAVELDOCS.COM support personnel using the Skype account ustravelidocs-switzerland (notice the “i” between “travel” and “docs”).",
      "meta": {
        "date": "2016",
        "refs": [
          "https://labsblog.f-secure.com/2016/06/07/qarallax-rat-spying-on-us-visa-applicants/"
        ],
        "synonyms": [
          "qrat"
        ]
      },
      "related": [
        {
          "dest-uuid": "c3a784ee-cef7-4604-a5ba-ec7b193a5152",
          "tags": [
            "estimative-language:likelihood-probability=\"likely\""
          ],
          "type": "similar"
        }
      ],
      "uuid": "179288c9-4ff1-4a7e-b728-35dd2e6aac43",
      "value": "Qarallax"
    },
    {
      "description": "MoonWind is a remote access tool (RAT) that was used in 2016 to target organizations in Thailand.",
      "meta": {
        "date": "2016",
        "refs": [
          "https://researchcenter.paloaltonetworks.com/2017/03/unit42-trochilus-rat-new-moonwind-rat-used-attack-thai-utility-organizations/",
          "https://attack.mitre.org/wiki/Software/S0149"
        ]
      },
      "related": [
        {
          "dest-uuid": "9ea525fa-b0a9-4dde-84f2-bcea0137b3c1",
          "tags": [
            "estimative-language:likelihood-probability=\"likely\""
          ],
          "type": "similar"
        },
        {
          "dest-uuid": "76ec1827-68a1-488f-9899-2b788ea8db64",
          "tags": [
            "estimative-language:likelihood-probability=\"likely\""
          ],
          "type": "similar"
        },
        {
          "dest-uuid": "8465177f-16c8-47fc-a4c8-f4c0409fe460",
          "tags": [
            "estimative-language:likelihood-probability=\"likely\""
          ],
          "type": "similar"
        }
      ],
      "uuid": "f266754c-d0aa-4918-95a3-73b28eaa66e3",
      "value": "MoonWind"
    },
    {
      "description": "Remcos is another RAT (Remote Administration Tool) that was first discovered being sold in hacking forums in the second half of 2016. Since then, it has been updated with more features, and just recently, we’ve seen its payload being distributed in the wild for the first time.",
      "meta": {
        "date": "2016",
        "refs": [
          "https://blog.fortinet.com/2017/02/14/remcos-a-new-rat-in-the-wild-2",
          "https://blog.talosintelligence.com/2018/08/picking-apart-remcos.html"
        ]
      },
      "related": [
        {
          "dest-uuid": "2894aee2-e0ec-417a-811e-74a68ab967b2",
          "tags": [
            "estimative-language:likelihood-probability=\"likely\""
          ],
          "type": "similar"
        }
      ],
      "uuid": "f647cca0-7416-47e9-8342-94b84dd436cc",
      "value": "Remcos"
    },
    {
      "description": "The purpose of the Client Maximus malware is financial fraud. As such, its code aspires to create the capabilities that most banking Trojans have, which allow attackers to monitor victims’ web navigation and interrupt online banking session at will. After taking over a victim’s banking session, an attacker operating this malware can initiate a fraudulent transaction from the account and use social engineering screens to manipulate the unwitting victim into authorizing it.",
      "meta": {
        "date": "2016",
        "refs": [
          "https://securityintelligence.com/client-maximus-new-remote-overlay-malware-highlights-rising-malcode-sophistication-in-brazil/"
        ]
      },
      "related": [
        {
          "dest-uuid": "c2bd0771-55d6-4242-986d-4bfd735998ba",
          "tags": [
            "estimative-language:likelihood-probability=\"likely\""
          ],
          "type": "similar"
        }
      ],
      "uuid": "d840e5af-3e6b-49af-ab82-fb4f8740bf55",
      "value": "Client Maximus"
    },
    {
      "description": "Thefatrat a massive exploiting tool revealed >> An easy tool to generate backdoor and easy tool to post exploitation attack like browser attack,dll . This tool compiles a malware with popular payload and then the compiled malware can be execute on windows, android, mac . The malware that created with this tool also have an ability to bypass most… ",
      "meta": {
        "date": "2016",
        "refs": [
          "https://github.com/Screetsec/TheFatRat"
        ]
      },
      "uuid": "90b4addc-e9ff-412d-899e-7204c89c0bdb",
      "value": "TheFat RAT"
    },
    {
      "description": "Since around October 2016, JPCERT/CC has been confirming information leakage and other damages caused by malware ‘RedLeaves’. It is a new type of malware which has been observed since 2016 in attachments to targeted emails.",
      "meta": {
        "date": "2016",
        "refs": [
          "http://blog.jpcert.or.jp/2017/04/redleaves---malware-based-on-open-source-rat.html"
        ]
      },
      "related": [
        {
          "dest-uuid": "17b40f60-729f-4fe8-8aea-cc9ee44a95d5",
          "tags": [
            "estimative-language:likelihood-probability=\"likely\""
          ],
          "type": "similar"
        },
        {
          "dest-uuid": "90124cc8-1205-4e63-83ad-5c45a110b1e6",
          "tags": [
            "estimative-language:likelihood-probability=\"likely\""
          ],
          "type": "similar"
        },
        {
          "dest-uuid": "3df08e23-1d0b-41ed-b735-c4eca46ce48e",
          "tags": [
            "estimative-language:likelihood-probability=\"likely\""
          ],
          "type": "similar"
        },
        {
          "dest-uuid": "a70e93a7-3578-47e1-9926-0818979ed866",
          "tags": [
            "estimative-language:likelihood-probability=\"likely\""
          ],
          "type": "similar"
        }
      ],
      "uuid": "ad6a1b4a-6d79-40d4-adb7-1d7ca697347e",
      "value": "RedLeaves"
    },
    {
      "description": "Dubbed Rurktar, the tool hasn’t had all of its functionality implemented yet, but G DATA says “it is relatively safe to say [it] is intended for use in targeted spying operations.” The malicious program could be used for reconnaissance operations, as well as to spy on infected computers users, and steal or upload files.",
      "meta": {
        "date": "2017",
        "refs": [
          "http://www.securityweek.com/rurktar-malware-espionage-tool-development"
        ]
      },
      "related": [
        {
          "dest-uuid": "512e0b13-a52b-45ef-9230-7172f5e976d4",
          "tags": [
            "estimative-language:likelihood-probability=\"likely\""
          ],
          "type": "similar"
        }
      ],
      "uuid": "40bce827-4049-46e4-8323-3ab58f0f00bc",
      "value": "Rurktar"
    },
    {
      "description": "RATAttack is a remote access trojan (RAT) that uses the Telegram protocol to support encrypted communication between the victim's machine and the attacker. The Telegram protocol also provides a simple method to communicate to the target, negating the need for port forwarding. Before using RATAttack, the attacker must create a Telegram bot and embed the bot's Telegram token into the trojan's configuration file. When a system is infected with RATAttack, it connects to the bot's Telegram channel. The attacker can then connect to the same channel and manage the RATAttack clients on the infected host machines. The trojan's code was available on GitHub then was taken down by the author on April 19, 2017.",
      "meta": {
        "date": "2017",
        "refs": [
          "https://www.cyber.nj.gov/threat-profiles/trojan-variants/ratattack"
        ]
      },
      "uuid": "2384b62d-312f-43e2-ab47-68c9fcca1541",
      "value": "RATAttack"
    },
    {
      "description": "So called because the Command and Control (C2) infrastructure from previous variants of the malware was located in Cambodia, as discussed by Roland Dela Paz at Forecpoint here, KHRAT is a Trojan that registers victims using their infected machine’s username, system language and local IP address. KHRAT provides the threat actors typical RAT features and access to the victim system, including keylogging, screenshot capabilities, remote shell access and so on.",
      "meta": {
        "date": "2017",
        "refs": [
          "https://researchcenter.paloaltonetworks.com/2017/08/unit42-updated-khrat-malware-used-in-cambodia-attacks/"
        ]
      },
      "uuid": "9da7b7b2-f514-4114-83c0-ce3a5f635d2e",
      "value": "KhRAT"
    },
    {
      "description": "",
      "meta": {
        "date": "2017",
        "refs": [
          "https://revcode.eu/"
        ]
      },
      "uuid": "5a3463d3-ff2a-41e2-9186-55da8c88b349",
      "value": "RevCode"
    },
    {
      "description": "Android Remote Administration Tool",
      "meta": {
        "date": "2017",
        "refs": [
          "https://github.com/AhMyth/AhMyth-Android-RAT"
        ]
      },
      "uuid": "b1df2bb1-7fd4-4a25-93c3-fe1f2c7cf529",
      "value": "AhNyth Android"
    },
    {
      "description": "SOCKET23 was launched from his web site and immedi- ately infected major French corporations between August and October 1998. The virus (distributing the Trojan) was known as W32/HLLP.DeTroie.A (alias W32/Cheval.TCV).  Never had a virus so disrupted French industry. The author quickly offered his own remover and made his apologies on his web site (now suppressed). Jean-Christophe X (18) was arrested on Tuesday 15 June 1999 in the Paris area and placed under judicial investigation for ‘fraudulent intrusion of data in a data processing system, suppression and fraudulent modification of data’",
      "meta": {
        "date": "1998",
        "refs": [
          "https://www.virusbulletin.com/uploads/pdf/magazine/1999/199908.pdf"
        ]
      },
      "uuid": "da7c818f-5f3b-415c-b885-cf0a71d6e89e",
      "value": "Socket23"
    },
    {
      "meta": {
        "date": "2017"
      },
      "uuid": "b3620451-8871-4078-bbf9-aa5bab641299",
      "value": "PowerRAT"
    },
    {
      "description": "Standard macOS backdoor, offered via a 'malware-as-a-service' model. MacSpy is advertised as the \"most sophisticated Mac spyware ever\", with the low starting price of free. While the idea of malware-as-a-service (MaaS) isn’t a new one with players such as Tox and Shark the game, it can be said that MacSpy is one of the first seen for the OS X platform.",
      "meta": {
        "date": "2017",
        "refs": [
          "https://www.alienvault.com/blogs/labs-research/macspy-os-x-rat-as-a-service",
          "https://objective-see.com/blog/blog_0x25.html"
        ]
      },
      "related": [
        {
          "dest-uuid": "c9915d41-d1fb-45bc-997e-5cd9c573d8e7",
          "tags": [
            "estimative-language:likelihood-probability=\"likely\""
          ],
          "type": "similar"
        }
      ],
      "uuid": "b7cea5fe-d3fe-47cf-ba82-104c90e130ff",
      "value": "MacSpy"
    },
    {
      "description": "Talos recently analyzed an interesting malware sample that made use of DNS TXT record queries and responses to create a bidirectional Command and Control (C2) channel. This allows the attacker to use DNS communications to submit new commands to be run on infected machines and return the results of the command execution to the attacker. This is an extremely uncommon and evasive way of administering a RAT. The use of multiple stages of Powershell with various stages being completely fileless indicates an attacker who has taken significant measures to avoid detection. ",
      "meta": {
        "date": "2017",
        "refs": [
          "http://blog.talosintelligence.com/2017/03/dnsmessenger.html"
        ]
      },
      "related": [
        {
          "dest-uuid": "4f6aa78c-c3d4-4883-9840-96ca2f5d6d47",
          "tags": [
            "estimative-language:likelihood-probability=\"likely\""
          ],
          "type": "similar"
        },
        {
          "dest-uuid": "17e919aa-4a49-445c-b103-dbb8df9e7351",
          "tags": [
            "estimative-language:likelihood-probability=\"likely\""
          ],
          "type": "similar"
        },
        {
          "dest-uuid": "b376580e-aba1-4ac9-9c2d-2df429efecf6",
          "tags": [
            "estimative-language:likelihood-probability=\"likely\""
          ],
          "type": "similar"
        }
      ],
      "uuid": "ee8ccb36-2596-43a3-a044-b8721dbeb2ab",
      "value": "DNSMessenger"
    },
    {
      "meta": {
        "date": "2017",
        "refs": [
          "http://pentagon-rat.blogspot.fr/"
        ]
      },
      "uuid": "d208daa3-6ecd-4faf-8492-04f7b5b2dd28",
      "value": "PentagonRAT"
    },
    {
      "description": "NewCore is a remote access trojan first discovered by Fortinet researchers while conducting analysis on a China-linked APT campaign targeting Vietnamese organizations. The trojan is a DLL file, executed after a trojan downloader is installed on the targeted machine. Based on strings in the code, the trojan may be compiled from the publicly-available source code of the PcClient and PcCortr backdoor trojans.",
      "meta": {
        "date": "2017",
        "refs": [
          "https://www.cyber.nj.gov/threat-profiles/trojan-variants/newcore",
          "https://blog.fortinet.com/2017/09/05/rehashed-rat-used-in-apt-campaign-against-vietnamese-organizations"
        ]
      },
      "uuid": "6a505bfc-87fe-4bd2-97d7-394a3c29611d",
      "value": "NewCore"
    },
    {
      "meta": {
        "date": "2010"
      },
      "uuid": "d7739c15-07af-4cfd-9eea-a28ed90cbfa5",
      "value": "Deeper RAT"
    },
    {
      "meta": {
        "date": "2012"
      },
      "uuid": "0a75f34a-eaca-4ed8-b2f2-3f713c7a0693",
      "value": "Xyligan"
    },
    {
      "meta": {
        "date": "2013"
      },
      "uuid": "ca6e2e9b-6b5a-447b-9561-295c807a6484",
      "value": "H-w0rm"
    },
    {
      "description": "On November 8, 2016 a non-disclosed entity in Laos was spear-phished by a group closely related to known Chinese adversaries and most likely affiliated with the Chinese government. The attackers utilized a new kind of Remote Access Trojan (RAT) that has not been previously observed or reported. The new RAT extends the capabilities of traditional RATs by providing complete remote execution of custom commands and programming. htpRAT, uncovered by RiskIQ cyber investigators, is the newest weapon in the Chinese adversary’s arsenal in a campaign against Association of Southeast Asian Nations (ASEAN). Most RATs can log keystrokes, take screenshots, record audio and video from a webcam or microphone, install and uninstall programs and manage files. They support a fixed set of commands operators can execute using different command IDs —’file download’ or ‘file upload,’ for example—and must be completely rebuilt to have different functionality. htpRAT, on the other hand, serves as a conduit for operators to do their job with greater precision and effect. On the Command and Control (C2) server side, threat actors can build new functionality in commands, which can be sent to the malware to execute. This capability makes htpRAT a small, agile, and incredibly dynamic piece of malware. Operators can change functionality, such as searching for a different file on the victim’s network, simply by wrapping commands. ",
      "meta": {
        "refs": [
          "https://cdn.riskiq.com/wp-content/uploads/2017/10/RiskIQ-htpRAT-Malware-Attacks.pdf?_ga=2.159415805.1155855406.1509033001-1017609577.1507615928"
        ]
      },
      "related": [
        {
          "dest-uuid": "e8d1a1f3-3170-4562-9a18-cadf000e48d0",
          "tags": [
            "estimative-language:likelihood-probability=\"likely\""
          ],
          "type": "similar"
        }
      ],
      "uuid": "7362581a-a7d1-4060-b225-e227f2df2b60",
      "value": "htpRAT"
    },
    {
      "description": "According to trusted third-party reporting, HIDDEN COBRA actors have likely been using FALLCHILL malware since 2016 to target the aerospace, telecommunications, and finance industries. The malware is a fully functional RAT with multiple commands that the actors can issue from a command and control (C2) server to a victim’s system via dual proxies. FALLCHILL typically infects a system as a file dropped by other HIDDEN COBRA malware or as a file downloaded unknowingly by users when visiting sites compromised by HIDDEN COBRA actors. HIDDEN COBRA actors use an external tool or dropper to install the FALLCHILL malware-as-a-service to establish persistence. Because of this, additional HIDDEN COBRA malware may be present on systems compromised with FALLCHILL.",
      "meta": {
        "refs": [
          "https://www.us-cert.gov/ncas/alerts/TA17-318A",
          "https://securelist.com/operation-applejeus/87553/"
        ]
      },
      "related": [
        {
          "dest-uuid": "fece06b7-d4b1-42cf-b81a-5323c917546e",
          "tags": [
            "estimative-language:likelihood-probability=\"likely\""
          ],
          "type": "similar"
        },
        {
          "dest-uuid": "bbfd4fb4-3e5a-43bf-b4bb-eaf5ef4fb25f",
          "tags": [
            "estimative-language:likelihood-probability=\"likely\""
          ],
          "type": "similar"
        },
        {
          "dest-uuid": "0a52e73b-d7e9-45ae-9bda-46568f753931",
          "tags": [
            "estimative-language:likelihood-probability=\"likely\""
          ],
          "type": "similar"
        }
      ],
      "uuid": "e0bea149-2def-484f-b658-f782a4f94815",
      "value": "FALLCHILL"
    },
    {
      "description": "Alto Networks Unit 42 has identified attacks with a new custom Remote Access Trojan (RAT) called UBoatRAT. The initial version of the RAT, found in May of 2017, was simple HTTP backdoor that uses a public blog service in Hong Kong and a compromised web server in Japan for command and control. The developer soon added various new features to the code and released an updated version in June. The attacks with the latest variants we found in September have following characteristics.\nTargets personnel or organizations related to South Korea or video games industry\nDistributes malware through Google Drive\nObtains C2 address from GitHub\nUses Microsoft Windows Background Intelligent Transfer Service(BITS) to maintain persistence.",
      "meta": {
        "refs": [
          "https://researchcenter.paloaltonetworks.com/2017/11/unit42-uboatrat-navigates-east-asia/"
        ]
      },
      "uuid": "03694200-80c2-433d-9797-09eafcad1075",
      "value": "UBoatRAT"
    },
    {
      "description": "The EFF/Lookout report describes CrossRat as a “newly discovered desktop surveillanceware tool…which is able to target Windows, OSX, and Linux.”",
      "meta": {
        "refs": [
          "https://digitasecurity.com/blog/2018/01/23/crossrat/"
        ]
      },
      "uuid": "696125b9-7a91-463a-9e6b-b4fc381b8833",
      "value": "CrossRat"
    },
    {
      "description": "TSCookie provides parameters such as C&C server information when loading TSCookieRAT. Upon the execution, information of the infected host is sent with HTTP POST request to an external server. (The HTTP header format is the same as TSCookie.)\nThe data is RC4-encrypted from the beginning to 0x14 (the key is Date header value), which is followed by the information of the infected host (host name, user name, OS version, etc.). Please refer to Appendix C, Table C-1 for the data format.",
      "meta": {
        "refs": [
          "http://blog.jpcert.or.jp/.s/2018/03/malware-tscooki-7aa0.html"
        ]
      },
      "uuid": "7b107b46-4eca-11e8-b89f-0366ae765ddd",
      "value": "TSCookieRAT"
    },
    {
      "description": "Coldroot, a remote access trojan (RAT), is still undetectable by most antivirus engines, despite being uploaded and freely available on GitHub for almost two years.\nThe RAT appears to have been created as a joke, \"to Play with Mac users,\" and \"give Mac it's rights in this [the RAT] field,\" but has since expanded to work all three major desktop operating systems — Linux, macOS, and Windows— according to a screenshot of its builder extracted from a promotional YouTube video.",
      "meta": {
        "refs": [
          "https://www.bleepingcomputer.com/news/security/coldroot-rat-still-undetectable-despite-being-uploaded-on-github-two-years-ago/",
          "https://github.com/xlinshan/Coldroot"
        ]
      },
      "uuid": "86f1f048-4eca-11e8-a08e-7708666ace6e",
      "value": "Coldroot"
    },
    {
      "description": "Comnie is a RAT originally identified by Sophos. It has been using Github, Tumbler and Blogspot as covert channels for its C2 communications. Comnie has been observed targetting government, defense, aerospace, high-tech and telecommunication sectors in Asia.",
      "meta": {
        "refs": [
          "https://exchange.xforce.ibmcloud.com/collection/East-Asia-Organizations-Victims-of-Comnie-Attack-12749a9dbc20e2f40b3ae99c43416d8c",
          "https://researchcenter.paloaltonetworks.com/2018/01/unit42-comnie-continues-target-organizations-east-asia/"
        ]
      },
      "uuid": "d14806fe-4ecb-11e8-a120-ff726de6a4d3",
      "value": "Comnie"
    },
    {
      "description": "GravityRAT has been under ongoing development for at least 18 months, during which the developer has implemented new features. We've seen file exfiltration, remote command execution capability and anti-vm techniques added throughout the life of GravityRAT. This consistent evolution beyond standard remote code execution is concerning because it shows determination and innovation by the actor. ",
      "meta": {
        "refs": [
          "https://blog.talosintelligence.com/2018/04/gravityrat-two-year-evolution-of-apt.html"
        ]
      },
      "uuid": "2d356870-4ecd-11e8-9bb8-e3ba5aa7da31",
      "value": "GravityRAT"
    },
    {
      "description": "ARS VBS Loader not only downloads and executes malicious code, but also includes a command and control application written in PHP that allows a botmaster to issue commands to a victim's machine. This behavior likens ARS VBS Loader to a remote access Trojan (RAT), giving it behavior and capabilities rarely seen in malicious \"loaders\".",
      "meta": {
        "refs": [
          "https://www.flashpoint-intel.com/blog/meet-ars-vbs-loader/"
        ]
      },
      "related": [
        {
          "dest-uuid": "1a4f99cc-c078-41f8-9749-e1dc524fc795",
          "tags": [
            "estimative-language:likelihood-probability=\"likely\""
          ],
          "type": "similar"
        }
      ],
      "uuid": "cd6527d1-17a7-4825-8b4b-56e113d0efb1",
      "value": "ARS VBS Loader"
    },
    {
      "description": "RadRAT, its capabilities include: unfettered control of the compromised computer, lateral movement across the organization (Mimikatz-like credentials harvesting, NTLM hash harvesting from the Windows registry and implementation of the Pass-the-Hash attack on SMB connections) and rootkit-like detection-evasion mechanisms.",
      "meta": {
        "refs": [
          "https://labs.bitdefender.com/2018/04/radrat-an-all-in-one-toolkit-for-complex-espionage-ops/",
          "https://labs.bitdefender.com/wp-content/uploads/downloads/radrat-an-all-in-one-toolkit-for-complex-espionage-ops/"
        ]
      },
      "related": [
        {
          "dest-uuid": "271752e3-67ca-48bc-ade2-30eec11defca",
          "tags": [
            "estimative-language:likelihood-probability=\"likely\""
          ],
          "type": "similar"
        }
      ],
      "uuid": "5a3df9d7-82de-445e-a218-406b970600d7",
      "value": "RadRAT"
    },
    {
      "description": "FlawedAmmyy, has been used since the beginning of 2016 in both highly targeted email attacks as well as massive, multi-million message campaigns. The RAT is based on leaked source code for Version 3 of the Ammyy Admin remote desktop software. As such FlawedAmmyy contains the functionality of the leaked version, including: Remote Desktop control, File system manager, Proxy support, Audio Chat.",
      "meta": {
        "refs": [
          "https://www.proofpoint.com/us/threat-insight/post/leaked-source-code-ammyy-admin-turned-flawedammyy-rat"
        ]
      },
      "related": [
        {
          "dest-uuid": "18419355-fd28-41a6-bffe-2df68a7166c4",
          "tags": [
            "estimative-language:likelihood-probability=\"likely\""
          ],
          "type": "similar"
        }
      ],
      "uuid": "3c1003a2-8364-467a-b9b8-fcc19724a9b5",
      "value": "FlawedAmmyy"
    },
    {
      "description": "Monitoring Software",
      "meta": {
        "refs": [
          "https://www.spymasterpro.com/",
          "https://spycellphone.mobi/reviews/spymaster-pro-real-review-with-screenshots"
        ]
      },
      "uuid": "e9f9d900-4f9a-11e8-bce9-4bfbb0e9ab4c",
      "value": "Spymaster Pro"
    },
    {
      "description": "Classic RAT that can download, upload, execute commands on the victim host and perform keylogging. However, the command and control (C2) infrastructure is very specific. It uses the legitimate Naver email platform in order to communicate with the attackers via email",
      "meta": {
        "refs": [
          "https://blog.talosintelligence.com/2018/05/navrat.html"
        ]
      },
      "related": [
        {
          "dest-uuid": "ec0cad2c-0c13-491a-a869-1dc1758c8872",
          "tags": [
            "estimative-language:likelihood-probability=\"likely\""
          ],
          "type": "similar"
        }
      ],
      "uuid": "6ea032a0-d54a-463b-b016-2b7b9b9a5b7e",
      "value": "NavRAT"
    },
    {
      "description": "Joanap is a two-stage malware used to establish peer-to-peer communications and to manage botnets designed to enable other operations. Joanap malware provides HIDDEN COBRA actors with the ability to exfiltrate data, drop and run secondary payloads, and initialize proxy communications on a compromised Windows device. ",
      "meta": {
        "refs": [
          "https://www.us-cert.gov/ncas/alerts/TA18-149A"
        ]
      },
      "uuid": "caac1aa2-6982-11e8-8107-a331ae3511e7",
      "value": "joanap"
    },
    {
      "description": "Sisfader maintains persistence installing itself as a system service, it is made up of multiple components ([1] Dropper - installing the malware, [2] Agent - main code of the RAT, [3] Config - written to the registry, [4] Auto Loader - responsible for extracting the Agent, the Config from the registry) and it has its own custom protocol for communication.",
      "meta": {
        "refs": [
          "https://www.nccgroup.trust/uk/about-us/newsroom-and-events/blogs/2018/june/cve-2017-8750-rtf-and-the-sisfader-rat/"
        ]
      },
      "related": [
        {
          "dest-uuid": "0fba78fc-47a1-45e1-b5df-71bcabd23b5d",
          "tags": [
            "estimative-language:likelihood-probability=\"likely\""
          ],
          "type": "similar"
        }
      ],
      "uuid": "b533439d-b060-4c90-80e0-9dce67b0c6fb",
      "value": "Sisfader"
    },
    {
      "description": "The RAT is written in .NET, it uses socket.io for communication. Currently there are two variants of the malware, the 1st variant is a typical downloader whereas the 2nd one has download and C2 functionalities.",
      "meta": {
        "refs": [
          "https://file.gdatasoftware.com/web/en/documents/whitepaper/G_DATA_SocketPlayer_Analysis.pdf",
          "https://volon.io/2018/06/targeted-attack-on-indian-defense-officials-using-socketplayer-malware/"
        ]
      },
      "uuid": "d9475765-2cea-45c0-b638-a082b9427239",
      "value": "SocketPlayer"
    },
    {
      "description": "RAT",
      "meta": {
        "refs": [
          "https://securelist.com/attacks-on-industrial-enterprises-using-rms-and-teamviewer/87104/"
        ]
      },
      "uuid": "f6447046-f4e8-4977-9cc3-edee74ff0038",
      "value": "Hallaj PRO RAT"
    },
    {
      "description": "This threat can install other malware on your PC, including Trojan:Win32/NukeSped.B!dha and Trojan:Win32/NukeSped.C!dha. It can show you a warning message that says your files will be made publically available if you don't follow the malicious hacker's commands. \n",
      "meta": {
        "refs": [
          "https://www.sophos.com/en-us/threat-center/threat-analyses/viruses-and-spyware/Troj~NukeSped-Z.aspx",
          "https://www.microsoft.com/en-us/wdsi/threats/malware-encyclopedia-description?Name=Backdoor:Win64/NukeSped&ThreatID=-2147238204",
          "https://www.microsoft.com/en-us/wdsi/threats/malware-encyclopedia-description?Name=Trojan:Win64/NukeSped!bit&ThreatID=-2147238152",
          "https://www.microsoft.com/en-us/wdsi/threats/malware-encyclopedia-description?Name=Win32/NukeSped",
          "https://malwarefixes.com/threats/win32nukesped/",
          "https://www.alienvault.com/forums/discussion/17301/alienvault-labs-threat-intelligence-update-for-usm-anywhere-march-25-march-31-2018"
        ]
      },
      "uuid": "5d0369ee-c718-11e8-b328-035ed1bdca07",
      "value": "NukeSped"
    },
    {
      "description": " Remotely monitor and control any wrong activity of kids on all smartphones & computers",
      "meta": {
        "refs": [
          "https://www.theonespy.com/"
        ]
      },
      "uuid": "da5feaef-d96f-46e2-aad7-bd2745801048",
      "value": "TheOneSpy"
    },
    {
      "description": "BONDUPDATER is a PowerShell-based Trojan first discovered by FireEye in mid-November 2017, when OilRig targeted a different Middle Eastern governmental organization.\nThe BONDUPDATER Trojan contains basic backdoor functionality, allowing threat actors to upload and download files, as well as the ability to execute commands. BONDUPDATER, like other OilRig tools, uses DNS tunneling to communicate with its C2 server. During the past month, Unit 42 observed several attacks against a Middle Eastern government leveraging an updated version of the BONDUPDATER malware, which now includes the ability to use TXT records within its DNS tunneling protocol for its C2 communications.",
      "meta": {
        "refs": [
          "https://researchcenter.paloaltonetworks.com/2018/09/unit42-oilrig-uses-updated-bondupdater-target-middle-eastern-government/"
        ]
      },
      "uuid": "ef9f1592-0186-4f5d-a8ea-6c10450d2219",
      "value": "BONDUPDATER"
    },
    {
      "description": "Proofpoint also point out that FlawedGrace is a full-featured RAT written in C++ and that it is a very large program that \"extensive use of object-oriented and multithreaded programming techniques. \"As a consequence, getting familiar with its internal structure takes a lot of time and is far from a simple task.",
      "meta": {
        "refs": [
          "https://www.bleepingcomputer.com/news/security/new-servhelper-backdoor-and-flawedgrace-rat-pushed-by-necurs-botnet/"
        ]
      },
      "uuid": "428c8288-6f65-453f-bfa2-4b519d08f8e9",
      "value": "FlawedGrace"
    },
    {
      "description": "H-worm is a VBS (Visual Basic Script) based RAT written by an individual going by the name Houdini. We believe the author is based in Algeria and has connections to njq8, the author of njw0rm [1] and njRAT/LV [2] through means of a shared or common code base. We have seen the H-worm RAT being employed in targeted attacks against the international energy industry; however, we also see it being employed in a wider context as run of the mill attacks through spammed email attachments and malicious links.",
      "meta": {
        "refs": [
          "https://www.fireeye.com/blog/threat-research/2013/09/now-you-see-me-h-worm-by-houdini.html"
        ]
      },
      "uuid": "1b6a067b-50b9-4aa7-a49b-823e94e210fe",
      "value": "H-worm"
    },
    {
      "description": "The RAT, dubbed Parasite HTTP, is especially notable for the extensive array of techniques it incorporates for sandbox detection, anti-debugging, anti-emulation, and other protections. The malware is also modular in nature, allowing actors to add new capabilities as they become available or download additional modules post infection.",
      "meta": {
        "refs": [
          "https://www.proofpoint.com/us/threat-insight/post/parasite-http-rat-cooks-stew-stealthy-tricks"
        ],
        "synonyms": [
          "Parasite HTTP"
        ]
      },
      "uuid": "1b6a067c-50ba-4aa7-a59b-824e94e210fe",
      "value": "Parasite-HTTP-RAT"
    },
    {
      "description": "Caesar is an HTTP-based RAT that allows you to remotely control devices directly from your browser.",
      "meta": {
        "refs": [
          "https://securityonline.info/caesarrat-http-based-rat/"
        ]
      },
      "uuid": "1b6a066c-50ba-4aa6-a49b-823e94e110fe",
      "value": "Caesar RAT"
    },
    {
      "description": "During the month of October, Check Point researchers discovered a widespread malware campaign spreading a remote access trojan (dubbed “FlawedAmmy”) that allows attackers to take over victims’ computers and data. The campaign was the latest and most widespread delivering the ‘FlawedAmmyy’ RAT, following a number of campaigns that have spread this malware in recent months. The Trojan allows attackers to gain full access to the machine’s camera and microphone, collect screen grabs, steal credentials and sensitive files, and intrusively monitor the victims’ actions. As a result, FlawedAmmy is the first RAT to enter the Global Threat Index’s top 10 ranking. ",
      "meta": {
        "refs": [
          "https://www.helpnetsecurity.com/2018/11/14/flawedammy-most-wanted-malware-list/"
        ]
      },
      "uuid": "4b9b99f0-9c2d-4db5-aaff-09de88509c04",
      "value": "FlawedAmmy"
    },
    {
      "description": "The Zscaler ThreatLabZ team came across a new strain of infostealer Trojan called Felipe, which silently installs itself onto a user’s system and connects to a command-and-control (C&C) server to send system information from the compromised system. This malware is compiled for both 32-bit and 64-bit Windows operating systems. Felipe basically steals the victim's debit and credit card information and sends it, along with other personal information, to the remote C&C server. It also sets a date and time to perform other malicious activity upon successful infection of the victim machine.",
      "meta": {
        "refs": [
          "https://www.zscaler.com/blogs/research/felipe-new-infostealer-trojan"
        ]
      },
      "uuid": "0f117f50-9657-11e9-8e2b-83e391e0ce57",
      "value": "Felipe"
    },
    {
      "description": "Amavaldo is banking trojan writen in Delphi and known to targeting Spanish or Portuguese speaking countries. It contains backdoor functionality and can work as multi stage. Amavaldo also abuses legitimate tools and softwares",
      "meta": {
        "date": "2019",
        "refs": [
          "https://www.welivesecurity.com/2019/08/01/banking-trojans-amavaldo/"
        ]
      },
      "uuid": "39c65b1d-7799-43d6-a963-4a058b1c756e",
      "value": "Amavaldo Banking Trojan"
    },
    {
      "description": "Open-Source Remote Administration Tool For Windows C# (RAT)",
      "meta": {
        "refs": [
          "https://github.com/NYAN-x-CAT/AsyncRAT-C-Sharp",
          "https://malpedia.caad.fkie.fraunhofer.de/details/win.asyncrat"
        ]
      },
      "uuid": "1b6a065c-40ba-4aa5-a46b-813e74e010fe",
      "value": "AsyncRAT"
    },
    {
      "description": "new RAT called InnfiRAT, which is written in .NET and designed to perform specific tasks from an infected machine",
      "meta": {
        "refs": [
          "https://www.zscaler.com/blogs/research/innfirat-new-rat-aiming-your-cryptocurrency-and-more"
        ]
      },
      "uuid": "1b4a085c-30bb-5aa5-b46a-803e94e010ff",
      "value": "InnfiRAT"
    },
    {
      "description": "In the wild since February 2015. The malware comes equipped with a variety of features and can be purchased for $50 directly from the author. It has been deployed in attacks against organizations across many industries and is predominantly delivered via phishing emails.",
      "meta": {
        "refs": [
          "https://researchcenter.paloaltonetworks.com/2015/06/keybase-keylogger-malware-family-exposed/"
        ]
      },
      "uuid": "b3cfd21f-b637-42ff-b118-2803630b718a",
      "value": "KeyBase"
    },
    {
      "description": "Apparently existing since 2018",
      "meta": {
        "refs": [
          "https://warzone.pw"
        ]
      },
      "uuid": "bbff39cb-a12b-4b18-be20-aa9e6d378fa6",
      "value": "Warzone"
    },
    {
      "description": "SDBbot is a new remote access Trojan (RAT) written in C++ that has been delivered by the Get2 downloader in recent TA505 campaigns. Its name is derived from the debugging log file (sdb.log.txt) and DLL name (BotDLL[.]dll) used in the initial analyzed sample. It also makes use of application shimming [1] for persistence. SDBbot is composed of three pieces: an installer, a loader, and a RAT component.",
      "meta": {
        "refs": [
          "https://www.proofpoint.com/us/threat-insight/post/ta505-distributes-new-sdbbot-remote-access-trojan-get2-downloader"
        ],
        "synonyms": [
          "SDB bot"
        ]
      },
      "uuid": "9d36db93-7d60-4da6-a611-1a32e02a054f",
      "value": "SDBbot"
    },
    {
<<<<<<< HEAD
      "description": "A China-based APT has been sending organizations spear-phishing emails that distribute a never-before-seen intelligence-collecting RAT dubbed Sepulcher.\n\nResearchers discovered the new malware being distributed over the past six months through two separate campaigns. The first, in March, targeted European diplomatic and legislative bodies, non-profit policy research organizations and global organizations dealing with economic affairs. The second, in July, targeted Tibetan dissidents. They tied the campaigns to APT group TA413, which researchers say has been associated with Chinese state interests and is known for targeting the Tibetan community.\n\n“Based on the use of publicly known sender addresses associated with Tibetan dissident targeting and the delivery of Sepulcher malware payloads, [we] have attributed both campaigns to the APT actor TA413,” said Proofpoint researchers in a Wednesday analysis. “The usage of publicly known Tibetan-themed sender accounts to deliver Sepulcher malware demonstrates a short-term realignment of TA413’s targets of interest.”",
      "meta": {
        "refs": [
          "https://www.enigmasoftware.fr/logicielmalveillantsepulcher-supprimer/",
          "https://threatpost.com/chinese-apt-sepulcher-malware-phishing-attacks/158871/",
          "https://malpedia.caad.fkie.fraunhofer.de/details/win.sepulcher",
          "https://cyware.com/news/chinese-apt-ta413-found-distributing-sepulcher-malware-176a0969"
        ]
      },
      "uuid": "d0ed7527-cd1b-4b05-bbac-2e409ca46104",
      "value": "Sepulcher"
=======
      "description": "The campaign spreads via phishing emails posing as invoices, tax reports, invitations and similar types of messages containing a ZIP archive attachment with a malicious LNK file. When a user opens the malicious LNK file, it abuses the Windows Management Instrumentation Command-line tool and silently downloads a malicious XSL file. The XSL file downloads all of Guildma’s modules and executes a first stage loader, which loads the rest of the modules. The malware is then active and waits for commands from the C&C server and/or specific user interactions, such as opening a webpage of one of the targeted banks.",
      "meta": {
        "refs": [
          "https://www.securityweek.com/guildma-malware-expands-targets-beyond-brazil"
        ],
        "synonyms": []
      },
      "uuid": "833ed94d-97c1-4b57-9634-c27bf42eb867",
      "value": "Guildma"
>>>>>>> b56a4d9e
    }
  ],
  "version": 35
}<|MERGE_RESOLUTION|>--- conflicted
+++ resolved
@@ -3454,7 +3454,6 @@
       "value": "SDBbot"
     },
     {
-<<<<<<< HEAD
       "description": "A China-based APT has been sending organizations spear-phishing emails that distribute a never-before-seen intelligence-collecting RAT dubbed Sepulcher.\n\nResearchers discovered the new malware being distributed over the past six months through two separate campaigns. The first, in March, targeted European diplomatic and legislative bodies, non-profit policy research organizations and global organizations dealing with economic affairs. The second, in July, targeted Tibetan dissidents. They tied the campaigns to APT group TA413, which researchers say has been associated with Chinese state interests and is known for targeting the Tibetan community.\n\n“Based on the use of publicly known sender addresses associated with Tibetan dissident targeting and the delivery of Sepulcher malware payloads, [we] have attributed both campaigns to the APT actor TA413,” said Proofpoint researchers in a Wednesday analysis. “The usage of publicly known Tibetan-themed sender accounts to deliver Sepulcher malware demonstrates a short-term realignment of TA413’s targets of interest.”",
       "meta": {
         "refs": [
@@ -3466,7 +3465,8 @@
       },
       "uuid": "d0ed7527-cd1b-4b05-bbac-2e409ca46104",
       "value": "Sepulcher"
-=======
+    },
+    {
       "description": "The campaign spreads via phishing emails posing as invoices, tax reports, invitations and similar types of messages containing a ZIP archive attachment with a malicious LNK file. When a user opens the malicious LNK file, it abuses the Windows Management Instrumentation Command-line tool and silently downloads a malicious XSL file. The XSL file downloads all of Guildma’s modules and executes a first stage loader, which loads the rest of the modules. The malware is then active and waits for commands from the C&C server and/or specific user interactions, such as opening a webpage of one of the targeted banks.",
       "meta": {
         "refs": [
@@ -3476,8 +3476,7 @@
       },
       "uuid": "833ed94d-97c1-4b57-9634-c27bf42eb867",
       "value": "Guildma"
->>>>>>> b56a4d9e
     }
   ],
-  "version": 35
+  "version": 36
 }