{
  "authors": [
    "Various",
    "raw-data"
  ],
  "category": "tool",
  "description": "remote administration tool or remote access tool (RAT), also called sometimes remote access trojan, is a piece of software or programming that allows a remote \"operator\" to control a system as if they have physical access to that system.",
  "name": "RAT",
  "source": "MISP Project",
  "type": "rat",
  "uuid": "312f8714-45cb-11e7-b898-135207cdceb9",
  "values": [
    {
      "description": "TeamViewer is a proprietary computer software package for remote control, desktop sharing, online meetings, web conferencing and file transfer between computers.",
      "meta": {
        "refs": [
          "https://www.teamviewer.com"
        ]
      },
      "uuid": "8ee3c015-3088-4a5f-8c94-602c27d767c0",
      "value": "TeamViewer"
    },
    {
      "description": "JadeRAT is just one example of numerous mobile surveillanceware families we've seen in recent months, indicating that actors are continuing to incorporate mobile tools in their attack chains. Threat actor, using a tool called JadeRAT, targets the mobile phones of ethnic minorities in China, notably Uighurs, for the purpose of espionage.   ",
      "meta": {
        "cfr-suspected-state-sponsor": "China",
        "cfr-suspected-victims": [
          "Ethnic minorities in China"
        ],
        "cfr-target-category": [
          "Government",
          "Civil society"
        ],
        "cfr-type-of-incident": "Espionage",
        "refs": [
          "https://blog.lookout.com/mobile-threat-jaderat",
          "https://www.cfr.org/interactive/cyber-operations/jaderat"
        ]
      },
      "related": [
        {
          "dest-uuid": "8804e02c-a139-4c3d-8901-03302ca1faa0",
          "tags": [
            "estimative-language:likelihood-probability=\"likely\""
          ],
          "type": "similar"
        }
      ],
      "uuid": "1cc8963b-5ad4-4e19-8e9a-57b0ff1ef926",
      "value": "JadeRAT"
    },
    {
      "description": "Back Orifice (often shortened to BO) is a computer program designed for remote system administration. It enables a user to control a computer running the Microsoft Windows operating system from a remote location.",
      "meta": {
        "refs": [
          "http://www.cultdeadcow.com/tools/bo.html",
          "http://www.symantec.com/avcenter/warn/backorifice.html"
        ],
        "synonyms": [
          "BO"
        ]
      },
      "uuid": "20204b13-8ad1-4147-9328-0a9a7ac010b6",
      "value": "Back Orifice"
    },
    {
      "description": "NetBus or Netbus is a software program for remotely controlling a Microsoft Windows computer system over a network. It was created in 1998 and has been very controversial for its potential of being used as a backdoor.",
      "meta": {
        "date": "1998",
        "refs": [
          "http://www.symantec.com/avcenter/warn/backorifice.html",
          "https://www.f-secure.com/v-descs/netbus.shtml"
        ],
        "synonyms": [
          "NetBus"
        ]
      },
      "uuid": "81ff6e46-0ba4-458b-b3b0-750e86404cae",
      "value": "Netbus"
    },
    {
      "description": "Poison Ivy is a RAT which was freely available and first released in 2005.",
      "meta": {
        "refs": [
          "https://www.fireeye.com/content/dam/fireeye-www/global/en/current-threats/pdfs/rpt-poison-ivy.pdf",
          "https://www.f-secure.com/v-descs/backdoor_w32_poisonivy.shtml"
        ],
        "synonyms": [
          "Poison Ivy",
          "Backdoor.Win32.PoisonIvy",
          "Gen:Trojan.Heur.PT"
        ]
      },
      "related": [
        {
          "dest-uuid": "b42378e0-f147-496f-992a-26a49705395b",
          "tags": [
            "estimative-language:likelihood-probability=\"likely\""
          ],
          "type": "similar"
        },
        {
          "dest-uuid": "2abe89de-46dd-4dae-ae22-b49a593aff54",
          "tags": [
            "estimative-language:likelihood-probability=\"likely\""
          ],
          "type": "similar"
        },
        {
          "dest-uuid": "e336aeba-b61a-44e0-a0df-cd52a5839db5",
          "tags": [
            "estimative-language:likelihood-probability=\"likely\""
          ],
          "type": "similar"
        },
        {
          "dest-uuid": "7789fc1b-3cbc-4a1c-8ef0-8b06760f93e7",
          "tags": [
            "estimative-language:likelihood-probability=\"likely\""
          ],
          "type": "similar"
        },
        {
          "dest-uuid": "c82c904f-b3b4-40a2-bf0d-008912953104",
          "tags": [
            "estimative-language:likelihood-probability=\"likely\""
          ],
          "type": "used-by"
        }
      ],
      "uuid": "4e104fef-8a2c-4679-b497-6e86d7d47db0",
      "value": "PoisonIvy"
    },
    {
      "description": "Sub7, or SubSeven or Sub7Server, is a Trojan horse program.[1] Its name was derived by spelling NetBus backwards (\"suBteN\") and swapping \"ten\" with \"seven\". Sub7 was created by Mobman. Mobman has not maintained or updated the software since 2004, however an author known as Read101 has carried on the Sub7 legacy.",
      "meta": {
        "date": "1999",
        "refs": [
          "https://www.symantec.com/security_response/writeup.jsp?docid=2001-020114-5445-99"
        ],
        "synonyms": [
          "SubSeven",
          "Sub7Server"
        ]
      },
      "uuid": "d7369f05-65ce-4e10-916f-41f2f6d4ab59",
      "value": "Sub7"
    },
    {
      "description": "Beast is a Windows-based backdoor trojan horse, more commonly known in the hacking community as a Remote Administration Tool or a \"RAT\". It is capable of infecting versions of Windows from 95 to 10.",
      "meta": {
        "date": "2002",
        "refs": [
          "https://en.wikipedia.org/wiki/Beast_(Trojan_horse)"
        ]
      },
      "uuid": "268a4f81-dbfd-4b20-9a54-24eba7a4c781",
      "value": "Beast Trojan"
    },
    {
      "description": "Bifrost is a discontinued backdoor trojan horse family of more than 10 variants which can infect Windows 95 through Windows 10 (although on modern Windows systems, after Windows XP, its functionality is limited). Bifrost uses the typical server, server builder, and client backdoor program configuration to allow a remote attacker, who uses the client, to execute arbitrary code on the compromised machine (which runs the server whose behavior can be controlled by the server editor).",
      "meta": {
        "date": "2004",
        "refs": [
          "https://www.revolvy.com/main/index.php?s=Bifrost%20(trojan%20horse)&item_type=topic",
          "http://malware-info.blogspot.lu/2008/10/bifrost-trojan.html"
        ]
      },
      "uuid": "eb62bac0-68fd-4b17-af4f-89c6900ee414",
      "value": "Bifrost"
    },
    {
      "description": "Blackshades is the name of a malicious trojan horse used by hackers to control computers remotely. The malware targets computers using Microsoft Windows -based operating systems.[2] According to US officials, over 500,000 computer systems have been infected worldwide with the software.",
      "meta": {
        "date": "2010",
        "refs": [
          "https://krebsonsecurity.com/2014/05/blackshades-trojan-users-had-it-coming/"
        ]
      },
      "related": [
        {
          "dest-uuid": "8c3202d5-1671-46ec-9d42-cb50dbe2f667",
          "tags": [
            "estimative-language:likelihood-probability=\"likely\""
          ],
          "type": "similar"
        }
      ],
      "uuid": "3a1fc564-3705-4cc0-8f80-13c58d470d34",
      "value": "Blackshades"
    },
    {
      "description": "DarkComet is a Remote Administration Tool (RAT) which was developed by Jean-Pierre Lesueur (known as DarkCoderSc), an independent programmer and computer security coder from the United Kingdom. Although the RAT was developed back in 2008, it began to proliferate at the start of 2012.",
      "meta": {
        "date": "2008",
        "refs": [
          "https://blog.malwarebytes.com/threat-analysis/2012/06/you-dirty-rat-part-1-darkcomet/",
          "https://blogs.cisco.com/security/talos/darkkomet-rat-spam"
        ],
        "synonyms": [
          "Dark Comet"
        ]
      },
      "related": [
        {
          "dest-uuid": "9ad11139-e928-45cf-a0b4-937290642e92",
          "tags": [
            "estimative-language:likelihood-probability=\"likely\""
          ],
          "type": "similar"
        },
        {
          "dest-uuid": "5086a6e0-53b2-4d96-9eb3-a0237da2e591",
          "tags": [
            "estimative-language:likelihood-probability=\"likely\""
          ],
          "type": "similar"
        }
      ],
      "uuid": "8a21ae06-d257-48a0-989b-1c9aebedabc2",
      "value": "DarkComet"
    },
    {
      "description": "Backdoor.Lanfiltrator is a backdoor Trojan that gives an attacker unauthorized access to a compromised computer. The detection is used for a family of Trojans that are produced by the Backdoor.Lanfiltrator generator.",
      "meta": {
        "date": "2002",
        "refs": [
          "https://www.symantec.com/security_response/writeup.jsp?docid=2002-121116-0350-99"
        ]
      },
      "uuid": "826e73f8-2241-4c99-848d-8597d685cfd3",
      "value": "Lanfiltrator"
    },
    {
      "description": "Win32.HsIdir is an advanced remote administrator tool systems was done by the original author HS32-Idir, it is the development of the release made since 2006 Copyright © 2006-2010 HS32-Idir.",
      "meta": {
        "refs": [
          "http://lexmarket.su/thread-27692.html",
          "https://www.nulled.to/topic/129749-win32hsidir-rat/"
        ]
      },
      "uuid": "569d539f-f949-4156-8896-108ea8352fbc",
      "value": "Win32.HsIdir"
    },
    {
      "description": "Optix Pro is a configurable remote access tool or Trojan, similar to SubSeven or BO2K",
      "meta": {
        "date": "2002",
        "refs": [
          "https://en.wikipedia.org/wiki/Optix_Pro",
          "https://www.symantec.com/security_response/writeup.jsp?docid=2002-090416-0521-99",
          "https://www.symantec.com/security_response/attacksignatures/detail.jsp?asid=20208"
        ]
      },
      "uuid": "4ce3247b-203a-42a8-aaa0-05558c50894e",
      "value": "Optix Pro"
    },
    {
      "description": "Back Orifice 2000 (often shortened to BO2k) is a computer program designed for remote system administration. It enables a user to control a computer running the Microsoft Windows operating system from a remote location. The name is a pun on Microsoft BackOffice Server software. Back Orifice 2000 is a new version of the famous Back Orifice backdoor trojan (hacker's remote access tool). It was created by the Cult of Dead Cow hackers group in July 1999. Originally the BO2K was released as a source code and utilities package on a CD-ROM. There are reports that some files on that CD-ROM were infected with CIH virus, so the people who got that CD might get infected and spread not only the compiled backdoor, but also the CIH virus. ",
      "meta": {
        "date": "1998",
        "refs": [
          "https://en.wikipedia.org/wiki/Back_Orifice_2000",
          "https://home.mcafee.com/VirusInfo/VirusProfile.aspx?key=10229",
          "https://www.symantec.com/security_response/writeup.jsp?docid=2000-121814-5417-99",
          "https://www.f-secure.com/v-descs/bo2k.shtml"
        ],
        "synonyms": [
          "BO2k"
        ]
      },
      "uuid": "91f8a1d8-c816-45e1-8c26-17a7305ca375",
      "value": "Back Orifice 2000"
    },
    {
      "description": "The software consists of a server and client application for the Virtual Network Computing (VNC) protocol to control another ",
      "meta": {
        "refs": [
          "https://www.realvnc.com/"
        ],
        "synonyms": [
          "VNC Connect",
          "VNC Viewer"
        ]
      },
      "uuid": "e1290288-84d4-4b32-858d-db4ed612de44",
      "value": "RealVNC"
    },
    {
      "description": "Backdoor:Java/Adwind is a Java archive (.JAR) file that drops a malicious component onto the machines and runs as a backdoor. When active, it is capable of stealing user information and may also be used to distribute other malware. ",
      "meta": {
        "date": "2011",
        "refs": [
          "https://securelist.com/securelist/files/2016/02/KL_AdwindPublicReport_2016.pdf",
          "https://www.f-secure.com/v-descs/backdoor_java_adwind.shtml",
          "https://blog.fortinet.com/2016/08/16/jbifrost-yet-another-incarnation-of-the-adwind-rat",
          "https://www.ncsc.gov.uk/content/files/protected_files/article_files/Joint%20report%20on%20publicly%20available%20hacking%20tools%20%28NCSC%29.pdf"
        ],
        "synonyms": [
          "UNRECOM",
          "UNiversal REmote COntrol Multi-Platform",
          "Frutas",
          "AlienSpy",
          "Unrecom",
          "Jsocket",
          "JBifrost"
        ]
      },
      "related": [
        {
          "dest-uuid": "ab4694d6-7043-41f2-b328-d93bec9c1b22",
          "tags": [
            "estimative-language:likelihood-probability=\"likely\""
          ],
          "type": "similar"
        },
        {
          "dest-uuid": "ce1a9641-5bb8-4a61-990a-870e9ef36ac1",
          "tags": [
            "estimative-language:likelihood-probability=\"likely\""
          ],
          "type": "similar"
        },
        {
          "dest-uuid": "dadccdda-a4c2-4021-90b9-61a394e602be",
          "tags": [
            "estimative-language:likelihood-probability=\"likely\""
          ],
          "type": "similar"
        },
        {
          "dest-uuid": "8eb9d4aa-257a-45eb-8c65-95c18500171c",
          "tags": [
            "estimative-language:likelihood-probability=\"likely\""
          ],
          "type": "similar"
        }
      ],
      "uuid": "b76d9845-815c-4e77-9538-6b737269da2f",
      "value": "Adwind RAT"
    },
    {
      "meta": {
        "refs": [
          "https://www.virustotal.com/en/file/b31812e5b4c63c5b52c9b23e76a5ea9439465ab366a9291c6074bfae5c328e73/analysis/1359376345/"
        ]
      },
      "uuid": "eff22ed3-81fc-4055-bd1d-76e1f191f487",
      "value": "Albertino Advanced RAT"
    },
    {
      "description": "The malware is a Remote Access Trojan (RAT), known as Arcom RAT, and it is sold on underground forums for $2000.00.",
      "meta": {
        "refs": [
          "https://www.symantec.com/security_response/writeup.jsp?docid=2012-112912-5237-99",
          "http://blog.trendmicro.com/trendlabs-security-intelligence/tsunami-warning-leads-to-arcom-rat/"
        ]
      },
      "uuid": "cd167b01-dc63-4576-b4a1-5ee707aa392b",
      "value": "Arcom"
    },
    {
      "description": "BlackNix rat is a rat coded in delphi. ",
      "meta": {
        "refs": [
          "https://leakforums.net/thread-18123?tid=18123&&pq=1"
        ]
      },
      "uuid": "f3e79212-0e35-40d2-a1d6-37b629a8138e",
      "value": "BlackNix"
    },
    {
      "description": "Blue Banana is a RAT (Remote Administration Tool) created purely in Java",
      "meta": {
        "date": "2012",
        "refs": [
          "https://leakforums.net/thread-123872",
          "https://techanarchy.net/2014/02/blue-banana-rat-config/"
        ]
      },
      "uuid": "9b515229-36f6-4b93-9889-36116a12fd74",
      "value": "Blue Banana"
    },
    {
      "description": "Bozok, like many other popular RATs, is freely available. The author of the Bozok RAT goes by the moniker “Slayer616” and has created another RAT known as Schwarze Sonne, or “SS-RAT” for short. Both of these RATs are free and easy to find — various APT actors have used both in previous targeted attacks.",
      "meta": {
        "date": "2013",
        "refs": [
          "https://www.fireeye.com/blog/threat-research/2013/10/know-your-enemy-tracking-a-rapidly-evolving-apt-actor.html"
        ]
      },
      "related": [
        {
          "dest-uuid": "f9d0e934-879c-4668-b959-6bf7bdc96f5d",
          "tags": [
            "estimative-language:likelihood-probability=\"likely\""
          ],
          "type": "similar"
        }
      ],
      "uuid": "41f45758-0376-42a8-bc07-8f2ffbee3ad2",
      "value": "Bozok"
    },
    {
      "description": "ClientMesh is a Remote Administration Application yhich allows a user to control a number of client PCs from around the world.",
      "meta": {
        "refs": [
          "https://sinister.ly/Thread-ClientMesh-RAT-In-Built-FUD-Crypter-Stable-DDoSer-No-PortForwading-40-Lifetime",
          "https://blog.yakuza112.org/2012/clientmesh-rat-v5-cracked-clean/"
        ]
      },
      "uuid": "03eb6742-9a17-4aed-95e4-d8a0b0abefc3",
      "value": "ClientMesh"
    },
    {
      "description": "CyberGate is a powerful, fully configurable and stable Remote Administration Tool coded in Delphi that is continuously getting developed. Using cybergate you can log the victim's passwords and can also get the screen shots of his computer's screen.",
      "meta": {
        "date": "2011",
        "refs": [
          "http://www.hackersthirst.com/2011/03/cybergate-rat-hacking-facebook-twitter.html",
          "http://www.nbcnews.com/id/41584097/ns/technology_and_science-security/t/cybergate-leaked-e-mails-hint-corporate-hacking-conspiracy/"
        ]
      },
      "related": [
        {
          "dest-uuid": "062d8577-d6e6-4c97-bcac-eb6eb1a50a8d",
          "tags": [
            "estimative-language:likelihood-probability=\"likely\""
          ],
          "type": "similar"
        }
      ],
      "uuid": "c3cf4e88-704b-4d7c-8185-ee780804f3d3",
      "value": "CyberGate"
    },
    {
      "meta": {
        "refs": [
          "http://meinblogzumtesten.blogspot.lu/2013/05/dark-ddoser-v56c-cracked.html"
        ]
      },
      "uuid": "3c026104-6129-4749-9b41-07c28d9e84c4",
      "value": "Dark DDoSeR"
    },
    {
      "description": "In March 2017, Fujitsu Cyber Threat Intelligence uncovered a newly developed remote access tool referred to by its developer as ‘Dark RAT’ – a tool used to steal sensitive information from victims. Offered as a Fully Undetectable build (FUD) the RAT has a tiered price model including 24/7 support and an Android version. Android malware has seen a significant rise in interest and in 2015 this resulted in the arrests of a number of suspects involved in the infamous DroidJack malware.",
      "meta": {
        "date": "2005",
        "refs": [
          "https://www.infosecurity-magazine.com/blogs/the-dark-rat/",
          "http://darkratphp.blogspot.lu/"
        ],
        "synonyms": [
          "DarkRAT"
        ]
      },
      "uuid": "7135cc9c-a7bf-44fc-b74b-80de9edd9438",
      "value": "DarkRat"
    },
    {
      "meta": {
        "refs": [
          "https://sites.google.com/site/greymecompany/greame-rat-project"
        ]
      },
      "uuid": "e880a029-bb01-4a64-baa3-b13fc2af4e9d",
      "value": "Greame"
    },
    {
      "description": "HawkEye is a popular RAT that can be used as a keylogger, it is also able to identify login events and record the destination, username, and password.",
      "meta": {
        "date": "2003",
        "refs": [
          "http://securityaffairs.co/wordpress/54837/hacking/one-stop-shop-hacking.html",
          "https://www.bleepingcomputer.com/news/security/zoho-heavily-used-by-keyloggers-to-transmit-stolen-data/"
        ]
      },
      "uuid": "8414f79c-a879-44b6-b154-4992aa12dff1",
      "value": "HawkEye"
    },
    {
      "description": "jRAT is the cross-platform remote administrator tool that is coded in Java, Because its coded in Java it gives jRAT possibilities to run on all operation systems, Which includes Windows, Mac OSX and Linux distributions.",
      "meta": {
        "date": "2012",
        "refs": [
          "https://www.rekings.com/shop/jrat/"
        ],
        "synonyms": [
          "JacksBot"
        ]
      },
      "related": [
        {
          "dest-uuid": "f2a9f583-b4dd-4669-8808-49c8bbacc376",
          "tags": [
            "estimative-language:likelihood-probability=\"likely\""
          ],
          "type": "similar"
        }
      ],
      "uuid": "1df62d96-88f8-473c-94a2-252eb360ba62",
      "value": "jRAT"
    },
    {
      "description": "jSpy is a Java RAT. ",
      "meta": {
        "date": "2013",
        "refs": [
          "https://leakforums.net/thread-479505"
        ]
      },
      "related": [
        {
          "dest-uuid": "ff24997d-1f17-4f00-b9b8-b3392146540f",
          "tags": [
            "estimative-language:likelihood-probability=\"likely\""
          ],
          "type": "similar"
        }
      ],
      "uuid": "669a0e4d-9760-49fc-bdf5-0471f84e0c76",
      "value": "jSpy"
    },
    {
      "description": "Just saying that this is a very badly coded RAT by the biggest skid in this world, that is XilluX. The connection is very unstable, the GUI is always flickering because of the bad Multi-Threading and many more bugs.",
      "meta": {
        "refs": [
          "https://leakforums.net/thread-284656"
        ]
      },
      "uuid": "aad1038d-4d50-4a3e-88f3-cd9d154dc45c",
      "value": "LuxNET"
    },
    {
      "description": "NJRat is a remote access trojan (RAT), first spotted in June 2013 with samples dating back to November 2012. It was developed and is supported by Arabic speakers and mainly used by cybercrime groups against targets in the Middle East. In addition to targeting some governments in the region, the trojan is used to control botnets and conduct other typical cybercrime activity. It infects victims via phishing attacks and drive-by downloads and propagates through infected USB keys or networked drives. It can download and execute additional malware, execute shell commands, read and write registry keys, capture screenshots, log keystrokes, and spy on webcams.",
      "meta": {
        "date": "2012",
        "refs": [
          "https://www.cyber.nj.gov/threat-profiles/trojan-variants/njrat"
        ],
        "synonyms": [
          "Njw0rm"
        ]
      },
      "related": [
        {
          "dest-uuid": "c01ef312-dfd6-403f-a8b5-67fc11a550a7",
          "tags": [
            "estimative-language:likelihood-probability=\"likely\""
          ],
          "type": "similar"
        }
      ],
      "uuid": "7fb493bb-756b-42a2-8f6d-59e254f4f2cc",
      "value": "NJRat"
    },
    {
      "description": "Remote administrator tool that has been developed for Windows operation system. With advanced features and stable structure, Pandora’s structure is based on advanced client / server architecture. was configured using modern technology.",
      "meta": {
        "date": "2002",
        "refs": [
          "https://www.rekings.com/pandora-rat-2-2/"
        ]
      },
      "uuid": "59485642-d233-4167-9f51-bd1d74285c23",
      "value": "Pandora"
    },
    {
      "description": "Unlike Zeus, Predator Pain and Limitless are relatively simple keyloggers. They indiscriminately steal web credentials and mail client credentials, as well as capturing keystrokes and screen captures. The output is human readable, which is good if you are managing a few infected machines only, but the design doesn’t scale well when there are a lot of infected machines and logs involved.",
      "meta": {
        "refs": [
          "http://blog.trendmicro.com/trendlabs-security-intelligence/predator-pain-and-limitless-behind-the-fraud/",
          "https://www.trendmicro.de/cloud-content/us/pdfs/security-intelligence/white-papers/wp-predator-pain-and-limitless.pdf"
        ],
        "synonyms": [
          "PredatorPain"
        ]
      },
      "related": [
        {
          "dest-uuid": "31615066-dbff-4134-b467-d97a337b408b",
          "tags": [
            "estimative-language:likelihood-probability=\"likely\""
          ],
          "type": "similar"
        }
      ],
      "uuid": "42a97a5d-ee33-492a-b20f-758ecdbf1aed",
      "value": "Predator Pain"
    },
    {
      "description": "Remote administration tool",
      "meta": {
        "date": "2007",
        "refs": [
          "http://punisher-rat.blogspot.lu/"
        ]
      },
      "uuid": "e49af83c-fd2f-4540-92dc-97c7b84a9458",
      "value": "Punisher RAT"
    },
    {
      "description": "This is tool that allow you to control your computer form anywhere in world with full support to unicode language.  ",
      "meta": {
        "refs": [
          "https://www.rekings.com/spygate-rat-3-2/",
          "https://www.symantec.com/security_response/attacksignatures/detail.jsp%3Fasid%3D27950",
          "http://spygate-rat.blogspot.lu/"
        ]
      },
      "uuid": "1c3df89a-1f30-4ccb-acb4-5dee4b470b55",
      "value": "SpyGate"
    },
    {
      "description": "RAT",
      "meta": {
        "refs": [
          "http://small-net-rat.blogspot.lu/"
        ],
        "synonyms": [
          "SmallNet"
        ]
      },
      "uuid": "1dd0c7f8-a6fb-4912-9de9-deb43f384fdb",
      "value": "Small-Net"
    },
    {
      "description": "Vantom is a free RAT with good option and very stable.",
      "meta": {
        "refs": [
          "https://www.rekings.com/vantom-rat/"
        ]
      },
      "uuid": "6e5a1fcb-f730-4d8d-890a-ef133782a7d2",
      "value": "Vantom"
    },
    {
      "description": "Xena RAT is a fully-functional, stable, state-of-the-art RAT, coded in a native language called Delphi, it has almost no dependencies.",
      "meta": {
        "refs": [
          "https://leakforums.net/thread-497480"
        ]
      },
      "uuid": "b9d5ab11-dd6f-49ba-8117-ce16f71ff11c",
      "value": "Xena"
    },
    {
      "description": "This malware has been used in targeted attacks as well as traditional cybercrime. During our investigation we found that the majority of XtremeRAT activity is associated with spam campaigns that typically distribute Zeus variants and other banking-focused malware. ",
      "meta": {
        "date": "2010",
        "refs": [
          "https://www.fireeye.com/blog/threat-research/2014/02/xtremerat-nuisance-or-threat.html"
        ]
      },
      "uuid": "3b6b55fb-595c-40c5-bbc5-dbe244b15026",
      "value": "XtremeRAT"
    },
    {
      "description": "NetWire has a built-in keylogger that can capture inputs from peripheral devices such as USB card readers.",
      "meta": {
        "date": "2012",
        "refs": [
          "https://www.secureworks.com/blog/netwire-rat-steals-payment-card-data"
        ]
      },
      "uuid": "e3113a0e-a65b-4119-8bc2-1c8d9d18c2db",
      "value": "Netwire"
    },
    {
      "description": "Gh0st RAT is a Trojan horse for the Windows platform that the operators of GhostNet used to hack into some of the most sensitive computer networks on Earth. It is a cyber spying computer program. .",
      "meta": {
        "date": "2001",
        "refs": [
          "https://www.volexity.com/blog/2017/03/23/have-you-been-haunted-by-the-gh0st-rat-today/"
        ]
      },
      "related": [
        {
          "dest-uuid": "225fa6cf-dc9c-4b86-873b-cdf1d9dd3738",
          "tags": [
            "estimative-language:likelihood-probability=\"likely\""
          ],
          "type": "similar"
        },
        {
          "dest-uuid": "c82c904f-b3b4-40a2-bf0d-008912953104",
          "tags": [
            "estimative-language:likelihood-probability=\"likely\""
          ],
          "type": "used-by"
        }
      ],
      "uuid": "255a59a7-db2d-44fc-9ca9-5859b65817c3",
      "value": "Gh0st RAT"
    },
    {
      "description": "Plasma RAT’s stub is fairly advanced, having many robust features. Some of the features include botkilling, Cryptocurrencies Mining (CPU and GPU), persistence, anti-analysis, torrent seeding, AV killer, 7 DDoS methods and a keylogger. The RAT is coded in VB.Net. There is also a Botnet version of it (Plasma HTTP), which is pretty similar to the RAT version.",
      "meta": {
        "refs": [
          "http://www.zunzutech.com/blog/security/analysis-of-plasma-rats-source-code/"
        ]
      },
      "uuid": "af534ddb-d0c6-47c0-82be-058c8bd5c6e1",
      "value": "Plasma RAT"
    },
    {
      "description": "Babylon is a highly advanced remote administration tool with no dependencies. The server is developed in C++ which is an ideal language for high performance and the client is developed in C#(.Net Framework 4.5)",
      "meta": {
        "refs": [
          "https://www.rekings.com/babylon-rat/"
        ]
      },
      "uuid": "ad1c9a50-3cd2-446a-ab31-9ecb62980d61",
      "value": "Babylon"
    },
    {
      "description": "RAT",
      "meta": {
        "refs": [
          "http://www.imminentmethods.info/"
        ]
      },
      "uuid": "f52a5252-ef53-4935-81c8-96fffcd1b952",
      "value": "Imminent Monitor"
    },
    {
      "description": "DroidJack is a RAT (Remote Access Trojan/Remote Administration Tool) nature of remote accessing, monitoring and managing tool (Java based) for Android mobile OS. You can use it to perform a complete remote control to any Android devices infected with DroidJack through your PC. It comes with powerful function and user-friendly operation – even allows attackers to fully take over the mobile phone and steal, record the victim’s private data wilfully.",
      "meta": {
        "refs": [
          "http://droidjack.net/"
        ]
      },
      "uuid": "7f032293-bfa2-4595-803d-c84519190861",
      "value": "DroidJack"
    },
    {
      "description": "Quasar is a fast and light-weight remote administration tool coded in C#. Providing high stability and an easy-to-use user interface",
      "meta": {
        "date": "2014",
        "refs": [
          "https://github.com/quasar/QuasarRAT",
          "https://researchcenter.paloaltonetworks.com/2017/10/unit42-tracking-subaat-targeted-phishing-attacks-point-leader-threat-actors-repository/",
          "https://www.ncsc.gov.uk/content/files/protected_files/article_files/Joint%20report%20on%20publicly%20available%20hacking%20tools%20%28NCSC%29.pdf"
        ]
      },
      "related": [
        {
          "dest-uuid": "05252643-093b-4070-b62f-d5836683a9fa",
          "tags": [
            "estimative-language:likelihood-probability=\"likely\""
          ],
          "type": "similar"
        }
      ],
      "uuid": "6efa425c-3731-44fd-9224-2a62df061a2d",
      "value": "Quasar RAT"
    },
    {
      "description": "Dendroid is malware that affects Android OS and targets the mobile platform. It was first discovered in early of 2014 by Symantec and appeared in the underground for sale for $300. Some things were noted in Dendroid, such as being able to hide from emulators at the time. When first discovered in 2014 it was one of the most sophisticated Android remote administration tools known at that time. It was one of the first Trojan applications to get past Google's Bouncer and caused researchers to warn about it being easier to create Android malware due to it. It also seems to have follow in the footsteps of Zeus and SpyEye by having simple-to-use command and control panels. The code appeared to be leaked somewhere around 2014. It was noted that an apk binder was included in the leak, which provided a simple way to bind Dendroid to legitimate applications.",
      "meta": {
        "date": "2014",
        "refs": [
          "https://github.com/qqshow/dendroid",
          "https://github.com/nyx0/Dendroid"
        ]
      },
      "related": [
        {
          "dest-uuid": "317a2c10-d489-431e-b6b2-f0251fddc88e",
          "tags": [
            "estimative-language:likelihood-probability=\"likely\""
          ],
          "type": "similar"
        }
      ],
      "uuid": "ea3a8c25-4adb-4538-bf11-55259bdba15f",
      "value": "Dendroid"
    },
    {
      "description": "A Java R.A.T. program",
      "meta": {
        "date": "2016",
        "refs": [
          "https://github.com/shotskeber/Ratty"
        ]
      },
      "related": [
        {
          "dest-uuid": "da032a95-b02a-4af2-b563-69f686653af4",
          "tags": [
            "estimative-language:likelihood-probability=\"likely\""
          ],
          "type": "similar"
        }
      ],
      "uuid": "a51f07ae-ab2c-45ee-aa9c-1db7873e7bb4",
      "value": "Ratty"
    },
    {
      "description": "Java RAT",
      "meta": {
        "refs": [
          "http://level23hacktools.com/forum/showthread.php?t=27971",
          "https://leakforums.net/thread-405562?tid=405562&&pq=1"
        ]
      },
      "uuid": "48b6886b-67a9-4815-92a2-1b7aca24d4ac",
      "value": "RaTRon"
    },
    {
      "meta": {
        "date": "2006",
        "refs": [
          "http://arabian-attacker.software.informer.com/"
        ]
      },
      "uuid": "f966a936-19f9-4b6b-95b3-0ff102e26303",
      "value": "Arabian-Attacker RAT"
    },
    {
      "description": "Androrat is a client/server application developed in Java Android for the client side and in Java/Swing for the Server.",
      "meta": {
        "refs": [
          "https://latesthackingnews.com/2015/05/31/how-to-hack-android-phones-with-androrat/",
          "https://github.com/wszf/androrat"
        ]
      },
      "uuid": "ce70bf96-0629-4c7d-8ed8-2315fab0ed42",
      "value": "Androrat"
    },
    {
      "description": "Remote Administrator",
      "meta": {
        "refs": [
          "http://adzok.com/"
        ]
      },
      "uuid": "3560c833-3d28-4888-b0b8-1951ecac57a2",
      "value": "Adzok"
    },
    {
      "meta": {
        "date": "2010",
        "refs": [
          "https://github.com/mwsrc/Schwarze-Sonne-RAT"
        ],
        "synonyms": [
          "SS-RAT",
          "Schwarze Sonne"
        ]
      },
      "uuid": "99860df7-565d-47e4-a086-c4af1623b626",
      "value": "Schwarze-Sonne-RAT"
    },
    {
      "meta": {
        "refs": [
          "https://www.indetectables.net/viewtopic.php?t=24245"
        ]
      },
      "uuid": "729f1b02-ce0c-41a4-8d4e-c7c1f5475c4b",
      "value": "Cyber Eye RAT"
    },
    {
      "uuid": "9501172b-a81a-49bb-90ce-31f2fb78a130",
      "value": "Batch NET"
    },
    {
      "meta": {
        "refs": [
          "https://leakforums.net/thread-530663"
        ]
      },
      "uuid": "62c5b489-8750-4fab-aca3-b233af789831",
      "value": "RWX RAT"
    },
    {
      "description": "Spy-Net is a software that allow you to control any computer in world using Windows Operating System.He is back using new functions and good options to give you full control of your remote computer.Stable and fast, this software offer to you a good interface, creating a easy way to use all his functions",
      "meta": {
        "date": "2010",
        "refs": [
          "http://spynet-rat-officiel.blogspot.lu/"
        ]
      },
      "uuid": "66bfd62e-6626-4104-af37-a44244204ac8",
      "value": "Spynet"
    },
    {
      "meta": {
        "refs": [
          "https://leakforums.net/thread-559871"
        ]
      },
      "uuid": "b9d7d5b8-7cf4-4650-a88a-5f4e991c45d6",
      "value": "CTOS"
    },
    {
      "meta": {
        "refs": [
          "https://github.com/mwsrc/Virus-RAT-v8.0-Beta"
        ]
      },
      "uuid": "9107fc0d-6705-4fc2-b621-e5ac42afef90",
      "value": "Virus RAT"
    },
    {
      "meta": {
        "refs": [
          "http://www.atelierweb.com/products/"
        ]
      },
      "uuid": "c51188d6-d489-4a18-a9a8-e38365f0bc10",
      "value": "Atelier Web Remote Commander"
    },
    {
      "description": "A distributed, parallelized (Map Reduce) wrapper around Apache™ RAT to allow it to complete on large code repositories of multiple file types where Apache™ RAT hangs forev",
      "meta": {
        "refs": [
          "https://github.com/chrismattmann/drat"
        ]
      },
      "uuid": "5ee39172-7ba3-477c-9772-88841b4be691",
      "value": "drat"
    },
    {
      "description": "MoSucker is a powerful backdoor - hacker's remote access tool.",
      "meta": {
        "refs": [
          "https://www.f-secure.com/v-descs/mosuck.shtml"
        ]
      },
      "uuid": "611ed43b-b869-4419-a487-6f7393125eb3",
      "value": "MoSucker"
    },
    {
      "meta": {
        "date": "2002",
        "refs": [
          "http://www.grayhatforum.org/thread-4373-post-5213.html#pid5213",
          "http://www.spy-emergency.com/research/T/Theef_Download_Creator.html",
          "http://www.spy-emergency.com/research/T/Theef.html"
        ]
      },
      "uuid": "f5154f40-46c1-4a0d-9814-cb5e5adf201b",
      "value": "Theef"
    },
    {
      "description": "ProRat is a Microsoft Windows based backdoor trojan, more commonly known as a Remote Administration Tool. As with other trojan horses it uses a client and server. ProRat opens a port on the computer which allows the client to perform numerous operations on the server (the machine being controlled). ",
      "meta": {
        "date": "2002",
        "refs": [
          "http://prorat.software.informer.com/",
          "http://malware.wikia.com/wiki/ProRat"
        ]
      },
      "uuid": "cae67963-63d2-4c8b-8358-a03556f20b7b",
      "value": "ProRat"
    },
    {
      "meta": {
        "refs": [
          "https://sites.google.com/site/greymecompany/setro-rat-project"
        ]
      },
      "uuid": "6b1b2415-b42f-41c4-8c35-077844a9c4dc",
      "value": "Setro"
    },
    {
      "meta": {
        "refs": [
          "http://www.connect-trojan.net/2015/03/indetectables-rat-v.0.5-beta.html"
        ]
      },
      "uuid": "36912ecf-9411-44fa-b14d-ec3b6896b0e2",
      "value": "Indetectables RAT"
    },
    {
      "meta": {
        "refs": [
          "https://luminosity.link/"
        ]
      },
      "uuid": "0f2c6cd4-675a-4c41-acf5-1b0bc3625375",
      "value": "Luminosity Link"
    },
    {
      "meta": {
        "date": "2015",
        "refs": [
          "https://orcustechnologies.com/"
        ]
      },
      "uuid": "30a1a10e-4155-43a6-854a-3b43bc2a3f9c",
      "value": "Orcus"
    },
    {
      "meta": {
        "refs": [
          "http://www.connect-trojan.net/2014/10/blizzard-rat-lite-v1.3.1.html"
        ]
      },
      "uuid": "a7e4c2ff-6747-48e4-99c4-5c638c167fc0",
      "value": "Blizzard"
    },
    {
      "meta": {
        "refs": [
          "https://www.rekings.com/kazybot-lite-php-rat/",
          "http://telussecuritylabs.com/threats/show/TSL20150122-06"
        ]
      },
      "uuid": "6c553273-f3f8-4e66-b764-9a9ae83a2f35",
      "value": "Kazybot"
    },
    {
      "meta": {
        "date": "2014",
        "refs": [
          "http://www.connect-trojan.net/2015/01/bx-rat-v1.0.html"
        ]
      },
      "uuid": "f6cc85de-81da-4276-a87c-45e3a00b67b5",
      "value": "BX"
    },
    {
      "uuid": "b7095617-3320-4118-9f28-7d4356e2571a",
      "value": "death"
    },
    {
      "meta": {
        "refs": [
          "https://rubear.me/threads/sky-wyder-2016-cracked.127/"
        ]
      },
      "uuid": "866f97d7-faa9-49e2-b704-7406c1ee2565",
      "value": "Sky Wyder"
    },
    {
      "meta": {
        "date": "2017",
        "refs": [
          "https://www.rekings.com/darktrack-4-alien/",
          "http://news.softpedia.com/news/free-darktrack-rat-has-the-potential-of-being-the-best-rat-on-the-market-508179.shtml"
        ]
      },
      "uuid": "f60dc9e3-2053-446c-89a0-ad69906de6e4",
      "value": "DarkTrack"
    },
    {
      "description": "Free, Open-Source Remote Administration Tool. xRAT 2.0 is a fast and light-weight Remote Administration Tool coded in C# (using .NET Framework 2.0).",
      "meta": {
        "date": "2017",
        "refs": [
          "https://github.com/c4bbage/xRAT"
        ]
      },
      "uuid": "509aff15-ba17-4582-b1a0-b0ed89df01d8",
      "value": "xRAT"
    },
    {
      "meta": {
        "refs": [
          "http://sakhackingarticles.blogspot.lu/2014/08/biodox-rat.html"
        ]
      },
      "uuid": "43e91752-23f5-41c6-baa3-74d6fc0f2cad",
      "value": "Biodox"
    },
    {
      "description": "Offense RAT is a free renote administration tool made in Delphi 9.",
      "meta": {
        "refs": [
          "https://leakforums.net/thread-31386?tid=31386&&pq=1"
        ]
      },
      "uuid": "a9caa398-ba8b-4a64-8970-67761c7efc76",
      "value": "Offence"
    },
    {
      "meta": {
        "date": "2009",
        "refs": [
          "https://leakforums.net/thread-36962"
        ]
      },
      "related": [
        {
          "dest-uuid": "e38b8876-5780-4574-9adf-304e9d659bdb",
          "tags": [
            "estimative-language:likelihood-probability=\"likely\""
          ],
          "type": "similar"
        },
        {
          "dest-uuid": "e87d9df4-b464-4458-ae1f-31cea40d5f96",
          "tags": [
            "estimative-language:likelihood-probability=\"likely\""
          ],
          "type": "similar"
        }
      ],
      "uuid": "d5d3f9de-21b5-482e-b716-5f2f13182990",
      "value": "Apocalypse"
    },
    {
      "meta": {
        "date": "2013",
        "refs": [
          "https://leakforums.net/thread-363920"
        ]
      },
      "uuid": "0d756293-6cbc-4973-8df8-7d6ab0cd51e0",
      "value": "JCage"
    },
    {
      "description": "Nuclear RAT (short for Nuclear Remote Administration Tool) is a backdoor trojan horse that infects Windows NT family systems (Windows 2000, XP, 2003).",
      "meta": {
        "refs": [
          "http://malware.wikia.com/wiki/Nuclear_RAT",
          "http://www.nuclearwintercrew.com/Products-View/21/Nuclear_RAT_2.1.0/"
        ]
      },
      "uuid": "1b0f4481-f205-493a-a167-59669a64b6fc",
      "value": "Nuclear RAT"
    },
    {
      "description": "C++ REMOTE CONTROL PROGRAM",
      "meta": {
        "refs": [
          "http://ozonercp.com/"
        ]
      },
      "uuid": "1a4d6958-45fe-41ca-b545-bdf28fba14fa",
      "value": "Ozone"
    },
    {
      "meta": {
        "refs": [
          "https://github.com/alienwithin/xanity-php-rat"
        ]
      },
      "uuid": "66c3e21d-1cb9-43b4-bd1b-2d9ac839a628",
      "value": "Xanity"
    },
    {
      "meta": {
        "synonyms": [
          "Dark Moon"
        ]
      },
      "uuid": "18a4e501-c6e3-45e9-beee-25421b0c7bcb",
      "value": "DarkMoon"
    },
    {
      "meta": {
        "refs": [
          "http://broad-product.biz/forum/r-a-t-(remote-administration-tools)/xpert-rat-3-0-10-by-abronsius(vb6)/",
          "https://www.nulled.to/topic/18355-xpert-rat-309/",
          "https://trickytamilan.blogspot.lu/2016/03/xpert-rat.html"
        ]
      },
      "uuid": "bdb25a20-4c6c-4fdb-ac05-5f81fb6c15a7",
      "value": "Xpert"
    },
    {
      "description": "This remote access trojan (RAT) has capabilities ranging from manipulating the registry to opening a reverse shell. From stealing credentials stored in browsers to accessing the victims webcam. Through the Command & Control (CnC) server software, the attacker has capabilities to create and configure the malware to spread utilizing physic devices, such as USB drives, but also to use the victim as a pivot point to gain more access laterally throughout the network. This remote access trojan could be classified as a variant of the well known njrat, as they share many similar features such as their display style, several abilities and a general template for communication methods . However, where njrat left off KilerRat has taken over. KilerRat is a very feature rich RAT with an active development force that is rapidly gaining in popularity amongst the middle eastern community and the world.",
      "meta": {
        "refs": [
          "https://www.alienvault.com/blogs/labs-research/kilerrat-taking-over-where-njrat-remote-access-trojan-left-off"
        ],
        "synonyms": [
          "Njw0rm"
        ]
      },
      "related": [
        {
          "dest-uuid": "7fb493bb-756b-42a2-8f6d-59e254f4f2cc",
          "tags": [
            "estimative-language:likelihood-probability=\"likely\""
          ],
          "type": "similar"
        }
      ],
      "uuid": "c01ef312-dfd6-403f-a8b5-67fc11a550a7",
      "value": "Kiler RAT"
    },
    {
      "uuid": "7109e2b0-8c05-4d2b-a37f-c00d799f0c02",
      "value": "Brat"
    },
    {
      "uuid": "32ea7a67-9649-4bd3-b194-f37f04c208ba",
      "value": "MINI-MO"
    },
    {
      "description": "Unlike most attack tools that one can only find in cybercriminal underground markets, Lost Door is very easy to obtain. It’s promoted on social media sites like YouTube and Facebook. Its maker, “OussamiO,” even has his own Facebook page where details on his creation can be found. He also has a dedicated blog (hxxp://lost-door[.]blogspot[.]com/) where tutorial videos and instructions on using the RAT is found. Any cybercriminal or threat actor can purchase and use the RAT to launch attacks.",
      "meta": {
        "date": "2010",
        "refs": [
          "http://lost-door.blogspot.lu/",
          "http://blog.trendmicro.com/trendlabs-security-intelligence/lost-door-rat-accessible-customizable-attack-tool/",
          "https://www.cyber.nj.gov/threat-profiles/trojan-variants/lost-door-rat"
        ],
        "synonyms": [
          "LostDoor"
        ]
      },
      "uuid": "8007f2be-ba4f-445e-8a15-6c2bfe769c49",
      "value": "Lost Door"
    },
    {
      "description": "Loki RAT is a php RAT that means no port forwarding is needed for this RAT, If you dont know how to setup this RAT click on tutorial.",
      "meta": {
        "refs": [
          "https://www.rekings.com/loki-rat-php-rat/"
        ]
      },
      "uuid": "70e6875b-34b5-4f97-8403-210defbc040d",
      "value": "Loki RAT"
    },
    {
      "meta": {
        "refs": [
          "https://github.com/BahNahNah/MLRat"
        ]
      },
      "uuid": "83929545-ef07-469c-ab55-c59155a66cc6",
      "value": "MLRat"
    },
    {
      "meta": {
        "refs": [
          "http://perfect-conexao.blogspot.lu/2014/09/spycronic-1021.html",
          "http://www.connect-trojan.net/2013/09/spycronic-v1.02.1.html",
          "https://ranger-exploit.com/spycronic-v1-02-1/"
        ]
      },
      "uuid": "71289654-0217-44d7-8762-b609b3eace80",
      "value": "SpyCronic"
    },
    {
      "description": "Pupy is an opensource, cross-platform (Windows, Linux, OSX, Android) remote administration and post-exploitation tool mainly written in python ",
      "meta": {
        "date": "2015",
        "refs": [
          "https://github.com/n1nj4sec/pupy"
        ]
      },
      "related": [
        {
          "dest-uuid": "cb69b20d-56d0-41ab-8440-4a4b251614d4",
          "tags": [
            "estimative-language:likelihood-probability=\"likely\""
          ],
          "type": "similar"
        }
      ],
      "uuid": "bdb420be-5882-41c8-b439-02bbef69d83f",
      "value": "Pupy"
    },
    {
      "description": "Nova is a proof of concept demonstrating screen sharing over UDP hole punching.",
      "meta": {
        "date": "2002",
        "refs": [
          "http://novarat.sourceforge.net/"
        ]
      },
      "uuid": "eea78fd1-11ae-432a-9422-d5e774eb8ff2",
      "value": "Nova"
    },
    {
      "meta": {
        "date": "1998",
        "refs": [
          "https://tools.cisco.com/security/center/viewIpsSignature.x?signatureId=9401&signatureSubId=2",
          "https://tools.cisco.com/security/center/viewIpsSignature.x?signatureId=9401&signatureSubId=0&softwareVersion=6.0&releaseVersion=S177",
          "https://www.symantec.com/security_response/attacksignatures/detail.jsp?asid=20292",
          "https://www.symantec.com/security_response/attacksignatures/detail.jsp?asid=20264"
        ],
        "synonyms": [
          "Back Door Y3K RAT",
          "Y3k"
        ]
      },
      "uuid": "62f8b6aa-f3df-4789-9348-b16db59f345e",
      "value": "BD Y3K RAT"
    },
    {
      "description": "Turkojan is a remote administration and spying tool for Microsoft Windows operating systems.",
      "meta": {
        "date": "2003",
        "refs": [
          "http://turkojan.blogspot.lu/"
        ]
      },
      "uuid": "29f7cf0f-b422-4966-9298-c8b4cb54deac",
      "value": "Turkojan"
    },
    {
      "description": "TINY is a set of programs that lets you control a DOS computer from any Java-capable machine over a TCP/IP connection.  It is comparable to programs like VNC, CarbonCopy, and GotoMyPC except that the host machine is a DOS computer rather than a Windows one.",
      "meta": {
        "refs": [
          "http://josh.com/tiny/"
        ]
      },
      "uuid": "c9fd50a0-35c8-4dfd-baeb-8043182e864c",
      "value": "TINY"
    },
    {
      "description": "sharK is an advanced reverse connecting, firewall bypassing remote administration tool written in VB6. With sharK you will be able to administrate every PC (using Windows OS) remotely.",
      "meta": {
        "date": "2008",
        "refs": [
          "https://www.security-database.com/toolswatch/SharK-3-Remote-Administration-Tool.html",
          "http://lpc1.clpccd.cc.ca.us/lpc/mdaoud/CNT7501/NETLABS/Ethical_Hacking_Lab_05.pdf"
        ],
        "synonyms": [
          "SHARK",
          "Shark"
        ]
      },
      "related": [
        {
          "dest-uuid": "503c9910-902f-4bae-8c33-ea29db8bdd7f",
          "tags": [
            "estimative-language:likelihood-probability=\"likely\""
          ],
          "type": "similar"
        }
      ],
      "uuid": "ff471870-7c9a-4122-ba89-489fc819660b",
      "value": "SharK"
    },
    {
      "description": "Backdoor.Snowdoor is a Backdoor Trojan Horse that allows unauthorized access to an infected computer. It creates an open C drive share with its default settings. By default, the Trojan listens on port 5,328.",
      "meta": {
        "refs": [
          "https://www.symantec.com/security_response/writeup.jsp?docid=2003-022018-5040-99"
        ],
        "synonyms": [
          "Backdoor.Blizzard",
          "Backdoor.Fxdoor",
          "Backdoor.Snowdoor",
          "Backdoor:Win32/Snowdoor"
        ]
      },
      "uuid": "ed4590cd-d636-46bc-a92d-d90b9548db51",
      "value": "Snowdoor"
    },
    {
      "meta": {
        "refs": [
          "https://www.nulled.to/topic/155464-paradox-rat/"
        ]
      },
      "uuid": "5d4123f6-c344-45ee-83e9-c5656d38e604",
      "value": "Paradox"
    },
    {
      "description": "Android RAT",
      "meta": {
        "refs": [
          "https://www.rekings.com/spynote-v4-android-rat/"
        ]
      },
      "related": [
        {
          "dest-uuid": "31592c69-d540-4617-8253-71ae0c45526c",
          "tags": [
            "estimative-language:likelihood-probability=\"likely\""
          ],
          "type": "similar"
        }
      ],
      "uuid": "ea727e26-b3de-44f8-86c5-11a912c7a8aa",
      "value": "SpyNote"
    },
    {
      "uuid": "b7b6db54-db6a-463c-a2a2-3a0da1f7fe32",
      "value": "ZOMBIE SLAYER"
    },
    {
      "uuid": "69b002ee-1be8-44e2-9295-8299b97a5773",
      "value": "HTTP WEB BACKDOOR"
    },
    {
      "description": "Net Monitor for Employees lets you see what everyone's doing - without leaving your desk. Monitor the activity of all employees. Plus you can share your screen with your employees PCs, making demos and presentations much easier.",
      "meta": {
        "refs": [
          "https://networklookout.com/help/"
        ]
      },
      "uuid": "376671ff-2131-4150-b1f4-7870f6adf8ae",
      "value": "NET-MONITOR PRO"
    },
    {
      "description": "Affordable remote control software for all your customer support and help desk needs.",
      "meta": {
        "refs": [
          "http://www.dameware.com/dameware-mini-remote-control"
        ],
        "synonyms": [
          "dameware"
        ]
      },
      "uuid": "ba157c90-8f94-45f2-8395-001e76eee506",
      "value": "DameWare Mini Remote Control"
    },
    {
      "description": "Remote Utilities is a free remote access program with some really great features. It works by pairing two remote computers together with what they call an \"Internet ID.\" You can control a total of 10 PCs with Remote Utilities.",
      "meta": {
        "refs": [
          "https://www.remoteutilities.com/"
        ]
      },
      "uuid": "903846e2-5fa7-42c9-98bf-00d05473c9e3",
      "value": "Remote Utilities"
    },
    {
      "description": "Ammyy Admin is a completely portable remote access program that's extremely simple to setup. It works by connecting one computer to another via an ID supplied by the program.",
      "meta": {
        "date": "2011",
        "refs": [
          "http://ammyy-admin.soft32.com/"
        ],
        "synonyms": [
          "Ammyy"
        ]
      },
      "uuid": "9025f09b-a3fe-4711-89b8-bee6037681f8",
      "value": "Ammyy Admin"
    },
    {
      "description": "UltraVNC works a bit like Remote Utilities, where a server and viewer is installed on two PCs, and the viewer is used to control the server.",
      "meta": {
        "refs": [
          "http://www.uvnc.com/"
        ]
      },
      "uuid": "12f03025-467b-49b3-ba7b-2a152e38eae5",
      "value": "Ultra VNC"
    },
    {
      "description": "AeroAdmin is probably the easiest program to use for free remote access. There are hardly any settings, and everything is quick and to the point, which is perfect for spontaneous support.",
      "meta": {
        "refs": [
          "http://www.aeroadmin.com/en/"
        ]
      },
      "uuid": "6dd8f7ac-a90b-4155-843d-b95f1f4e0e81",
      "value": "AeroAdmin"
    },
    {
      "description": "Windows Remote Desktop is the remote access software built into the Windows operating system. No additional download is necessary to use the program.",
      "uuid": "07c792c4-2f78-4eba-a6a3-3ba28e098886",
      "value": "Windows Remote Desktop"
    },
    {
      "description": "RemotePC, for good or bad, is a more simple free remote desktop program. You're only allowed one connection (unless you upgrade) but for many of you, that'll be just fine.",
      "meta": {
        "refs": [
          "https://www.remotepc.com/"
        ]
      },
      "uuid": "e4ae4f4e-a751-4633-a54e-c747508ff3b8",
      "value": "RemotePC"
    },
    {
      "description": "Seecreen (previously called Firnass) is an extremely tiny (500 KB), yet powerful free remote access program that's absolutely perfect for on-demand, instant support.",
      "meta": {
        "refs": [
          "http://seecreen.com/"
        ],
        "synonyms": [
          "Firnass"
        ]
      },
      "uuid": "b9df1fb3-17b7-430b-8c23-f1d321c1265c",
      "value": "Seecreen"
    },
    {
      "description": "Chrome Remote Desktop is an extension for the Google Chrome web browser that lets you setup a computer for remote access from any other Chrome browser.",
      "meta": {
        "refs": [
          "https://chrome.google.com/webstore/detail/chrome-remote-desktop/gbchcmhmhahfdphkhkmpfmihenigjmpp?hl=en"
        ]
      },
      "uuid": "6583d982-a5cb-47e0-a3b0-bc18cadaeb53",
      "value": "Chrome Remote Desktop"
    },
    {
      "description": "AnyDesk is a remote desktop program that you can run portably or install like a regular program.",
      "meta": {
        "refs": [
          "https://anydesk.com/remote-desktop"
        ]
      },
      "uuid": "7d71d21e-68f0-4595-beee-7c353471463d",
      "value": "AnyDesk"
    },
    {
      "description": "LiteManager is another remote access program, and it's strikingly similar to Remote Utilities, which I explain on the first page of this list. However, unlike Remote Utilities, which can control a total of only 10 PCs, LiteManager supports up to 30 slots for storing and connecting to remote computers, and also has lots of useful features.",
      "meta": {
        "refs": [
          "http://www.litemanager.com/"
        ]
      },
      "uuid": "0c8a877b-6c9c-43a7-9688-d90a098d8710",
      "value": "LiteManager"
    },
    {
      "description": "Comodo Unite is another free remote access program that creates a secure VPN between multiple computers. Once a VPN is established, you can remotely have access to applications and files through the client software.",
      "meta": {
        "refs": [
          "https://www.comodo.com/home/download/download.php?prod=comodounite"
        ]
      },
      "uuid": "9b990bc7-ff88-4658-90de-806711462c55",
      "value": "Comodo Unite"
    },
    {
      "description": "ShowMyPC is a portable and free remote access program that's nearly identical to UltraVNC but uses a password to make a connection instead of an IP address.",
      "meta": {
        "refs": [
          "https://showmypc.com/"
        ]
      },
      "uuid": "185adc84-ad02-4559-aacc-50b2d690640c",
      "value": "ShowMyPC"
    },
    {
      "description": "join.me is a remote access program from the producers of LogMeIn that provides quick access to another computer over an internet browser.",
      "meta": {
        "refs": [
          "https://www.join.me/"
        ]
      },
      "uuid": "204b457d-9729-460b-991b-943171c55fa7",
      "value": "join.me"
    },
    {
      "description": "DesktopNow is a free remote access program from NCH Software. After optionally forwarding the proper port number in your router, and signing up for a free account, you can access your PC from anywhere through a web browser.",
      "meta": {
        "refs": [
          "http://www.nchsoftware.com/remotedesktop/index.html"
        ]
      },
      "uuid": "82a2bcba-0f31-4a45-bddb-559db9819fad",
      "value": "DesktopNow"
    },
    {
      "description": "Another free and portable remote access program is BeamYourScreen. This program works like some of the others in this list, where the presenter is given an ID number they must share with another user so they can connect to the presenter's screen.",
      "meta": {
        "refs": [
          "http://www.beamyourscreen.com/"
        ]
      },
      "uuid": "a31bf7d6-70a9-4f5f-a38e-88e173ad444c",
      "value": "BeamYourScreen"
    },
    {
      "uuid": "ef164438-e4bd-4c56-a8e6-e5e64bc8dd5a",
      "value": "Casa RAT"
    },
    {
      "description": "Bandook is a FWB#++ reverse connection rat (Remote Administration Tool), with a small size server when packed 30 KB, and a long list of amazing features",
      "meta": {
        "date": "2005",
        "refs": [
          "http://www.nuclearwintercrew.com/Products-View/57/Bandook_RAT_v1.35__NEW_/"
        ]
      },
      "uuid": "3482922d-b58c-482f-8363-f63f52fcdb43",
      "value": "Bandook RAT"
    },
    {
      "meta": {
        "date": "2009",
        "refs": [
          "http://www.hacktohell.org/2011/05/setting-up-cerberus-ratremote.html"
        ]
      },
      "uuid": "180145d0-f4e3-4ab3-b5bb-ce17f7fec0db",
      "value": "Cerberus RAT"
    },
    {
      "meta": {
        "date": "2010"
      },
      "uuid": "db9bcc9a-27ec-4a58-a481-d978b4954ad7",
      "value": "Syndrome RAT"
    },
    {
      "description": "Snoopy is a Remote Administration Tool. Software for controlling user computer remotely from other computer on local network or Internet.",
      "meta": {
        "date": "2002",
        "refs": [
          "http://www.spy-emergency.com/research/S/Snoopy.html"
        ]
      },
      "uuid": "fffbcd87-f028-4c4a-9e94-312e4e954450",
      "value": "Snoopy"
    },
    {
      "meta": {
        "date": "2010"
      },
      "uuid": "f592c850-4867-4fa1-a303-151b953710d7",
      "value": "5p00f3r.N$ RAT"
    },
    {
      "meta": {
        "date": "2011",
        "synonyms": [
          "P.Storrie RAT"
        ]
      },
      "uuid": "9287c2db-99e6-4d3b-bb32-3054e2e96e39",
      "value": "P. Storrie RAT"
    },
    {
      "meta": {
        "date": "2007"
      },
      "uuid": "832dad3c-6483-4d3c-ad02-8336dea90682",
      "value": "xHacker Pro RAT"
    },
    {
      "description": "Backdoor.NetDevil allows a hacker to remotely control an infected computer.",
      "meta": {
        "refs": [
          "https://www.symantec.com/security_response/writeup.jsp?docid=2002-021310-3452-99"
        ]
      },
      "related": [
        {
          "dest-uuid": "2be434d3-03df-4236-9e7e-130c2efa8b33",
          "tags": [
            "estimative-language:likelihood-probability=\"likely\""
          ],
          "type": "similar"
        }
      ],
      "uuid": "281563d8-14f8-43a8-a0cb-2f0198f7146c",
      "value": "NetDevil"
    },
    {
      "description": "In September of 2015, a DigiTrust client visited a web link that was providing an Adobe Flash Player update. The client, an international retail organization, attempted to download and run what appeared to be a regular update. The computer trying to download this update was a back office system that processed end of day credit card transactions. This system also had the capability of connecting to the corporate network which contained company sales reports.\nDigiTrust experts were alerted to something malicious and blocked the download. The investigation found that what appeared to be an Adobe Flash Player update, was a Remote Access Trojan called NanoCore. If installation had been successful, customer credit card data, personal information, and internal sales information could have been captured and monetized. During the analysis of NanoCore, our experts found that there was much more to this RAT than simply being another Remote Access Trojan.",
      "meta": {
        "refs": [
          "https://www.digitrustgroup.com/nanocore-not-your-average-rat/"
        ]
      },
      "related": [
        {
          "dest-uuid": "a8111fb7-d4c4-4671-a6f9-f62fea8bad60",
          "tags": [
            "estimative-language:likelihood-probability=\"likely\""
          ],
          "type": "similar"
        }
      ],
      "uuid": "6c3c111a-93af-428a-bee0-feacbee0237d",
      "value": "NanoCore"
    },
    {
      "description": "The Zscaler ThreatLabZ research team has been monitoring a new remote access Trojan (RAT) family called Cobian RAT since February 2017. The RAT builder for this family was first advertised on multiple underground forums where cybercriminals often buy and sell exploit and malware kits. This RAT builder caught our attention as it was being offered for free and had lot of similarities to the njRAT/H-Worm family",
      "meta": {
        "date": "2017",
        "refs": [
          "https://www.zscaler.com/blogs/research/cobian-rat-backdoored-rat"
        ]
      },
      "related": [
        {
          "dest-uuid": "aa553bbd-f6e4-4774-9ec5-4607aa2004b8",
          "tags": [
            "estimative-language:likelihood-probability=\"likely\""
          ],
          "type": "similar"
        }
      ],
      "uuid": "8c49da10-2b59-42c4-81e6-75556decdecb",
      "value": "Cobian RAT"
    },
    {
      "description": "NetSupport Manager continues to deliver the very latest in remote access, PC support and desktop management capabilities. From a desktop, laptop, tablet or smartphone, monitor multiple systems in a single action, deliver hands-on remote support, collaborate and even record or play back sessions. When needed, gather real-time hardware and software inventory, monitor services and even view system config remotely to help resolve issues quickly.",
      "meta": {
        "date": "1989",
        "refs": [
          "http://www.netsupportmanager.com/index.asp"
        ]
      },
      "uuid": "d6fe0674-f55b-46ea-bf87-78fa0fa6ac97",
      "value": "Netsupport Manager"
    },
    {
      "meta": {
        "date": "1998"
      },
      "uuid": "2a47361d-584b-493f-80a4-37c74c30cf1b",
      "value": "Vortex"
    },
    {
      "meta": {
        "date": "2002"
      },
      "uuid": "eac2e921-d71e-45fd-abff-4902968f910d",
      "value": "Assassin"
    },
    {
      "meta": {
        "date": "2002",
        "refs": [
          "https://www.symantec.com/security_response/attacksignatures/detail.jsp?asid=20702"
        ],
        "synonyms": [
          "NetDevil"
        ]
      },
      "related": [
        {
          "dest-uuid": "281563d8-14f8-43a8-a0cb-2f0198f7146c",
          "tags": [
            "estimative-language:likelihood-probability=\"likely\""
          ],
          "type": "similar"
        }
      ],
      "uuid": "2be434d3-03df-4236-9e7e-130c2efa8b33",
      "value": "Net Devil"
    },
    {
      "meta": {
        "date": "2002",
        "refs": [
          "http://www.megasecurity.org/trojans/a/a4zeta/A4zeta_b2.html"
        ]
      },
      "uuid": "9a0b6acf-e913-446a-a4cd-35eb9046febe",
      "value": "A4Zeta"
    },
    {
      "meta": {
        "date": "2002",
        "refs": [
          "http://www.connect-trojan.net/2013/04/greek-hackers-rat-1.0.html?m=0"
        ]
      },
      "uuid": "77e7ad24-3412-4536-ae4c-1971317f4231",
      "value": "Greek Hackers RAT"
    },
    {
      "meta": {
        "date": "2002",
        "refs": [
          "http://www.connect-trojan.net/2013/04/greek-hackers-rat-1.0.html?m=0"
        ]
      },
      "uuid": "de4974d1-1a1b-4a67-835b-172ebbdcfafd",
      "value": "MRA RAT"
    },
    {
      "meta": {
        "date": "2002",
        "refs": [
          "http://www.connect-trojan.net/2015/09/sparta-rat-1.2-by-azooz-ejram.html"
        ]
      },
      "uuid": "c1086221-a498-4ec9-ac33-85e4790136ae",
      "value": "Sparta RAT"
    },
    {
      "meta": {
        "date": "2003"
      },
      "uuid": "ff97af70-011c-4d7c-9ae6-1e41ea5dfc12",
      "value": "LokiTech"
    },
    {
      "meta": {
        "date": "2002"
      },
      "uuid": "5c65f5ec-c629-4d12-9078-08a4bb7522eb",
      "value": "MadRAT"
    },
    {
      "meta": {
        "date": "2004",
        "refs": [
          "http://www.connect-trojan.net/2013/07/tequila-bandita-1.3b2.html"
        ]
      },
      "uuid": "831879d3-5492-46b1-b174-491e6b413232",
      "value": "Tequila Bandita"
    },
    {
      "meta": {
        "date": "2004",
        "refs": [
          "http://www.megasecurity.org/trojans/t/toquitobandito/Toquitobandito_all.html"
        ]
      },
      "uuid": "79861bda-8c72-4b90-876e-854b9daf32eb",
      "value": "Toquito Bandito"
    },
    {
      "description": "MofoTro is a new rat coded by Cool_mofo_2.",
      "meta": {
        "date": "2006",
        "refs": [
          "http://www.megasecurity.org/trojans/m/mofotro/Mofotro_beta.html",
          "http://www.megasecurity.org/trojans/m/mofotro/Mofotroresurrection.html",
          "http://www.megasecurity.org/trojans/m/mofotro/Mofotro_beta1.5.html"
        ]
      },
      "uuid": "fa0a7929-3876-4866-9c01-a5d168379816",
      "value": "MofoTro"
    },
    {
      "description": "Written in Delphi",
      "meta": {
        "date": "2007",
        "refs": [
          "http://www.megasecurity.org/trojans/h/hav/Havrat1.2.html"
        ]
      },
      "uuid": "3a2176f2-138d-4939-958c-70992abddca3",
      "value": "Hav-RAT"
    },
    {
      "description": "ComRAT is a remote access tool suspected of being a decedent of Agent.btz and used by Turla.",
      "meta": {
        "date": "2007",
        "refs": [
          "https://attack.mitre.org/wiki/Software/S0126"
        ]
      },
      "related": [
        {
          "dest-uuid": "da5880b4-f7da-4869-85f2-e0aba84b8565",
          "tags": [
            "estimative-language:likelihood-probability=\"likely\""
          ],
          "type": "similar"
        },
        {
          "dest-uuid": "d9cc15f7-0880-4ae4-8df4-87c58338d6b8",
          "tags": [
            "estimative-language:likelihood-probability=\"likely\""
          ],
          "type": "similar"
        },
        {
          "dest-uuid": "da079741-05e6-458c-b434-011263dc691c",
          "tags": [
            "estimative-language:likelihood-probability=\"likely\""
          ],
          "type": "similar"
        }
      ],
      "uuid": "9223bf17-7e32-4833-9574-9ffd8c929765",
      "value": "ComRAT"
    },
    {
      "description": "4H RAT is malware that has been used by Putter Panda since at least 2007.",
      "meta": {
        "date": "2007",
        "refs": [
          "https://attack.mitre.org/wiki/Software/S0065"
        ]
      },
      "related": [
        {
          "dest-uuid": "8e461ca3-0996-4e6e-a0df-e2a5bbc51ebc",
          "tags": [
            "estimative-language:likelihood-probability=\"likely\""
          ],
          "type": "similar"
        }
      ],
      "uuid": "d8aad68d-a68f-42e1-b755-d5f383b73401",
      "value": "4H RAT"
    },
    {
      "description": "",
      "meta": {
        "date": "2007",
        "refs": [
          "http://www.connect-trojan.net/2015/06/dark-net-rat-v.0.3.9.0.html"
        ],
        "synonyms": [
          "Dark NET RAT"
        ]
      },
      "uuid": "ba285e93-d330-4efc-ad00-a84433575e2c",
      "value": "Darknet RAT"
    },
    {
      "meta": {
        "date": "2008"
      },
      "uuid": "b82d0ec7-3918-4252-9c8f-b4d17b14c596",
      "value": "CIA RAT"
    },
    {
      "meta": {
        "date": "2008"
      },
      "uuid": "71a72669-4d7b-49a5-95a3-bbefbb2152bf",
      "value": "Minimo"
    },
    {
      "meta": {
        "date": "2008"
      },
      "uuid": "2b640955-05d4-46f7-9b34-c697f4e927e4",
      "value": "miniRAT"
    },
    {
      "meta": {
        "date": "2008"
      },
      "uuid": "17958627-0c27-4536-8839-5c91d51866bc",
      "value": "Pain RAT"
    },
    {
      "description": "PLUGX is a remote access tool (RAT) used in targeted attacks aimed toward government-related institutions and key industries. It was utilized the same way as Poison Ivy, a RAT involved in a campaign dating back to 2008.",
      "meta": {
        "date": "2005 or 2008",
        "refs": [
          "https://www.lastline.com/labsblog/an-analysis-of-plugx-malware/",
          "https://www.trendmicro.com/vinfo/us/threat-encyclopedia/malware/PLUGX"
        ],
        "synonyms": [
          "Korplug"
        ]
      },
      "related": [
        {
          "dest-uuid": "64fa0de0-6240-41f4-8638-f4ca7ed528fd",
          "tags": [
            "estimative-language:likelihood-probability=\"likely\""
          ],
          "type": "similar"
        },
        {
          "dest-uuid": "f4b159ea-97e5-483b-854b-c48a78d562aa",
          "tags": [
            "estimative-language:likelihood-probability=\"likely\""
          ],
          "type": "similar"
        },
        {
          "dest-uuid": "036bd099-fe80-46c2-9c4c-e5c6df8dcdee",
          "tags": [
            "estimative-language:likelihood-probability=\"likely\""
          ],
          "type": "similar"
        }
      ],
      "uuid": "663f8ef9-4c50-499a-b765-f377d23c1070",
      "value": "PlugX"
    },
    {
      "description": "The existence of the UNITEDRAKE RAT first came to light in 2014 as part of a series of classified documents leaked by former NSA contractor Edward Snowden.",
      "meta": {
        "date": "2008",
        "refs": [
          "http://thehackernews.com/2017/09/shadowbrokers-unitedrake-hacking.html",
          "https://www.itnews.com.au/news/shadowbrokers-release-unitedrake-nsa-malware-472771"
        ]
      },
      "uuid": "41d4b98f-8ec2-4e8d-938c-42a776b422ee",
      "value": "UNITEDRAKE"
    },
    {
      "description": "Written in Visual Basic",
      "meta": {
        "date": "2008",
        "refs": [
          "http://www.megasecurity.org/trojans/m/mega/Megatrojan1.0.html"
        ]
      },
      "uuid": "4c053709-5349-4630-8462-dde28c8433eb",
      "value": "MegaTrojan"
    },
    {
      "meta": {
        "date": "2009"
      },
      "uuid": "9b5eb899-fc44-43f5-9a28-cdac4bc6a784",
      "value": "Venomous Ivy"
    },
    {
      "meta": {
        "date": "2010"
      },
      "uuid": "286fc965-b019-49b1-937c-740b95a368bb",
      "value": "Xploit"
    },
    {
      "meta": {
        "date": "2010",
        "refs": [
          "http://anti-virus-soft.com/threats/artic"
        ],
        "synonyms": [
          "Artic"
        ]
      },
      "uuid": "3ff21b18-8be5-45fd-9d42-d5ab9dddfa4c",
      "value": "Arctic R.A.T."
    },
    {
      "meta": {
        "date": "2010",
        "refs": [
          "http://www.connect-trojan.net/2014/02/golden-phoenix-rat-0.2.html"
        ]
      },
      "uuid": "422ff7d4-0106-4e87-8eae-8cbd6c789540",
      "value": "GOlden Phoenix"
    },
    {
      "meta": {
        "date": "2010",
        "refs": [
          "http://www.connect-trojan.net/2014/10/graphicbooting-rat-v0.1-beta.html?m=0"
        ]
      },
      "uuid": "06b18c56-0894-4bca-a373-21e1576ddd7c",
      "value": "GraphicBooting"
    },
    {
      "meta": {
        "date": "2010"
      },
      "uuid": "76313bca-2551-4f0c-b427-e413cbb728b0",
      "value": "Pocket RAT"
    },
    {
      "meta": {
        "date": "2010"
      },
      "related": [
        {
          "dest-uuid": "479353aa-c6d7-47a7-b5f0-3f97fd904864",
          "tags": [
            "estimative-language:likelihood-probability=\"likely\""
          ],
          "type": "similar"
        }
      ],
      "uuid": "ee73e375-3ac2-4ce0-b24b-74fd82d52864",
      "value": "Erebus"
    },
    {
      "meta": {
        "date": "2010",
        "refs": [
          "http://www.connect-trojan.net/2014/10/sharpeye-rat-1.0-beta-1.html",
          "http://www.connect-trojan.net/2014/02/sharpeye-rat-1.0-beta-2.html"
        ]
      },
      "uuid": "c42394f8-5f35-4797-9393-8289ab8ad3ad",
      "value": "SharpEye"
    },
    {
      "meta": {
        "date": "2010"
      },
      "uuid": "58e2e2ee-5c25-4a13-abfc-2a6c85d978fa",
      "value": "VorteX"
    },
    {
      "meta": {
        "date": "2010",
        "refs": [
          "http://www.connect-trojan.net/2014/02/archelaus-rat-beta.html"
        ]
      },
      "uuid": "ccd38085-f3bc-4fb0-ae24-99a45964dd8e",
      "value": "Archelaus Beta"
    },
    {
      "description": "C# RAT (Remote Adminitration Tool) - Educational purposes only",
      "meta": {
        "date": "2011",
        "refs": [
          "https://github.com/hussein-aitlahcen/BlackHole"
        ]
      },
      "related": [
        {
          "dest-uuid": "e6201dc3-01a7-40c5-ba72-02fa470ada53",
          "tags": [
            "estimative-language:likelihood-probability=\"likely\""
          ],
          "type": "similar"
        }
      ],
      "uuid": "2ea1f494-cf18-49fb-a043-36555131dd7c",
      "value": "BlackHole"
    },
    {
      "meta": {
        "date": "2010",
        "refs": [
          "http://ktwox7.blogspot.lu/2010/12/vanguard-remote-administration.html"
        ]
      },
      "uuid": "9de3e8d7-c501-4926-a82f-6e147d66c06d",
      "value": "Vanguard"
    },
    {
      "meta": {
        "date": "2011",
        "refs": [
          "http://www.ibtimes.co.uk/turkish-journalist-baris-pehlivan-jailed-terrorism-was-framed-by-hackers-says-report-1577481"
        ]
      },
      "uuid": "dd2c3283-095d-4895-85cd-6a01e0616968",
      "value": "Ahtapod"
    },
    {
      "description": "Though we have not identified the targets, FINSPY is sold by Gamma Group to multiple nation-state clients, and we assess with moderate confidence that it was being used along with the zero-day to carry out cyber espionage.",
      "meta": {
        "date": "2012",
        "refs": [
          "https://www.fireeye.com/blog/threat-research/2017/04/cve-2017-0199_useda.html"
        ]
      },
      "related": [
        {
          "dest-uuid": "dd4358a4-7a43-42f7-8322-0f941ee61e57",
          "tags": [
            "estimative-language:likelihood-probability=\"likely\""
          ],
          "type": "similar"
        }
      ],
      "uuid": "6ac125c8-6f00-490f-a43b-30b36d715431",
      "value": "FINSPY"
    },
    {
      "description": "Seed is a firewall bypass plus trojan, injects into default browser and has a simple purpose: to be compact (4kb server size) and useful while uploading bigger and full trojans, or even making Seed download them somewhere. Has computer info, process manager, file manager, with download, create folder, delete, execute and upload. And a remote download function. Everything with a easy to use interface, reminds an instant messenger.",
      "meta": {
        "date": "2004 or 2011",
        "refs": [
          "http://www.nuclearwintercrew.com/Products-View/25/Seed_1.1/"
        ]
      },
      "uuid": "4c0ec00c-7fd4-4d8b-b1c9-6a12035fe992",
      "value": "Seed RAT"
    },
    {
      "meta": {
        "date": "2011"
      },
      "uuid": "126d167b-c47e-42a5-91fa-5af157f6df30",
      "value": "SharpBot"
    },
    {
      "meta": {
        "date": "2012",
        "refs": [
          "https://github.com/alienwithin/torCT-PHP-RAT"
        ]
      },
      "uuid": "14210ee4-e0bf-49f9-8d7a-13180dadda6b",
      "value": "TorCT PHP RAT"
    },
    {
      "meta": {
        "date": "2012"
      },
      "uuid": "564dc473-e3a7-466b-afa0-591db218c05e",
      "value": "A32s RAT"
    },
    {
      "meta": {
        "date": "2012"
      },
      "uuid": "6faf9e5a-517f-4f7c-b720-7b7d537f65ef",
      "value": "Char0n"
    },
    {
      "meta": {
        "date": "2012"
      },
      "uuid": "25d23e76-72b1-4d47-9c80-9610a91e4945",
      "value": "Nytro"
    },
    {
      "meta": {
        "date": "2012",
        "refs": [
          "http://www.connect-trojan.net/2013/07/syla-rat-0.3.html"
        ]
      },
      "uuid": "bcbe2297-5ebf-48fe-936c-6f850f23383c",
      "value": "Syla"
    },
    {
      "description": "Cobalt Strike is software for Adversary Simulations and Red Team Operations.",
      "meta": {
        "date": "2012",
        "refs": [
          "https://www.cobaltstrike.com/"
        ]
      },
      "related": [
        {
          "dest-uuid": "3da22160-12d9-4d27-a99f-338e8de3844a",
          "tags": [
            "estimative-language:likelihood-probability=\"likely\""
          ],
          "type": "similar"
        },
        {
          "dest-uuid": "aafea02e-ece5-4bb2-91a6-3bf8c7f38a39",
          "tags": [
            "estimative-language:likelihood-probability=\"likely\""
          ],
          "type": "similar"
        },
        {
          "dest-uuid": "1a1d3ea4-972e-4c48-8d85-08d9db8f1550",
          "tags": [
            "estimative-language:likelihood-probability=\"likely\""
          ],
          "type": "similar"
        }
      ],
      "uuid": "ca44dd5e-fd9e-48b5-99cb-0b2629b9265f",
      "value": "Cobalt Strike"
    },
    {
      "description": "The RAT, which according to compile timestamps first surfaced in November 2012, has been used in targeted intrusions through 2015. Sakula enables an adversary to run interactive commands as well as to download and execute additional components.",
      "meta": {
        "date": "2012",
        "refs": [
          "https://www.secureworks.com/research/sakula-malware-family"
        ],
        "synonyms": [
          "Sakurel",
          "VIPER"
        ]
      },
      "related": [
        {
          "dest-uuid": "96b08451-b27a-4ff6-893f-790e26393a8e",
          "tags": [
            "estimative-language:likelihood-probability=\"likely\""
          ],
          "type": "similar"
        },
        {
          "dest-uuid": "f6c137f0-979c-4ce2-a0e5-2a080a5a1746",
          "tags": [
            "estimative-language:likelihood-probability=\"likely\""
          ],
          "type": "similar"
        },
        {
          "dest-uuid": "e88eb9b1-dc8b-4696-8dcf-0c29924d0f8b",
          "tags": [
            "estimative-language:likelihood-probability=\"likely\""
          ],
          "type": "similar"
        }
      ],
      "uuid": "3eca2d5f-41bf-4ad4-847f-df18befcdc44",
      "value": "Sakula"
    },
    {
      "description": "hcdLoader is a remote access tool (RAT) that has been used by APT18.",
      "meta": {
        "date": "2012",
        "refs": [
          "https://attack.mitre.org/wiki/Software/S0071"
        ]
      },
      "related": [
        {
          "dest-uuid": "9e2bba94-950b-4fcf-8070-cb3f816c5f4e",
          "tags": [
            "estimative-language:likelihood-probability=\"likely\""
          ],
          "type": "similar"
        }
      ],
      "uuid": "12bb8f4f-af29-49a0-8c2c-d28468f28fd8",
      "value": "hcdLoader"
    },
    {
      "meta": {
        "date": "2012",
        "refs": [
          "http://www.connect-trojan.net/2015/01/crimson-rat-3.0.0.html"
        ]
      },
      "related": [
        {
          "dest-uuid": "326af1cd-78e7-45b7-a326-125d2f7ef8f2",
          "tags": [
            "estimative-language:likelihood-probability=\"likely\""
          ],
          "type": "similar"
        },
        {
          "dest-uuid": "858edfb8-793a-430b-8acc-4310e7d2f0d3",
          "tags": [
            "estimative-language:likelihood-probability=\"likely\""
          ],
          "type": "similar"
        },
        {
          "dest-uuid": "a61fc694-a88a-484d-a648-db35b49932fd",
          "tags": [
            "estimative-language:likelihood-probability=\"likely\""
          ],
          "type": "similar"
        }
      ],
      "uuid": "8d8efbc6-d1b7-4ec8-bab3-591edba337d0",
      "value": "Crimson"
    },
    {
      "meta": {
        "date": "2013",
        "refs": [
          "http://hack-defender.blogspot.fr/2015/12/kjw0rm-v05x.html"
        ]
      },
      "related": [
        {
          "dest-uuid": "b3f7a454-3b23-4149-99aa-0132323814d0",
          "tags": [
            "estimative-language:likelihood-probability=\"likely\""
          ],
          "type": "similar"
        }
      ],
      "uuid": "a7bffc6a-5b47-410b-b039-def16050adcb",
      "value": "KjW0rm"
    },
    {
      "meta": {
        "date": "2013",
        "refs": [
          "https://www.youtube.com/watch?v=xXZW4ajVYkI"
        ],
        "synonyms": [
          "Ucul"
        ]
      },
      "uuid": "22f43398-47b2-4851-866a-b9ed0d355bf2",
      "value": "Ghost"
    },
    {
      "meta": {
        "date": "2013"
      },
      "uuid": "21029a2d-85d7-40d0-9b87-8e8c414bf470",
      "value": "9002"
    },
    {
      "meta": {
        "date": "2014"
      },
      "uuid": "ad630149-e7d4-4ca0-9877-ef37743d00a3",
      "value": "Sandro RAT"
    },
    {
      "meta": {
        "date": "2014"
      },
      "uuid": "d0d7dc33-1c12-4a5a-b421-79f4761bd1b1",
      "value": "Mega"
    },
    {
      "meta": {
        "date": "2014"
      },
      "uuid": "af66d0c1-15c9-4a0b-b0cc-4208914707e6",
      "value": "WiRAT"
    },
    {
      "meta": {
        "refs": [
          "https://books.google.fr/books?isbn=2212290136"
        ]
      },
      "related": [
        {
          "dest-uuid": "7bec698a-7e20-4fd3-bb6a-12787770fb1a",
          "tags": [
            "estimative-language:likelihood-probability=\"likely\""
          ],
          "type": "similar"
        }
      ],
      "uuid": "59fb0222-0e7d-4f5f-92ac-e68012fb927d",
      "value": "3PARA RAT"
    },
    {
      "meta": {
        "date": "2014"
      },
      "uuid": "6e754ac7-0ffb-4510-9f70-4b74ab7bc868",
      "value": "BBS RAT"
    },
    {
      "description": "KONNI is a remote access Trojan (RAT) that was first reported in May of 2017, but is believed to have been in use for over 3 years. As Part of our daily threat monitoring, FortiGuard Labs came across a new variant of the KONNI RAT and decided to take a deeper look.",
      "meta": {
        "refs": [
          "https://blog.fortinet.com/2017/08/15/a-quick-look-at-a-new-konni-rat-variant",
          "https://www.cylance.com/en_us/blog/threat-spotlight-konni-stealthy-remote-access-trojan.html",
          "https://vallejo.cc/2017/07/08/analysis-of-new-variant-of-konni-rat/",
          "http://blog.talosintelligence.com/2017/07/konni-references-north-korean-missile-capabilities.html",
          "https://www.bleepingcomputer.com/news/security/report-ties-north-korean-attacks-to-new-malware-linked-by-word-macros/"
        ],
        "synonyms": [
          "KONNI"
        ]
      },
      "related": [
        {
          "dest-uuid": "24ee55e3-697f-482f-8fa8-d05999df40cd",
          "tags": [
            "estimative-language:likelihood-probability=\"likely\""
          ],
          "type": "similar"
        },
        {
          "dest-uuid": "f982fa2d-f78f-4fe1-a86d-d10471a3ebcf",
          "tags": [
            "estimative-language:likelihood-probability=\"likely\""
          ],
          "type": "similar"
        }
      ],
      "uuid": "5b930a23-7d88-481f-8791-abc7b3dd93d2",
      "value": "Konni"
    },
    {
      "description": "Used by Sowbug",
      "meta": {
        "date": "2014",
        "refs": [
          "https://www.symantec.com/connect/blogs/sowbug-cyber-espionage-group-targets-south-american-and-southeast-asian-governments"
        ]
      },
      "uuid": "1a35d040-1e0e-402b-8174-43e5c3c81922",
      "value": "Felismus RAT"
    },
    {
      "description": "Xsser mRAT is a piece of malware that targets iOS devices that have software limitations removed. The app is installed via a rogue repository on Cydia, the most popular third-party application store for jailbroken iPhones. Once the malicious bundle has been installed and executed, it gains persistence - preventing the user from deleting it. The mRAT then makes server-side checks and proceeds to steal data from the user's device and executes remote commands as directed by its command-and-control (C2) server.",
      "meta": {
        "date": "2014",
        "refs": [
          "https://blogs.akamai.com/2014/12/ios-and-android-os-targeted-by-man-in-the-middle-attacks.html",
          "http://malware.wikia.com/wiki/Xsser_mRAT"
        ],
        "synonyms": [
          "mRAT"
        ]
      },
      "uuid": "b1abae3d-e1a1-4c50-a3b0-9509c594a600",
      "value": "Xsser"
    },
    {
      "description": "GovRAT is an old cyberespionage tool, it has been in the wild since 2014 and it was used by various threat actors across the years.",
      "meta": {
        "date": "2015",
        "refs": [
          "http://securityaffairs.co/wordpress/41714/cyber-crime/govrat-platform.html",
          "http://securityaffairs.co/wordpress/51202/cyber-crime/govrat-2-0-attacks.html"
        ]
      },
      "related": [
        {
          "dest-uuid": "9fbb5822-1660-4651-9f57-b6f83a881786",
          "tags": [
            "estimative-language:likelihood-probability=\"likely\""
          ],
          "type": "similar"
        }
      ],
      "uuid": "b6ddc2c6-5890-4c60-9b10-4274d1a9cc22",
      "value": "GovRAT"
    },
    {
      "meta": {
        "date": "2015",
        "refs": [
          "https://www.youtube.com/watch?v=jUg5--68Iqs"
        ]
      },
      "uuid": "2e44066e-bb4f-41f9-86d3-495f83df5195",
      "value": "Rottie3"
    },
    {
      "meta": {
        "date": "2015"
      },
      "uuid": "983d5ac0-2e26-4793-8bab-fce33ae4e46d",
      "value": "Killer RAT"
    },
    {
      "meta": {
        "date": "2015",
        "refs": [
          "https://www.fidelissecurity.com/threatgeek/2016/01/introducing-hi-zor-rat"
        ]
      },
      "related": [
        {
          "dest-uuid": "5967cc93-57c9-404a-8ffd-097edfa7bdfc",
          "tags": [
            "estimative-language:likelihood-probability=\"likely\""
          ],
          "type": "similar"
        }
      ],
      "uuid": "d22a3e65-75e5-4970-b424-bdc06ec33dba",
      "value": "Hi-Zor"
    },
    {
      "description": "Quaverse RAT or QRAT is a fairly new Remote Access Tool (RAT) introduced in May 2015. This RAT is marketed as an undetectable Java RAT. As you might expect from a RAT, the tool is capable of grabbing passwords, key logging and browsing files on the victim's computer. On a regular basis for the past several months, we have observed the inclusion of QRAT in a number of spam campaigns. ",
      "meta": {
        "date": "2015",
        "refs": [
          "https://www.trustwave.com/Resources/SpiderLabs-Blog/Quaverse-RAT--Remote-Access-as-a-Service/"
        ],
        "synonyms": [
          "QRAT"
        ]
      },
      "uuid": "3d7cbe3f-ba90-46f7-89a2-21aa52871404",
      "value": "Quaverse"
    },
    {
      "meta": {
        "date": "2015"
      },
      "uuid": "69d1f7e0-d7df-4e86-bec5-b7df696c5bcf",
      "value": "Heseber"
    },
    {
      "description": "Cardinal is a remote access trojan (RAT) discovered by Palo Alto Networks in 2017 and has been active for over two years. It is delivered via a downloader, known as Carp, and uses malicious macros in Microsoft Excel documents to compile embedded C# programming language source code into an executable that runs and deploys the Cardinal RAT. The malicious Excel files use different tactics to get the victims to execute it. ",
      "meta": {
        "date": "2015",
        "refs": [
          "https://researchcenter.paloaltonetworks.com/2017/04/unit42-cardinal-rat-active-two-years/",
          "https://www.scmagazine.com/cardinal-rats-unique-downloader-allowed-it-to-avoid-detection-for-years/article/651927/",
          "https://www.cyber.nj.gov/threat-profiles/trojan-variants/cardinal",
          "https://unit42.paloaltonetworks.com/cardinal-rat-sins-again-targets-israeli-fin-tech-firms/"
        ]
      },
      "related": [
        {
          "dest-uuid": "e1ca79eb-5629-4267-bb37-3992c7126ef4",
          "tags": [
            "estimative-language:likelihood-probability=\"likely\""
          ],
          "type": "similar"
        }
      ],
      "uuid": "cb23f563-a8b9-4427-9884-594e8d3cc836",
      "value": "Cardinal"
    },
    {
      "description": "Works on all Android, Windows, Linux and Mac devices!",
      "meta": {
        "date": "2015",
        "refs": [
          "https://omnirat.eu/en/"
        ]
      },
      "related": [
        {
          "dest-uuid": "ec936d58-6607-4e33-aa97-0e587bbbdda5",
          "tags": [
            "estimative-language:likelihood-probability=\"likely\""
          ],
          "type": "similar"
        }
      ],
      "uuid": "f091dfcb-07f4-4414-849e-c644e7327d94",
      "value": "OmniRAT"
    },
    {
      "meta": {
        "date": "2015",
        "refs": [
          "https://www.youtube.com/watch?v=qKdoExQFb68"
        ]
      },
      "uuid": "10193e70-8bb7-4e48-b8f0-7692f2052c89",
      "value": "Jfect"
    },
    {
      "description": "Trochilus is a remote access trojan (RAT) first identified in October 2015 when attackers used it to infect visitors of a Myanmar website. It was then used in a 2016 cyber-espionage campaign, dubbed \"the Seven Pointed Dagger,\" managed by another group, \"Group 27,\" who also uses the PlugX trojan. Trochilus is primarily spread via emails with a malicious .RAR attachment containing the malware. The trojan's functionality includes a shellcode extension, remote uninstall, a file manager, and the ability to download and execute, upload and execute, and access the system information. Once present on a system, Trochilus can move laterally in the network for better access. This trojan operates in memory only and does not write to the disk, helping it evade detection. ",
      "meta": {
        "date": "2015",
        "refs": [
          "https://researchcenter.paloaltonetworks.com/2017/03/unit42-trochilus-rat-new-moonwind-rat-used-attack-thai-utility-organizations/",
          "http://securityaffairs.co/wordpress/43889/cyber-crime/new-rat-trochilus.html"
        ]
      },
      "related": [
        {
          "dest-uuid": "5e15e4ca-0e04-4af1-ab2a-779dbcad545d",
          "tags": [
            "estimative-language:likelihood-probability=\"likely\""
          ],
          "type": "similar"
        }
      ],
      "uuid": "8204723f-aefc-4c90-9178-8fe53e8d6f33",
      "value": "Trochilus"
    },
    {
      "description": "Their most commonly used initial attack vector is a simple, yet alarmingly effective, spearphishing attack, infecting unsuspecting victims via a malicious email attachment (usually an executable that has been disguised as something else). From there, Matryoshka runs second stage malware via a dropper and covertly installs a Remote Access Toolkit (RAT). This is done using a reflective loader technique that allows the malware to run in process memory, rather than being written to disk. This not only hides the install of the RAT but also ensures that the RAT will be ‘reinstalled’ after system restart.",
      "meta": {
        "date": "2015",
        "refs": [
          "https://www.alienvault.com/blogs/security-essentials/matryoshka-malware-from-copykittens-group"
        ]
      },
      "related": [
        {
          "dest-uuid": "cb6c49ab-b9ac-459f-b765-05cbe2e63b0d",
          "tags": [
            "estimative-language:likelihood-probability=\"likely\""
          ],
          "type": "similar"
        }
      ],
      "uuid": "33b86249-5455-4698-a5e5-0c9591e673b9",
      "value": "Matryoshka"
    },
    {
      "description": "First discovered by Trend Micro in June, Mangit is a new malware family being marketed on both the Dark web and open internet. Users have the option to rent the trojan's infrastructure for about $600 per 10-day period or buy the source code for about $8,800. Mangit was allegedly developed by  \"Ric\", a Brazilian hacker, who makes himself available via Skype to discuss rental agreements. Once the malware is rented or purchased, the user controls a portion of the Mangit botnet, the trojan, the dropper, an auto-update system, and the server infrastructure to run their attacks. Mangit contains support for nine Brazillian banks including Citibank, HSBC, and Santander. The malware can also be used to steal user PayPal credentials. Mangit has the capability to collect banking credentials, receive SMS texts when a victim is accessing their bank account, and take over victim's browsers. To circumvent two-factor authentication, attackers can use Mangit to lock victim's browsers and push pop-ups to the victim asking for the verification code they just received.",
      "meta": {
        "date": "2016",
        "refs": [
          "http://virusguides.com/newly-discovered-mangit-malware-offers-banking-trojan-service/",
          "https://www.cyber.nj.gov/threat-profiles/trojan-variants/mangit",
          "http://news.softpedia.com/news/new-malware-mangit-surfaces-as-banking-trojan-as-a-service-505458.shtml"
        ]
      },
      "uuid": "05ecfb96-f9ec-4dab-b7d3-86b8cb3fe7b5",
      "value": "Mangit"
    },
    {
      "meta": {
        "date": "2016",
        "refs": [
          "http://www.connect-trojan.net/2016/08/legend-rat-v1.3-by-ahmed-ibrahim.html",
          "http://www.connect-trojan.net/2016/11/legend-rat-v1.9-by-ahmed-ibrahim.html"
        ]
      },
      "uuid": "20336460-828e-4f18-bbe6-14f3579b5f5a",
      "value": "LeGeNd"
    },
    {
      "description": "Revenge v0.1 was a simple tool, according to a researcher known as Rui, who says the malware’s author didn’t bother obfuscating the RAT’s source code. This raised a question mark with the researchers, who couldn’t explain why VirusTotal scanners couldn’t pick it up as a threat right away.Revenge, which was written in Visual Basic, also didn’t feature too many working features, compared to similar RATs. Even Napolean admitted that his tool was still in the early development stages, a reason why he provided the RAT for free.",
      "meta": {
        "date": "2016",
        "refs": [
          "http://www.securitynewspaper.com/2016/08/31/unsophisticated-revenge-rat-released-online-free-exclusive/"
        ]
      },
      "uuid": "80c94c22-b294-4622-8934-e89a235d586f",
      "value": "Revenge-RAT"
    },
    {
      "meta": {
        "date": "2016",
        "refs": [
          "https://twitter.com/malwrhunterteam/status/816993165119016960?lang=en"
        ]
      },
      "uuid": "bf86d7a6-80af-4d22-a092-f822bf7201d2",
      "value": "vjw0rm 0.1"
    },
    {
      "description": "ROKRAT is a remote access trojan (RAT) that leverages a malicious Hangual Word Processor (HWP) document sent in spearphishing emails to infect hosts. The HWP document contains an embedded Encapsulated PostScript (EPS) object. The object exploits an EPS buffer overflow vulnerability and downloads a binary disguised as a .JPG file. The file is then decoded and the ROKRAT executable is initiated. The trojan uses legitimate Twitter, Yandex, and Mediafire websites for its command and control communications and exfiltration platforms, making them difficult to block globally. Additionally, the platforms use HTTPS connections, making it more difficult to gather additional data on its activities. Cisco's Talos Group identified two email campaigns. In one, attackers send potential victims emails from an email server of a private university in Seoul, South Korea with a sender email address of \"kgf2016@yonsei.ac.kr,\" the contact email for the Korea Global Forum, adding a sense of legitimacy to the email. It is likely that the email address was compromised and used by the attackers in this campaign. The second is less sophisticated and sends emails claiming to be from a free Korean mail service with a the subject line, \"Request Help\" and attached malicious HWP filename, \"I'm a munchon person in Gangwon-do, North Korea.\" The ROKRAT developer uses several techniques to hinder analysis, including identifying tools usually used by malware analysts or within sandbox environments. Once it has infected a device, this trojan can execute commands, move a file, remove a file, kill a process, download and execute a file, upload documents, capture screenshots, and log keystrokes. Researchers believe the developer is a native Korean speaker and the campaign is currently targeting Korean-speakers.",
      "meta": {
        "date": "2016",
        "refs": [
          "http://blog.talosintelligence.com/2017/04/introducing-rokrat.html",
          "http://blog.talosintelligence.com/2017/11/ROKRAT-Reloaded.html"
        ],
        "synonyms": [
          "ROKRAT"
        ]
      },
      "uuid": "38e68703-1db4-4b97-80e9-a0afd099da58",
      "value": "rokrat"
    },
    {
      "description": "Travelers applying for a US Visa in Switzerland were recently targeted by cyber-criminals linked to a malware called QRAT. Twitter user @hkashfi posted a Tweet saying that one of his friends received a file (US Travel Docs Information.jar) from someone posing as USTRAVELDOCS.COM support personnel using the Skype account ustravelidocs-switzerland (notice the “i” between “travel” and “docs”).",
      "meta": {
        "date": "2016",
        "refs": [
          "https://labsblog.f-secure.com/2016/06/07/qarallax-rat-spying-on-us-visa-applicants/"
        ],
        "synonyms": [
          "qrat"
        ]
      },
      "related": [
        {
          "dest-uuid": "c3a784ee-cef7-4604-a5ba-ec7b193a5152",
          "tags": [
            "estimative-language:likelihood-probability=\"likely\""
          ],
          "type": "similar"
        }
      ],
      "uuid": "179288c9-4ff1-4a7e-b728-35dd2e6aac43",
      "value": "Qarallax"
    },
    {
      "description": "MoonWind is a remote access tool (RAT) that was used in 2016 to target organizations in Thailand.",
      "meta": {
        "date": "2016",
        "refs": [
          "https://researchcenter.paloaltonetworks.com/2017/03/unit42-trochilus-rat-new-moonwind-rat-used-attack-thai-utility-organizations/",
          "https://attack.mitre.org/wiki/Software/S0149"
        ]
      },
      "related": [
        {
          "dest-uuid": "9ea525fa-b0a9-4dde-84f2-bcea0137b3c1",
          "tags": [
            "estimative-language:likelihood-probability=\"likely\""
          ],
          "type": "similar"
        },
        {
          "dest-uuid": "76ec1827-68a1-488f-9899-2b788ea8db64",
          "tags": [
            "estimative-language:likelihood-probability=\"likely\""
          ],
          "type": "similar"
        },
        {
          "dest-uuid": "8465177f-16c8-47fc-a4c8-f4c0409fe460",
          "tags": [
            "estimative-language:likelihood-probability=\"likely\""
          ],
          "type": "similar"
        }
      ],
      "uuid": "f266754c-d0aa-4918-95a3-73b28eaa66e3",
      "value": "MoonWind"
    },
    {
      "description": "Remcos is another RAT (Remote Administration Tool) that was first discovered being sold in hacking forums in the second half of 2016. Since then, it has been updated with more features, and just recently, we’ve seen its payload being distributed in the wild for the first time.",
      "meta": {
        "date": "2016",
        "refs": [
          "https://blog.fortinet.com/2017/02/14/remcos-a-new-rat-in-the-wild-2",
          "https://blog.talosintelligence.com/2018/08/picking-apart-remcos.html"
        ]
      },
      "related": [
        {
          "dest-uuid": "2894aee2-e0ec-417a-811e-74a68ab967b2",
          "tags": [
            "estimative-language:likelihood-probability=\"likely\""
          ],
          "type": "similar"
        }
      ],
      "uuid": "f647cca0-7416-47e9-8342-94b84dd436cc",
      "value": "Remcos"
    },
    {
      "description": "The purpose of the Client Maximus malware is financial fraud. As such, its code aspires to create the capabilities that most banking Trojans have, which allow attackers to monitor victims’ web navigation and interrupt online banking session at will. After taking over a victim’s banking session, an attacker operating this malware can initiate a fraudulent transaction from the account and use social engineering screens to manipulate the unwitting victim into authorizing it.",
      "meta": {
        "date": "2016",
        "refs": [
          "https://securityintelligence.com/client-maximus-new-remote-overlay-malware-highlights-rising-malcode-sophistication-in-brazil/"
        ]
      },
      "related": [
        {
          "dest-uuid": "c2bd0771-55d6-4242-986d-4bfd735998ba",
          "tags": [
            "estimative-language:likelihood-probability=\"likely\""
          ],
          "type": "similar"
        }
      ],
      "uuid": "d840e5af-3e6b-49af-ab82-fb4f8740bf55",
      "value": "Client Maximus"
    },
    {
      "description": "Thefatrat a massive exploiting tool revealed >> An easy tool to generate backdoor and easy tool to post exploitation attack like browser attack,dll . This tool compiles a malware with popular payload and then the compiled malware can be execute on windows, android, mac . The malware that created with this tool also have an ability to bypass most… ",
      "meta": {
        "date": "2016",
        "refs": [
          "https://github.com/Screetsec/TheFatRat"
        ]
      },
      "uuid": "90b4addc-e9ff-412d-899e-7204c89c0bdb",
      "value": "TheFat RAT"
    },
    {
      "description": "Since around October 2016, JPCERT/CC has been confirming information leakage and other damages caused by malware ‘RedLeaves’. It is a new type of malware which has been observed since 2016 in attachments to targeted emails.",
      "meta": {
        "date": "2016",
        "refs": [
          "http://blog.jpcert.or.jp/2017/04/redleaves---malware-based-on-open-source-rat.html"
        ]
      },
      "related": [
        {
          "dest-uuid": "17b40f60-729f-4fe8-8aea-cc9ee44a95d5",
          "tags": [
            "estimative-language:likelihood-probability=\"likely\""
          ],
          "type": "similar"
        },
        {
          "dest-uuid": "90124cc8-1205-4e63-83ad-5c45a110b1e6",
          "tags": [
            "estimative-language:likelihood-probability=\"likely\""
          ],
          "type": "similar"
        },
        {
          "dest-uuid": "3df08e23-1d0b-41ed-b735-c4eca46ce48e",
          "tags": [
            "estimative-language:likelihood-probability=\"likely\""
          ],
          "type": "similar"
        },
        {
          "dest-uuid": "a70e93a7-3578-47e1-9926-0818979ed866",
          "tags": [
            "estimative-language:likelihood-probability=\"likely\""
          ],
          "type": "similar"
        }
      ],
      "uuid": "ad6a1b4a-6d79-40d4-adb7-1d7ca697347e",
      "value": "RedLeaves"
    },
    {
      "description": "Dubbed Rurktar, the tool hasn’t had all of its functionality implemented yet, but G DATA says “it is relatively safe to say [it] is intended for use in targeted spying operations.” The malicious program could be used for reconnaissance operations, as well as to spy on infected computers users, and steal or upload files.",
      "meta": {
        "date": "2017",
        "refs": [
          "http://www.securityweek.com/rurktar-malware-espionage-tool-development"
        ]
      },
      "related": [
        {
          "dest-uuid": "512e0b13-a52b-45ef-9230-7172f5e976d4",
          "tags": [
            "estimative-language:likelihood-probability=\"likely\""
          ],
          "type": "similar"
        }
      ],
      "uuid": "40bce827-4049-46e4-8323-3ab58f0f00bc",
      "value": "Rurktar"
    },
    {
      "description": "RATAttack is a remote access trojan (RAT) that uses the Telegram protocol to support encrypted communication between the victim's machine and the attacker. The Telegram protocol also provides a simple method to communicate to the target, negating the need for port forwarding. Before using RATAttack, the attacker must create a Telegram bot and embed the bot's Telegram token into the trojan's configuration file. When a system is infected with RATAttack, it connects to the bot's Telegram channel. The attacker can then connect to the same channel and manage the RATAttack clients on the infected host machines. The trojan's code was available on GitHub then was taken down by the author on April 19, 2017.",
      "meta": {
        "date": "2017",
        "refs": [
          "https://www.cyber.nj.gov/threat-profiles/trojan-variants/ratattack"
        ]
      },
      "uuid": "2384b62d-312f-43e2-ab47-68c9fcca1541",
      "value": "RATAttack"
    },
    {
      "description": "So called because the Command and Control (C2) infrastructure from previous variants of the malware was located in Cambodia, as discussed by Roland Dela Paz at Forecpoint here, KHRAT is a Trojan that registers victims using their infected machine’s username, system language and local IP address. KHRAT provides the threat actors typical RAT features and access to the victim system, including keylogging, screenshot capabilities, remote shell access and so on.",
      "meta": {
        "date": "2017",
        "refs": [
          "https://researchcenter.paloaltonetworks.com/2017/08/unit42-updated-khrat-malware-used-in-cambodia-attacks/"
        ]
      },
      "uuid": "9da7b7b2-f514-4114-83c0-ce3a5f635d2e",
      "value": "KhRAT"
    },
    {
      "description": "",
      "meta": {
        "date": "2017",
        "refs": [
          "https://revcode.eu/"
        ]
      },
      "uuid": "5a3463d3-ff2a-41e2-9186-55da8c88b349",
      "value": "RevCode"
    },
    {
      "description": "Android Remote Administration Tool",
      "meta": {
        "date": "2017",
        "refs": [
          "https://github.com/AhMyth/AhMyth-Android-RAT"
        ]
      },
      "uuid": "b1df2bb1-7fd4-4a25-93c3-fe1f2c7cf529",
      "value": "AhNyth Android"
    },
    {
      "description": "SOCKET23 was launched from his web site and immedi- ately infected major French corporations between August and October 1998. The virus (distributing the Trojan) was known as W32/HLLP.DeTroie.A (alias W32/Cheval.TCV).  Never had a virus so disrupted French industry. The author quickly offered his own remover and made his apologies on his web site (now suppressed). Jean-Christophe X (18) was arrested on Tuesday 15 June 1999 in the Paris area and placed under judicial investigation for ‘fraudulent intrusion of data in a data processing system, suppression and fraudulent modification of data’",
      "meta": {
        "date": "1998",
        "refs": [
          "https://www.virusbulletin.com/uploads/pdf/magazine/1999/199908.pdf"
        ]
      },
      "uuid": "da7c818f-5f3b-415c-b885-cf0a71d6e89e",
      "value": "Socket23"
    },
    {
      "meta": {
        "date": "2017"
      },
      "uuid": "b3620451-8871-4078-bbf9-aa5bab641299",
      "value": "PowerRAT"
    },
    {
      "description": "Standard macOS backdoor, offered via a 'malware-as-a-service' model. MacSpy is advertised as the \"most sophisticated Mac spyware ever\", with the low starting price of free. While the idea of malware-as-a-service (MaaS) isn’t a new one with players such as Tox and Shark the game, it can be said that MacSpy is one of the first seen for the OS X platform.",
      "meta": {
        "date": "2017",
        "refs": [
          "https://www.alienvault.com/blogs/labs-research/macspy-os-x-rat-as-a-service",
          "https://objective-see.com/blog/blog_0x25.html"
        ]
      },
      "related": [
        {
          "dest-uuid": "c9915d41-d1fb-45bc-997e-5cd9c573d8e7",
          "tags": [
            "estimative-language:likelihood-probability=\"likely\""
          ],
          "type": "similar"
        }
      ],
      "uuid": "b7cea5fe-d3fe-47cf-ba82-104c90e130ff",
      "value": "MacSpy"
    },
    {
      "description": "Talos recently analyzed an interesting malware sample that made use of DNS TXT record queries and responses to create a bidirectional Command and Control (C2) channel. This allows the attacker to use DNS communications to submit new commands to be run on infected machines and return the results of the command execution to the attacker. This is an extremely uncommon and evasive way of administering a RAT. The use of multiple stages of Powershell with various stages being completely fileless indicates an attacker who has taken significant measures to avoid detection. ",
      "meta": {
        "date": "2017",
        "refs": [
          "http://blog.talosintelligence.com/2017/03/dnsmessenger.html"
        ]
      },
      "related": [
        {
          "dest-uuid": "4f6aa78c-c3d4-4883-9840-96ca2f5d6d47",
          "tags": [
            "estimative-language:likelihood-probability=\"likely\""
          ],
          "type": "similar"
        },
        {
          "dest-uuid": "17e919aa-4a49-445c-b103-dbb8df9e7351",
          "tags": [
            "estimative-language:likelihood-probability=\"likely\""
          ],
          "type": "similar"
        },
        {
          "dest-uuid": "b376580e-aba1-4ac9-9c2d-2df429efecf6",
          "tags": [
            "estimative-language:likelihood-probability=\"likely\""
          ],
          "type": "similar"
        }
      ],
      "uuid": "ee8ccb36-2596-43a3-a044-b8721dbeb2ab",
      "value": "DNSMessenger"
    },
    {
      "meta": {
        "date": "2017",
        "refs": [
          "http://pentagon-rat.blogspot.fr/"
        ]
      },
      "uuid": "d208daa3-6ecd-4faf-8492-04f7b5b2dd28",
      "value": "PentagonRAT"
    },
    {
      "description": "NewCore is a remote access trojan first discovered by Fortinet researchers while conducting analysis on a China-linked APT campaign targeting Vietnamese organizations. The trojan is a DLL file, executed after a trojan downloader is installed on the targeted machine. Based on strings in the code, the trojan may be compiled from the publicly-available source code of the PcClient and PcCortr backdoor trojans.",
      "meta": {
        "date": "2017",
        "refs": [
          "https://www.cyber.nj.gov/threat-profiles/trojan-variants/newcore",
          "https://blog.fortinet.com/2017/09/05/rehashed-rat-used-in-apt-campaign-against-vietnamese-organizations"
        ]
      },
      "uuid": "6a505bfc-87fe-4bd2-97d7-394a3c29611d",
      "value": "NewCore"
    },
    {
      "meta": {
        "date": "2010"
      },
      "uuid": "d7739c15-07af-4cfd-9eea-a28ed90cbfa5",
      "value": "Deeper RAT"
    },
    {
      "meta": {
        "date": "2012"
      },
      "uuid": "0a75f34a-eaca-4ed8-b2f2-3f713c7a0693",
      "value": "Xyligan"
    },
    {
      "meta": {
        "date": "2013"
      },
      "uuid": "ca6e2e9b-6b5a-447b-9561-295c807a6484",
      "value": "H-w0rm"
    },
    {
      "description": "On November 8, 2016 a non-disclosed entity in Laos was spear-phished by a group closely related to known Chinese adversaries and most likely affiliated with the Chinese government. The attackers utilized a new kind of Remote Access Trojan (RAT) that has not been previously observed or reported. The new RAT extends the capabilities of traditional RATs by providing complete remote execution of custom commands and programming. htpRAT, uncovered by RiskIQ cyber investigators, is the newest weapon in the Chinese adversary’s arsenal in a campaign against Association of Southeast Asian Nations (ASEAN). Most RATs can log keystrokes, take screenshots, record audio and video from a webcam or microphone, install and uninstall programs and manage files. They support a fixed set of commands operators can execute using different command IDs —’file download’ or ‘file upload,’ for example—and must be completely rebuilt to have different functionality. htpRAT, on the other hand, serves as a conduit for operators to do their job with greater precision and effect. On the Command and Control (C2) server side, threat actors can build new functionality in commands, which can be sent to the malware to execute. This capability makes htpRAT a small, agile, and incredibly dynamic piece of malware. Operators can change functionality, such as searching for a different file on the victim’s network, simply by wrapping commands. ",
      "meta": {
        "refs": [
          "https://cdn.riskiq.com/wp-content/uploads/2017/10/RiskIQ-htpRAT-Malware-Attacks.pdf?_ga=2.159415805.1155855406.1509033001-1017609577.1507615928"
        ]
      },
      "related": [
        {
          "dest-uuid": "e8d1a1f3-3170-4562-9a18-cadf000e48d0",
          "tags": [
            "estimative-language:likelihood-probability=\"likely\""
          ],
          "type": "similar"
        }
      ],
      "uuid": "7362581a-a7d1-4060-b225-e227f2df2b60",
      "value": "htpRAT"
    },
    {
      "description": "According to trusted third-party reporting, HIDDEN COBRA actors have likely been using FALLCHILL malware since 2016 to target the aerospace, telecommunications, and finance industries. The malware is a fully functional RAT with multiple commands that the actors can issue from a command and control (C2) server to a victim’s system via dual proxies. FALLCHILL typically infects a system as a file dropped by other HIDDEN COBRA malware or as a file downloaded unknowingly by users when visiting sites compromised by HIDDEN COBRA actors. HIDDEN COBRA actors use an external tool or dropper to install the FALLCHILL malware-as-a-service to establish persistence. Because of this, additional HIDDEN COBRA malware may be present on systems compromised with FALLCHILL.",
      "meta": {
        "refs": [
          "https://www.us-cert.gov/ncas/alerts/TA17-318A",
          "https://securelist.com/operation-applejeus/87553/"
        ]
      },
      "related": [
        {
          "dest-uuid": "fece06b7-d4b1-42cf-b81a-5323c917546e",
          "tags": [
            "estimative-language:likelihood-probability=\"likely\""
          ],
          "type": "similar"
        },
        {
          "dest-uuid": "bbfd4fb4-3e5a-43bf-b4bb-eaf5ef4fb25f",
          "tags": [
            "estimative-language:likelihood-probability=\"likely\""
          ],
          "type": "similar"
        },
        {
          "dest-uuid": "0a52e73b-d7e9-45ae-9bda-46568f753931",
          "tags": [
            "estimative-language:likelihood-probability=\"likely\""
          ],
          "type": "similar"
        }
      ],
      "uuid": "e0bea149-2def-484f-b658-f782a4f94815",
      "value": "FALLCHILL"
    },
    {
      "description": "Alto Networks Unit 42 has identified attacks with a new custom Remote Access Trojan (RAT) called UBoatRAT. The initial version of the RAT, found in May of 2017, was simple HTTP backdoor that uses a public blog service in Hong Kong and a compromised web server in Japan for command and control. The developer soon added various new features to the code and released an updated version in June. The attacks with the latest variants we found in September have following characteristics.\nTargets personnel or organizations related to South Korea or video games industry\nDistributes malware through Google Drive\nObtains C2 address from GitHub\nUses Microsoft Windows Background Intelligent Transfer Service(BITS) to maintain persistence.",
      "meta": {
        "refs": [
          "https://researchcenter.paloaltonetworks.com/2017/11/unit42-uboatrat-navigates-east-asia/"
        ]
      },
      "uuid": "03694200-80c2-433d-9797-09eafcad1075",
      "value": "UBoatRAT"
    },
    {
      "description": "The EFF/Lookout report describes CrossRat as a “newly discovered desktop surveillanceware tool…which is able to target Windows, OSX, and Linux.”",
      "meta": {
        "refs": [
          "https://digitasecurity.com/blog/2018/01/23/crossrat/"
        ]
      },
      "uuid": "696125b9-7a91-463a-9e6b-b4fc381b8833",
      "value": "CrossRat"
    },
    {
      "description": "TSCookie provides parameters such as C&C server information when loading TSCookieRAT. Upon the execution, information of the infected host is sent with HTTP POST request to an external server. (The HTTP header format is the same as TSCookie.)\nThe data is RC4-encrypted from the beginning to 0x14 (the key is Date header value), which is followed by the information of the infected host (host name, user name, OS version, etc.). Please refer to Appendix C, Table C-1 for the data format.",
      "meta": {
        "refs": [
          "http://blog.jpcert.or.jp/.s/2018/03/malware-tscooki-7aa0.html"
        ]
      },
      "uuid": "7b107b46-4eca-11e8-b89f-0366ae765ddd",
      "value": "TSCookieRAT"
    },
    {
      "description": "Coldroot, a remote access trojan (RAT), is still undetectable by most antivirus engines, despite being uploaded and freely available on GitHub for almost two years.\nThe RAT appears to have been created as a joke, \"to Play with Mac users,\" and \"give Mac it's rights in this [the RAT] field,\" but has since expanded to work all three major desktop operating systems — Linux, macOS, and Windows— according to a screenshot of its builder extracted from a promotional YouTube video.",
      "meta": {
        "refs": [
          "https://www.bleepingcomputer.com/news/security/coldroot-rat-still-undetectable-despite-being-uploaded-on-github-two-years-ago/",
          "https://github.com/xlinshan/Coldroot"
        ]
      },
      "uuid": "86f1f048-4eca-11e8-a08e-7708666ace6e",
      "value": "Coldroot"
    },
    {
      "description": "Comnie is a RAT originally identified by Sophos. It has been using Github, Tumbler and Blogspot as covert channels for its C2 communications. Comnie has been observed targetting government, defense, aerospace, high-tech and telecommunication sectors in Asia.",
      "meta": {
        "refs": [
          "https://exchange.xforce.ibmcloud.com/collection/East-Asia-Organizations-Victims-of-Comnie-Attack-12749a9dbc20e2f40b3ae99c43416d8c",
          "https://researchcenter.paloaltonetworks.com/2018/01/unit42-comnie-continues-target-organizations-east-asia/"
        ]
      },
      "uuid": "d14806fe-4ecb-11e8-a120-ff726de6a4d3",
      "value": "Comnie"
    },
    {
      "description": "GravityRAT has been under ongoing development for at least 18 months, during which the developer has implemented new features. We've seen file exfiltration, remote command execution capability and anti-vm techniques added throughout the life of GravityRAT. This consistent evolution beyond standard remote code execution is concerning because it shows determination and innovation by the actor. ",
      "meta": {
        "refs": [
          "https://blog.talosintelligence.com/2018/04/gravityrat-two-year-evolution-of-apt.html"
        ]
      },
      "uuid": "2d356870-4ecd-11e8-9bb8-e3ba5aa7da31",
      "value": "GravityRAT"
    },
    {
      "description": "ARS VBS Loader not only downloads and executes malicious code, but also includes a command and control application written in PHP that allows a botmaster to issue commands to a victim's machine. This behavior likens ARS VBS Loader to a remote access Trojan (RAT), giving it behavior and capabilities rarely seen in malicious \"loaders\".",
      "meta": {
        "refs": [
          "https://www.flashpoint-intel.com/blog/meet-ars-vbs-loader/"
        ]
      },
      "related": [
        {
          "dest-uuid": "1a4f99cc-c078-41f8-9749-e1dc524fc795",
          "tags": [
            "estimative-language:likelihood-probability=\"likely\""
          ],
          "type": "similar"
        }
      ],
      "uuid": "cd6527d1-17a7-4825-8b4b-56e113d0efb1",
      "value": "ARS VBS Loader"
    },
    {
      "description": "RadRAT, its capabilities include: unfettered control of the compromised computer, lateral movement across the organization (Mimikatz-like credentials harvesting, NTLM hash harvesting from the Windows registry and implementation of the Pass-the-Hash attack on SMB connections) and rootkit-like detection-evasion mechanisms.",
      "meta": {
        "refs": [
          "https://labs.bitdefender.com/2018/04/radrat-an-all-in-one-toolkit-for-complex-espionage-ops/",
          "https://labs.bitdefender.com/wp-content/uploads/downloads/radrat-an-all-in-one-toolkit-for-complex-espionage-ops/"
        ]
      },
      "related": [
        {
          "dest-uuid": "271752e3-67ca-48bc-ade2-30eec11defca",
          "tags": [
            "estimative-language:likelihood-probability=\"likely\""
          ],
          "type": "similar"
        }
      ],
      "uuid": "5a3df9d7-82de-445e-a218-406b970600d7",
      "value": "RadRAT"
    },
    {
      "description": "FlawedAmmyy, has been used since the beginning of 2016 in both highly targeted email attacks as well as massive, multi-million message campaigns. The RAT is based on leaked source code for Version 3 of the Ammyy Admin remote desktop software. As such FlawedAmmyy contains the functionality of the leaked version, including: Remote Desktop control, File system manager, Proxy support, Audio Chat.",
      "meta": {
        "refs": [
          "https://www.proofpoint.com/us/threat-insight/post/leaked-source-code-ammyy-admin-turned-flawedammyy-rat"
        ]
      },
      "related": [
        {
          "dest-uuid": "18419355-fd28-41a6-bffe-2df68a7166c4",
          "tags": [
            "estimative-language:likelihood-probability=\"likely\""
          ],
          "type": "similar"
        }
      ],
      "uuid": "3c1003a2-8364-467a-b9b8-fcc19724a9b5",
      "value": "FlawedAmmyy"
    },
    {
      "description": "Monitoring Software",
      "meta": {
        "refs": [
          "https://www.spymasterpro.com/",
          "https://spycellphone.mobi/reviews/spymaster-pro-real-review-with-screenshots"
        ]
      },
      "uuid": "e9f9d900-4f9a-11e8-bce9-4bfbb0e9ab4c",
      "value": "Spymaster Pro"
    },
    {
      "description": "Classic RAT that can download, upload, execute commands on the victim host and perform keylogging. However, the command and control (C2) infrastructure is very specific. It uses the legitimate Naver email platform in order to communicate with the attackers via email",
      "meta": {
        "refs": [
          "https://blog.talosintelligence.com/2018/05/navrat.html"
        ]
      },
      "related": [
        {
          "dest-uuid": "ec0cad2c-0c13-491a-a869-1dc1758c8872",
          "tags": [
            "estimative-language:likelihood-probability=\"likely\""
          ],
          "type": "similar"
        }
      ],
      "uuid": "6ea032a0-d54a-463b-b016-2b7b9b9a5b7e",
      "value": "NavRAT"
    },
    {
      "description": "Joanap is a two-stage malware used to establish peer-to-peer communications and to manage botnets designed to enable other operations. Joanap malware provides HIDDEN COBRA actors with the ability to exfiltrate data, drop and run secondary payloads, and initialize proxy communications on a compromised Windows device. ",
      "meta": {
        "refs": [
          "https://www.us-cert.gov/ncas/alerts/TA18-149A"
        ]
      },
      "uuid": "caac1aa2-6982-11e8-8107-a331ae3511e7",
      "value": "joanap"
    },
    {
      "description": "Sisfader maintains persistence installing itself as a system service, it is made up of multiple components ([1] Dropper - installing the malware, [2] Agent - main code of the RAT, [3] Config - written to the registry, [4] Auto Loader - responsible for extracting the Agent, the Config from the registry) and it has its own custom protocol for communication.",
      "meta": {
        "refs": [
          "https://www.nccgroup.trust/uk/about-us/newsroom-and-events/blogs/2018/june/cve-2017-8750-rtf-and-the-sisfader-rat/"
        ]
      },
      "related": [
        {
          "dest-uuid": "0fba78fc-47a1-45e1-b5df-71bcabd23b5d",
          "tags": [
            "estimative-language:likelihood-probability=\"likely\""
          ],
          "type": "similar"
        }
      ],
      "uuid": "b533439d-b060-4c90-80e0-9dce67b0c6fb",
      "value": "Sisfader"
    },
    {
      "description": "The RAT is written in .NET, it uses socket.io for communication. Currently there are two variants of the malware, the 1st variant is a typical downloader whereas the 2nd one has download and C2 functionalities.",
      "meta": {
        "refs": [
          "https://file.gdatasoftware.com/web/en/documents/whitepaper/G_DATA_SocketPlayer_Analysis.pdf",
          "https://volon.io/2018/06/targeted-attack-on-indian-defense-officials-using-socketplayer-malware/"
        ]
      },
      "uuid": "d9475765-2cea-45c0-b638-a082b9427239",
      "value": "SocketPlayer"
    },
    {
      "description": "RAT",
      "meta": {
        "refs": [
          "https://securelist.com/attacks-on-industrial-enterprises-using-rms-and-teamviewer/87104/"
        ]
      },
      "uuid": "f6447046-f4e8-4977-9cc3-edee74ff0038",
      "value": "Hallaj PRO RAT"
    },
    {
      "description": "This threat can install other malware on your PC, including Trojan:Win32/NukeSped.B!dha and Trojan:Win32/NukeSped.C!dha. It can show you a warning message that says your files will be made publically available if you don't follow the malicious hacker's commands. \n",
      "meta": {
        "refs": [
          "https://www.sophos.com/en-us/threat-center/threat-analyses/viruses-and-spyware/Troj~NukeSped-Z.aspx",
          "https://www.microsoft.com/en-us/wdsi/threats/malware-encyclopedia-description?Name=Backdoor:Win64/NukeSped&ThreatID=-2147238204",
          "https://www.microsoft.com/en-us/wdsi/threats/malware-encyclopedia-description?Name=Trojan:Win64/NukeSped!bit&ThreatID=-2147238152",
          "https://www.microsoft.com/en-us/wdsi/threats/malware-encyclopedia-description?Name=Win32/NukeSped",
          "https://malwarefixes.com/threats/win32nukesped/",
          "https://www.alienvault.com/forums/discussion/17301/alienvault-labs-threat-intelligence-update-for-usm-anywhere-march-25-march-31-2018"
        ]
      },
      "uuid": "5d0369ee-c718-11e8-b328-035ed1bdca07",
      "value": "NukeSped"
    },
    {
      "description": " Remotely monitor and control any wrong activity of kids on all smartphones & computers",
      "meta": {
        "refs": [
          "https://www.theonespy.com/"
        ]
      },
      "uuid": "da5feaef-d96f-46e2-aad7-bd2745801048",
      "value": "TheOneSpy"
    },
    {
      "description": "BONDUPDATER is a PowerShell-based Trojan first discovered by FireEye in mid-November 2017, when OilRig targeted a different Middle Eastern governmental organization.\nThe BONDUPDATER Trojan contains basic backdoor functionality, allowing threat actors to upload and download files, as well as the ability to execute commands. BONDUPDATER, like other OilRig tools, uses DNS tunneling to communicate with its C2 server. During the past month, Unit 42 observed several attacks against a Middle Eastern government leveraging an updated version of the BONDUPDATER malware, which now includes the ability to use TXT records within its DNS tunneling protocol for its C2 communications.",
      "meta": {
        "refs": [
          "https://researchcenter.paloaltonetworks.com/2018/09/unit42-oilrig-uses-updated-bondupdater-target-middle-eastern-government/"
        ]
      },
      "uuid": "ef9f1592-0186-4f5d-a8ea-6c10450d2219",
      "value": "BONDUPDATER"
    },
    {
      "description": "Proofpoint also point out that FlawedGrace is a full-featured RAT written in C++ and that it is a very large program that \"extensive use of object-oriented and multithreaded programming techniques. \"As a consequence, getting familiar with its internal structure takes a lot of time and is far from a simple task.",
      "meta": {
        "refs": [
          "https://www.bleepingcomputer.com/news/security/new-servhelper-backdoor-and-flawedgrace-rat-pushed-by-necurs-botnet/"
        ]
      },
      "uuid": "428c8288-6f65-453f-bfa2-4b519d08f8e9",
      "value": "FlawedGrace"
    },
    {
      "description": "H-worm is a VBS (Visual Basic Script) based RAT written by an individual going by the name Houdini. We believe the author is based in Algeria and has connections to njq8, the author of njw0rm [1] and njRAT/LV [2] through means of a shared or common code base. We have seen the H-worm RAT being employed in targeted attacks against the international energy industry; however, we also see it being employed in a wider context as run of the mill attacks through spammed email attachments and malicious links.",
      "meta": {
        "refs": [
          "https://www.fireeye.com/blog/threat-research/2013/09/now-you-see-me-h-worm-by-houdini.html"
        ]
      },
      "uuid": "1b6a067b-50b9-4aa7-a49b-823e94e210fe",
      "value": "H-worm"
    },
    {
      "description": "The RAT, dubbed Parasite HTTP, is especially notable for the extensive array of techniques it incorporates for sandbox detection, anti-debugging, anti-emulation, and other protections. The malware is also modular in nature, allowing actors to add new capabilities as they become available or download additional modules post infection.",
      "meta": {
        "refs": [
          "https://www.proofpoint.com/us/threat-insight/post/parasite-http-rat-cooks-stew-stealthy-tricks"
        ]
      },
      "uuid": "1b6a067c-50ba-4aa7-a59b-824e94e210fe",
      "value": "Parasite-HTTP-RAT"
    },
    {
      "description": "Caesar is an HTTP-based RAT that allows you to remotely control devices directly from your browser.",
      "meta": {
        "refs": [
          "https://securityonline.info/caesarrat-http-based-rat/"
        ]
      },
      "uuid": "1b6a066c-50ba-4aa6-a49b-823e94e110fe",
      "value": "Caesar RAT"
    },
    {
<<<<<<< HEAD
      "description": "Open-Source Remote Administration Tool For Windows C# (RAT)",
      "meta": {
        "refs": [
          "https://github.com/NYAN-x-CAT/AsyncRAT-C-Sharp",
          "https://malpedia.caad.fkie.fraunhofer.de/details/win.asyncrat"
        ]
      },
      "uuid": "1b6a065c-40ba-4aa5-a46b-813e74e010fe",
      "value": "AsyncRAT"
    }
  ],
  "version": 29
=======
      "description": "During the month of October, Check Point researchers discovered a widespread malware campaign spreading a remote access trojan (dubbed “FlawedAmmy”) that allows attackers to take over victims’ computers and data. The campaign was the latest and most widespread delivering the ‘FlawedAmmyy’ RAT, following a number of campaigns that have spread this malware in recent months. The Trojan allows attackers to gain full access to the machine’s camera and microphone, collect screen grabs, steal credentials and sensitive files, and intrusively monitor the victims’ actions. As a result, FlawedAmmy is the first RAT to enter the Global Threat Index’s top 10 ranking. ",
      "meta": {
        "refs": [
          "https://www.helpnetsecurity.com/2018/11/14/flawedammy-most-wanted-malware-list/"
        ]
      },
      "uuid": "4b9b99f0-9c2d-4db5-aaff-09de88509c04",
      "value": "FlawedAmmy"
    },
    {
      "description": "The Zscaler ThreatLabZ team came across a new strain of infostealer Trojan called Felipe, which silently installs itself onto a user’s system and connects to a command-and-control (C&C) server to send system information from the compromised system. This malware is compiled for both 32-bit and 64-bit Windows operating systems. Felipe basically steals the victim's debit and credit card information and sends it, along with other personal information, to the remote C&C server. It also sets a date and time to perform other malicious activity upon successful infection of the victim machine.",
      "meta": {
        "refs": [
          "https://www.zscaler.com/blogs/research/felipe-new-infostealer-trojan"
        ]
      },
      "uuid": "0f117f50-9657-11e9-8e2b-83e391e0ce57",
      "value": "Felipe"
    },
    {
      "description": "Amavaldo is banking trojan writen in Delphi and known to targeting Spanish or Portuguese speaking countries. It contains backdoor functionality and can work as multi stage. Amavaldo also abuses legitimate tools and softwares",
      "meta": {
        "date": "2019",
        "refs": [
          "https://www.welivesecurity.com/2019/08/01/banking-trojans-amavaldo/"
        ]
      },
      "uuid": "39c65b1d-7799-43d6-a963-4a058b1c756e",
      "value": "Amavaldo Banking Trojan"
    }
  ],
  "version": 30
>>>>>>> a5bf23a5
}<|MERGE_RESOLUTION|>--- conflicted
+++ resolved
@@ -3364,7 +3364,37 @@
       "value": "Caesar RAT"
     },
     {
-<<<<<<< HEAD
+      "description": "During the month of October, Check Point researchers discovered a widespread malware campaign spreading a remote access trojan (dubbed “FlawedAmmy”) that allows attackers to take over victims’ computers and data. The campaign was the latest and most widespread delivering the ‘FlawedAmmyy’ RAT, following a number of campaigns that have spread this malware in recent months. The Trojan allows attackers to gain full access to the machine’s camera and microphone, collect screen grabs, steal credentials and sensitive files, and intrusively monitor the victims’ actions. As a result, FlawedAmmy is the first RAT to enter the Global Threat Index’s top 10 ranking. ",
+      "meta": {
+        "refs": [
+          "https://www.helpnetsecurity.com/2018/11/14/flawedammy-most-wanted-malware-list/"
+        ]
+      },
+      "uuid": "4b9b99f0-9c2d-4db5-aaff-09de88509c04",
+      "value": "FlawedAmmy"
+    },
+    {
+      "description": "The Zscaler ThreatLabZ team came across a new strain of infostealer Trojan called Felipe, which silently installs itself onto a user’s system and connects to a command-and-control (C&C) server to send system information from the compromised system. This malware is compiled for both 32-bit and 64-bit Windows operating systems. Felipe basically steals the victim's debit and credit card information and sends it, along with other personal information, to the remote C&C server. It also sets a date and time to perform other malicious activity upon successful infection of the victim machine.",
+      "meta": {
+        "refs": [
+          "https://www.zscaler.com/blogs/research/felipe-new-infostealer-trojan"
+        ]
+      },
+      "uuid": "0f117f50-9657-11e9-8e2b-83e391e0ce57",
+      "value": "Felipe"
+    },
+    {
+      "description": "Amavaldo is banking trojan writen in Delphi and known to targeting Spanish or Portuguese speaking countries. It contains backdoor functionality and can work as multi stage. Amavaldo also abuses legitimate tools and softwares",
+      "meta": {
+        "date": "2019",
+        "refs": [
+          "https://www.welivesecurity.com/2019/08/01/banking-trojans-amavaldo/"
+        ]
+      },
+      "uuid": "39c65b1d-7799-43d6-a963-4a058b1c756e",
+      "value": "Amavaldo Banking Trojan"
+    },
+    {
       "description": "Open-Source Remote Administration Tool For Windows C# (RAT)",
       "meta": {
         "refs": [
@@ -3376,39 +3406,5 @@
       "value": "AsyncRAT"
     }
   ],
-  "version": 29
-=======
-      "description": "During the month of October, Check Point researchers discovered a widespread malware campaign spreading a remote access trojan (dubbed “FlawedAmmy”) that allows attackers to take over victims’ computers and data. The campaign was the latest and most widespread delivering the ‘FlawedAmmyy’ RAT, following a number of campaigns that have spread this malware in recent months. The Trojan allows attackers to gain full access to the machine’s camera and microphone, collect screen grabs, steal credentials and sensitive files, and intrusively monitor the victims’ actions. As a result, FlawedAmmy is the first RAT to enter the Global Threat Index’s top 10 ranking. ",
-      "meta": {
-        "refs": [
-          "https://www.helpnetsecurity.com/2018/11/14/flawedammy-most-wanted-malware-list/"
-        ]
-      },
-      "uuid": "4b9b99f0-9c2d-4db5-aaff-09de88509c04",
-      "value": "FlawedAmmy"
-    },
-    {
-      "description": "The Zscaler ThreatLabZ team came across a new strain of infostealer Trojan called Felipe, which silently installs itself onto a user’s system and connects to a command-and-control (C&C) server to send system information from the compromised system. This malware is compiled for both 32-bit and 64-bit Windows operating systems. Felipe basically steals the victim's debit and credit card information and sends it, along with other personal information, to the remote C&C server. It also sets a date and time to perform other malicious activity upon successful infection of the victim machine.",
-      "meta": {
-        "refs": [
-          "https://www.zscaler.com/blogs/research/felipe-new-infostealer-trojan"
-        ]
-      },
-      "uuid": "0f117f50-9657-11e9-8e2b-83e391e0ce57",
-      "value": "Felipe"
-    },
-    {
-      "description": "Amavaldo is banking trojan writen in Delphi and known to targeting Spanish or Portuguese speaking countries. It contains backdoor functionality and can work as multi stage. Amavaldo also abuses legitimate tools and softwares",
-      "meta": {
-        "date": "2019",
-        "refs": [
-          "https://www.welivesecurity.com/2019/08/01/banking-trojans-amavaldo/"
-        ]
-      },
-      "uuid": "39c65b1d-7799-43d6-a963-4a058b1c756e",
-      "value": "Amavaldo Banking Trojan"
-    }
-  ],
   "version": 30
->>>>>>> a5bf23a5
 }